name: CI

on:
  push:
    paths-ignore:
      - 'docs/**'
      - '**/*.md'
      - '**/*.mdx'
  pull_request:
    paths-ignore:
      - 'docs/**'
      - '**/*.md'
      - '**/*.mdx'

concurrency:
  group: ${{ github.workflow }}-${{ github.ref }}
  cancel-in-progress: true

jobs:
  build:
    runs-on: ubuntu-latest
    steps:
      - uses: actions/checkout@v4
<<<<<<< HEAD
      - name: Detect doc-only changes
        id: doc_changes
        shell: bash
        run: |
          set -euo pipefail

          DOC_ONLY=true
          if [ "${GITHUB_EVENT_NAME}" = "pull_request" ]; then
            BASE_SHA="${{ github.event.pull_request.base.sha }}"
          else
            BASE_SHA="${{ github.event.before }}"
            if [ "$BASE_SHA" = "0000000000000000000000000000000000000000" ]; then
              BASE_SHA="$(git rev-list --max-parents=0 HEAD)"
            fi
          fi

          if [ -n "$BASE_SHA" ]; then
            git fetch --no-tags --depth=1 origin "$BASE_SHA"
            mapfile -t FILES < <(git diff --name-only "$BASE_SHA" "$GITHUB_SHA")
          else
            FILES=()
          fi

          if [ "${#FILES[@]}" -eq 0 ]; then
            DOC_ONLY=false
          else
            for file in "${FILES[@]}"; do
              if [[ ! "$file" =~ \.md$ && ! "$file" =~ \.mdx$ ]]; then
                DOC_ONLY=false
                break
              fi
            done
          fi

          echo "doc_only=${DOC_ONLY:-false}" >> "$GITHUB_OUTPUT"
=======
        with:
          fetch-depth: 0
>>>>>>> 66753167
      - uses: actions/setup-node@v4
        if: steps.doc_changes.outputs.doc_only != 'true'
        with:
          node-version: 20
          cache: npm
      - run: npm ci
        if: steps.doc_changes.outputs.doc_only != 'true'
      - run: npm run lint
        if: steps.doc_changes.outputs.doc_only != 'true'
      - run: npm run test:ci
<<<<<<< HEAD
        if: steps.doc_changes.outputs.doc_only != 'true'
      - run: git ls-files -z | xargs -0 cat | python scripts/scan-secrets.py
=======
      - name: Scan diff for secrets
        run: |
          set -eo pipefail
          if [[ "${{ github.event_name }}" == "pull_request" ]]; then
            BASE_SHA="${{ github.event.pull_request.base.sha }}"
          else
            BASE_SHA="${{ github.event.before }}"
          fi

          if [[ -z "${BASE_SHA}" || "${BASE_SHA}" == "0000000000000000000000000000000000000000" ]]; then
            echo "No base revision available; running full repository secret scan."
            git ls-files -z | xargs -0r cat | python scripts/scan-secrets.py
          else
            git diff --unified=0 "${BASE_SHA}" "${GITHUB_SHA}" | python scripts/scan-secrets.py
          fi
>>>>>>> 66753167
<|MERGE_RESOLUTION|>--- conflicted
+++ resolved
@@ -21,7 +21,9 @@
     runs-on: ubuntu-latest
     steps:
       - uses: actions/checkout@v4
-<<<<<<< HEAD
+        with:
+          fetch-depth: 0
+
       - name: Detect doc-only changes
         id: doc_changes
         shell: bash
@@ -57,24 +59,20 @@
           fi
 
           echo "doc_only=${DOC_ONLY:-false}" >> "$GITHUB_OUTPUT"
-=======
-        with:
-          fetch-depth: 0
->>>>>>> 66753167
+
       - uses: actions/setup-node@v4
         if: steps.doc_changes.outputs.doc_only != 'true'
         with:
           node-version: 20
           cache: npm
+
       - run: npm ci
         if: steps.doc_changes.outputs.doc_only != 'true'
       - run: npm run lint
         if: steps.doc_changes.outputs.doc_only != 'true'
       - run: npm run test:ci
-<<<<<<< HEAD
         if: steps.doc_changes.outputs.doc_only != 'true'
-      - run: git ls-files -z | xargs -0 cat | python scripts/scan-secrets.py
-=======
+
       - name: Scan diff for secrets
         run: |
           set -eo pipefail
@@ -89,5 +87,4 @@
             git ls-files -z | xargs -0r cat | python scripts/scan-secrets.py
           else
             git diff --unified=0 "${BASE_SHA}" "${GITHUB_SHA}" | python scripts/scan-secrets.py
-          fi
->>>>>>> 66753167
+          fi
--- conflicted
+++ resolved
@@ -4,14 +4,12 @@
   push:
   pull_request:
 
-<<<<<<< HEAD
-permissions:
-  contents: read
-=======
 concurrency:
   group: ${{ github.workflow }}-${{ github.ref }}
   cancel-in-progress: true
->>>>>>> a166de1b
+
+permissions:
+  contents: read
 
 jobs:
   build:

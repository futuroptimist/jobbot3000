--- conflicted
+++ resolved
@@ -5,11 +5,7 @@
   pull_request:
 
 concurrency:
-<<<<<<< HEAD
-  group: ci-${{ github.ref }}
-=======
   group: ${{ github.workflow }}-${{ github.ref }}
->>>>>>> 5d8f1653
   cancel-in-progress: true
 
 jobs:

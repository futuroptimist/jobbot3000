--- conflicted
+++ resolved
@@ -2,15 +2,10 @@
 
 on:
   push:
-<<<<<<< HEAD
-    branches:
-      - main
-=======
     paths-ignore:
       - 'docs/**'
       - '**/*.md'
       - '**/*.mdx'
->>>>>>> 37922629
   pull_request:
     paths-ignore:
       - 'docs/**'

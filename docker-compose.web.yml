--- conflicted
+++ resolved
@@ -10,11 +10,8 @@
       - JOBBOT_WEB_HOST=0.0.0.0
       - JOBBOT_WEB_PORT=3000
       - JOBBOT_DATA_DIR=/data
-<<<<<<< HEAD
       - JOBBOT_WEB_ENABLE_NATIVE_CLI=1
-=======
       - JOBBOT_WEB_HEALTH_URL=http://127.0.0.1:3000/health
->>>>>>> 6dd993fb
     ports:
       - "3000:3000"
     volumes:

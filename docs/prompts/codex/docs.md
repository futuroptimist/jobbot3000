--- conflicted
+++ resolved
@@ -52,10 +52,7 @@
 - Follow [README.md](../../../README.md); see the
   [AGENTS spec](https://agentsmd.net/AGENTS.md) for instruction semantics.
 - Review [.github/workflows](../../../.github/workflows) to anticipate CI checks.
-<<<<<<< HEAD
-=======
 - Install dependencies with `npm ci` if needed.
->>>>>>> dac5d3a7
 - Run `npm run lint` and `npm run test:ci` before committing.
 - Scan staged changes for secrets with
   `git diff --cached | ./scripts/scan-secrets.py`.

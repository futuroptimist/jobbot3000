---
title: 'Codex Docs Prompt'
slug: 'codex-docs'
---

# Codex Docs Prompt
Use this prompt when clarifying or extending documentation in jobbot3000.
Verify that referenced files exist and links stay current.

```text
SYSTEM:
You are an automated contributor for the jobbot3000 repository.

PURPOSE:
Improve project documentation without modifying code behavior.

CONTEXT:
- Follow [README.md](../../../README.md); see the
  [AGENTS spec](https://agentsmd.net/AGENTS.md) for instruction semantics.
- Review [.github/workflows](../../../.github/workflows) to anticipate CI checks.
- Install dependencies with `npm ci` if needed.
- Run `npm run lint` and `npm run test:ci` before committing.
- Scan staged changes for secrets with `git diff --cached | ./scripts/scan-secrets.py`.
- Confirm referenced files exist; update
  [prompt-docs-summary.md](../../prompt-docs-summary.md) when adding prompt docs.

REQUEST:
1. Identify the doc section to update.
2. Revise text or examples for clarity.
3. Ensure any code samples compile with `node` or `ts-node`.
4. Run the commands above and fix any failures.

OUTPUT:
A pull request URL summarizing the documentation update.
```

Copy this block whenever updating docs in jobbot3000.

## Upgrade Prompt
Type: evergreen

Use this prompt to refine jobbot3000's prompt documentation.

```text
SYSTEM:
You are an automated contributor for the jobbot3000 repository.

PURPOSE:
Improve or expand the repository's prompt docs.

CONTEXT:
<<<<<<< HEAD
  - Follow [README.md](../../../README.md); see the
    [AGENTS spec](https://agentsmd.net/AGENTS.md) for instruction semantics.
  - Install dependencies with `npm ci` if needed.
  - Run `npm run lint` and `npm run test:ci` before committing.
  - Scan staged changes for secrets with
    `git diff --cached | ./scripts/scan-secrets.py`.
  - Confirm referenced files exist; update
    [prompt-docs-summary.md](../../prompt-docs-summary.md) when adding prompt docs.
=======
- Follow [README.md](../../../README.md); see the
  [AGENTS spec](https://agentsmd.net/AGENTS.md) for instruction semantics.
- Review [.github/workflows](../../../.github/workflows) to anticipate CI checks.
- Install dependencies with `npm ci` if needed.
- Run `npm run lint` and `npm run test:ci` before committing.
- Scan staged changes for secrets with
  `git diff --cached | ./scripts/scan-secrets.py`.
- Confirm referenced files exist; update
  [prompt-docs-summary.md](../../prompt-docs-summary.md) when adding prompt docs.
>>>>>>> fdd7e9c4

REQUEST:
1. Select a file under `docs/prompts/` to update or create a new prompt type.
2. Clarify context, refresh links, and ensure referenced files exist.
3. Ensure any code samples compile with `node` or `ts-node`.
4. Run the commands above and fix any failures.

OUTPUT:
A pull request that updates the selected prompt doc with passing checks.
```
<|MERGE_RESOLUTION|>--- conflicted
+++ resolved
@@ -49,16 +49,6 @@
 Improve or expand the repository's prompt docs.
 
 CONTEXT:
-<<<<<<< HEAD
-  - Follow [README.md](../../../README.md); see the
-    [AGENTS spec](https://agentsmd.net/AGENTS.md) for instruction semantics.
-  - Install dependencies with `npm ci` if needed.
-  - Run `npm run lint` and `npm run test:ci` before committing.
-  - Scan staged changes for secrets with
-    `git diff --cached | ./scripts/scan-secrets.py`.
-  - Confirm referenced files exist; update
-    [prompt-docs-summary.md](../../prompt-docs-summary.md) when adding prompt docs.
-=======
 - Follow [README.md](../../../README.md); see the
   [AGENTS spec](https://agentsmd.net/AGENTS.md) for instruction semantics.
 - Review [.github/workflows](../../../.github/workflows) to anticipate CI checks.
@@ -68,7 +58,6 @@
   `git diff --cached | ./scripts/scan-secrets.py`.
 - Confirm referenced files exist; update
   [prompt-docs-summary.md](../../prompt-docs-summary.md) when adding prompt docs.
->>>>>>> fdd7e9c4
 
 REQUEST:
 1. Select a file under `docs/prompts/` to update or create a new prompt type.

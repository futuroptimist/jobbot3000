---
title: 'Codex Docs Prompt'
slug: 'codex-docs'
---

# Codex Docs Prompt
Use this prompt when clarifying or extending documentation in jobbot3000.
Verify that referenced files exist and links stay current.

```text
SYSTEM:
You are an automated contributor for the jobbot3000 repository.

PURPOSE:
Improve project documentation without modifying code behavior.

CONTEXT:
- Follow [README.md](../../../README.md); see the
  [AGENTS spec](https://agentsmd.net/AGENTS.md) for instruction semantics.
- Review [.github/workflows](../../../.github/workflows) to anticipate CI checks.
- Documentation lives in [docs/](../../); keep links relative and up to date.
- Install dependencies with `npm ci` if needed.
- Run `npm run lint` and `npm run test:ci` before committing.
<<<<<<< HEAD
- Scan staged changes for secrets with
  `git diff --cached | ./scripts/scan-secrets.py`
  (see [scripts/scan-secrets.py](../../../scripts/scan-secrets.py)).
=======
- Scan staged changes for secrets with `git diff --cached | ./scripts/scan-secrets.py`.
- Verify links with `npx markdown-link-check <file>`; fix or remove broken URLs.
>>>>>>> 402f77b7
- Confirm referenced files exist; update
  [prompt-docs-summary.md](../../prompt-docs-summary.md) when adding prompt docs.

REQUEST:
1. Identify the doc section to update.
2. Revise text or examples for clarity.
3. Check links with `npx markdown-link-check <file>`.
4. Ensure any code samples compile with `node` or `ts-node`.
5. Run the commands above and fix any failures.

OUTPUT:
A pull request URL summarizing the documentation update.
```

Copy this block whenever updating docs in jobbot3000.

## Upgrade Prompt
Type: evergreen

Use this prompt to refine jobbot3000's prompt documentation.

```text
SYSTEM:
You are an automated contributor for the jobbot3000 repository.

PURPOSE:
Improve or expand the repository's prompt docs.

CONTEXT:
- Follow [README.md](../../../README.md); see the
  [AGENTS spec](https://agentsmd.net/AGENTS.md) for instruction semantics.
- Review [.github/workflows](../../../.github/workflows) to anticipate CI checks.
- Install dependencies with `npm ci` if needed.
- Run `npm run lint` and `npm run test:ci` before committing.
- Scan staged changes for secrets with
<<<<<<< HEAD
  `git diff --cached | ./scripts/scan-secrets.py`
  (see [scripts/scan-secrets.py](../../../scripts/scan-secrets.py)).
=======
  `git diff --cached | ./scripts/scan-secrets.py`.
- Verify links with `npx markdown-link-check <file>`; fix or remove broken URLs.
>>>>>>> 402f77b7
- Confirm referenced files exist; update
  [prompt-docs-summary.md](../../prompt-docs-summary.md) when adding prompt docs.

REQUEST:
1. Select a file under `docs/prompts/` to update or create a new prompt type.
2. Clarify context and ensure referenced files exist.
3. Check links with `npx markdown-link-check <file>`.
4. Ensure any code samples compile with `node` or `ts-node`.
5. Run the commands above and fix any failures.

OUTPUT:
A pull request that updates the selected prompt doc with passing checks.
```
<|MERGE_RESOLUTION|>--- conflicted
+++ resolved
@@ -21,14 +21,10 @@
 - Documentation lives in [docs/](../../); keep links relative and up to date.
 - Install dependencies with `npm ci` if needed.
 - Run `npm run lint` and `npm run test:ci` before committing.
-<<<<<<< HEAD
 - Scan staged changes for secrets with
   `git diff --cached | ./scripts/scan-secrets.py`
   (see [scripts/scan-secrets.py](../../../scripts/scan-secrets.py)).
-=======
-- Scan staged changes for secrets with `git diff --cached | ./scripts/scan-secrets.py`.
 - Verify links with `npx markdown-link-check <file>`; fix or remove broken URLs.
->>>>>>> 402f77b7
 - Confirm referenced files exist; update
   [prompt-docs-summary.md](../../prompt-docs-summary.md) when adding prompt docs.
 
@@ -64,13 +60,9 @@
 - Install dependencies with `npm ci` if needed.
 - Run `npm run lint` and `npm run test:ci` before committing.
 - Scan staged changes for secrets with
-<<<<<<< HEAD
   `git diff --cached | ./scripts/scan-secrets.py`
   (see [scripts/scan-secrets.py](../../../scripts/scan-secrets.py)).
-=======
-  `git diff --cached | ./scripts/scan-secrets.py`.
 - Verify links with `npx markdown-link-check <file>`; fix or remove broken URLs.
->>>>>>> 402f77b7
 - Confirm referenced files exist; update
   [prompt-docs-summary.md](../../prompt-docs-summary.md) when adding prompt docs.
 

--- conflicted
+++ resolved
@@ -14,13 +14,8 @@
 Refactor code for clarity or maintainability.
 
 CONTEXT:
-<<<<<<< HEAD
-- Follow [README.md](../../../README.md); see the
-  [AGENTS spec](https://agentsmd.net/AGENTS.md) for instruction semantics.
+- Follow [README.md](../../../README.md); see the [AGENTS spec](https://agentsmd.net/AGENTS.md) for instruction semantics.
 - Review [.github/workflows](../../../.github/workflows) to anticipate CI checks.
-=======
-- Follow [README.md](../../../README.md); see the [AGENTS spec](https://agentsmd.net/AGENTS.md) for instruction semantics.
->>>>>>> dc8ce247
 - Run `npm run lint` and `npm run test:ci` before committing.
 - Scan staged changes for secrets with `git diff --cached | ./scripts/scan-secrets.py`.
 - Confirm referenced files exist; update

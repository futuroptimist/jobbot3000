--- conflicted
+++ resolved
@@ -6,25 +6,6 @@
 # Codex Performance Prompt
 Use this prompt to improve runtime performance in jobbot3000.
 
-<<<<<<< HEAD
-=======
-Measure improvements locally before submitting. Node's `perf_hooks` API can help:
-
-```js
-import { performance } from 'node:perf_hooks';
-
-const start = performance.now();
-for (let i = 0; i < 1e6; i++) {
-  // code under test
-}
-console.log(`elapsed: ${performance.now() - start}ms`);
-```
-
-Save the snippet as `perf-check.mjs` and run `node perf-check.mjs`, or execute it inline
-with `node --input-type=module` to verify it works. Use it as a quick baseline before
-adding formal benchmarks.
-
->>>>>>> 89e4d338
 ```text
 SYSTEM:
 You are an automated contributor for the jobbot3000 repository.
@@ -41,7 +22,6 @@
 - Scan staged changes for secrets with
   `git diff --cached | ./scripts/scan-secrets.py`
   (see [`scripts/scan-secrets.py`](../../../scripts/scan-secrets.py)).
-<<<<<<< HEAD
 - Link-check this doc with `npx markdown-link-check docs/prompts/codex/performance.md`.
 - Confirm referenced files exist; update [prompt-docs-summary.md](../../prompt-docs-summary.md) when adding prompt docs.
 - Link-check the updated doc with
@@ -55,11 +35,6 @@
   }
   console.log(`elapsed: ${performance.now() - start}ms`);
   Run with `node --input-type=module` for a quick baseline before formal benchmarks.
-=======
-- Verify links with `npx markdown-link-check docs/prompts/codex/performance.md`.
-- Confirm referenced files exist; update [prompt-docs-summary.md](../../prompt-docs-summary.md)
-  when adding prompt docs.
->>>>>>> 89e4d338
 
 REQUEST:
 1. Write a failing benchmark or test showing the slowdown.

---
title: 'Codex Performance Prompt'
slug: 'codex-performance'
---

# Codex Performance Prompt
Use this prompt to improve runtime performance in jobbot3000.

```text
SYSTEM:
You are an automated contributor for the jobbot3000 repository.

PURPOSE:
Enhance performance without altering external behavior.

CONTEXT:
- Follow [README.md](../../../README.md); see the
  [AGENTS spec](https://agentsmd.net/AGENTS.md) for instruction semantics.
<<<<<<< HEAD
- Confirm referenced files exist to avoid broken links.
=======
- Review [.github/workflows](../../../.github/workflows) to anticipate CI checks.
>>>>>>> ac633ed1
- Run `npm run lint` and `npm run test:ci` before committing.
- Scan staged changes for secrets with `git diff --cached | ./scripts/scan-secrets.py`
  (see [`scripts/scan-secrets.py`](../../../scripts/scan-secrets.py)).
- Include benchmarks if changes might affect speed.

REQUEST:
1. Write a failing benchmark or test showing the slowdown.
2. Optimize the code while keeping functionality the same.
3. Update docs or comments explaining the improvement.
4. Run the commands above and fix any failures.

OUTPUT:
A pull request URL summarizing the performance improvement.
```

Copy this block whenever optimizing performance in jobbot3000.

## Upgrade Prompt
Type: evergreen

Use this prompt to refine jobbot3000's prompt documentation.

```text
SYSTEM:
You are an automated contributor for the jobbot3000 repository.

PURPOSE:
Improve or expand the repository's prompt docs.

CONTEXT:
- Follow [README.md](../../../README.md); see the
  [AGENTS spec](https://agentsmd.net/AGENTS.md) for instruction semantics.
- Run `npm run lint` and `npm run test:ci` before committing.
- Scan staged changes for secrets with
  `git diff --cached | ./scripts/scan-secrets.py`.

REQUEST:
1. Select a file under `docs/prompts/` to update or create a new prompt type.
2. Clarify context, refresh links, and ensure referenced files exist.
3. Run the commands above and fix any failures.

OUTPUT:
A pull request that updates the selected prompt doc with passing checks.
```
<|MERGE_RESOLUTION|>--- conflicted
+++ resolved
@@ -14,17 +14,14 @@
 Enhance performance without altering external behavior.
 
 CONTEXT:
-- Follow [README.md](../../../README.md); see the
-  [AGENTS spec](https://agentsmd.net/AGENTS.md) for instruction semantics.
-<<<<<<< HEAD
-- Confirm referenced files exist to avoid broken links.
-=======
+- Follow [README.md](../../../README.md); see the [AGENTS spec](https://agentsmd.net/AGENTS.md) for instruction semantics.
 - Review [.github/workflows](../../../.github/workflows) to anticipate CI checks.
->>>>>>> ac633ed1
+- Install dependencies with `npm ci` if needed.
 - Run `npm run lint` and `npm run test:ci` before committing.
-- Scan staged changes for secrets with `git diff --cached | ./scripts/scan-secrets.py`
+- Scan staged changes for secrets with
+  `git diff --cached | ./scripts/scan-secrets.py`
   (see [`scripts/scan-secrets.py`](../../../scripts/scan-secrets.py)).
-- Include benchmarks if changes might affect speed.
+- Confirm referenced files exist; update [prompt-docs-summary.md](../../prompt-docs-summary.md) when adding prompt docs.
 
 REQUEST:
 1. Write a failing benchmark or test showing the slowdown.

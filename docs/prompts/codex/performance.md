---
title: 'Codex Performance Prompt'
slug: 'codex-performance'
---

# Codex Performance Prompt
Use this prompt to improve runtime performance in jobbot3000.

```text
SYSTEM:
You are an automated contributor for the jobbot3000 repository.

PURPOSE:
Enhance performance without altering external behavior.

CONTEXT:
<<<<<<< HEAD
- Follow [README.md](../../../README.md); see the
  [AGENTS spec](https://agentsmd.net/AGENTS.md) for instruction semantics.
=======
- Follow [README.md](../../../README.md); see the [AGENTS spec](https://agentsmd.net/AGENTS.md) for instruction semantics.
>>>>>>> fae4b113
- Review [.github/workflows](../../../.github/workflows) to anticipate CI checks.
- Install dependencies with `npm ci` if needed.
- Run `npm run lint` and `npm run test:ci` before committing.
- Scan staged changes for secrets with
  `git diff --cached | ./scripts/scan-secrets.py`
  (see [`scripts/scan-secrets.py`](../../../scripts/scan-secrets.py)).
- Confirm referenced files exist; update [prompt-docs-summary.md](../../prompt-docs-summary.md) when adding prompt docs.

REQUEST:
1. Write a failing benchmark or test showing the slowdown.
2. Optimize the code while keeping functionality the same.
3. Update docs or comments explaining the improvement.
4. Run the commands above and fix any failures.

OUTPUT:
A pull request URL summarizing the performance improvement.
```

Copy this block whenever optimizing performance in jobbot3000.

## Upgrade Prompt
Type: evergreen

Use this prompt to refine jobbot3000's prompt documentation.

```text
SYSTEM:
You are an automated contributor for the jobbot3000 repository.

PURPOSE:
Improve or expand the repository's prompt docs.

CONTEXT:
- Follow [README.md](../../../README.md); see the
  [AGENTS spec](https://agentsmd.net/AGENTS.md) for instruction semantics.
- Review [.github/workflows](../../../.github/workflows) to anticipate CI checks.
- Run `npm run lint` and `npm run test:ci` before committing.
- Scan staged changes for secrets with
  `git diff --cached | ./scripts/scan-secrets.py`.

REQUEST:
1. Select a file under `docs/prompts/` to update or create a new prompt type.
2. Clarify context, refresh links, and ensure referenced files exist.
3. Run the commands above and fix any failures.

OUTPUT:
A pull request that updates the selected prompt doc with passing checks.
```
<|MERGE_RESOLUTION|>--- conflicted
+++ resolved
@@ -14,12 +14,7 @@
 Enhance performance without altering external behavior.
 
 CONTEXT:
-<<<<<<< HEAD
-- Follow [README.md](../../../README.md); see the
-  [AGENTS spec](https://agentsmd.net/AGENTS.md) for instruction semantics.
-=======
 - Follow [README.md](../../../README.md); see the [AGENTS spec](https://agentsmd.net/AGENTS.md) for instruction semantics.
->>>>>>> fae4b113
 - Review [.github/workflows](../../../.github/workflows) to anticipate CI checks.
 - Install dependencies with `npm ci` if needed.
 - Run `npm run lint` and `npm run test:ci` before committing.

--- conflicted
+++ resolved
@@ -4,10 +4,7 @@
 ---
 
 # Codex Feature Prompt
-<<<<<<< HEAD
 Use this prompt when shipping a small, well-tested feature for jobbot3000.
-=======
->>>>>>> d0a1f8de
 
 Use this prompt when shipping a focused feature for jobbot3000.
 
@@ -16,59 +13,33 @@
 You are an automated contributor for the jobbot3000 repository.
 
 PURPOSE:
-<<<<<<< HEAD
 Ship a minimal, well-tested feature for jobbot3000.
-=======
-Implement a minimal feature in jobbot3000 while keeping trunk green.
 
 USAGE NOTES:
 - Use this prompt when adding a small feature to jobbot3000.
 - Copy this block whenever implementing a feature in jobbot3000.
->>>>>>> d0a1f8de
 
 CONTEXT:
 - Follow [README.md](../../../README.md) for project setup and conventions; see the
   [AGENTS spec](https://agentsmd.net/AGENTS.md) for instruction semantics.
-<<<<<<< HEAD
 - Review [.github/workflows](../../../.github/workflows) to anticipate CI checks.
 - Consult [DESIGN.md](../../../DESIGN.md) for architectural guidelines.
 - Tests live in [test/](../../../test) and run with [Vitest](https://vitest.dev/).
 - Create branches as `codex/{feature}` and keep changes focused so trunk stays green.
 - Install dependencies with `npm ci` if needed.
-=======
-- Review [.github/workflows](../../../.github/workflows) to anticipate the CI checks that will
-  run on your pull request.
-- Study [DESIGN.md](../../../DESIGN.md) for architecture guidance and component responsibilities.
-- Tests live in [test/](../../../test) and use [Vitest](https://vitest.dev/); run them with
-  `npm run test:ci`.
-- Install dependencies with `npm ci` if the workspace is missing `node_modules/`.
->>>>>>> d0a1f8de
 - Run `npm run lint` and `npm run test:ci` before committing.
 - Ensure any code samples compile with `node` or `ts-node`.
 - Keep source line length at 100 characters or fewer unless otherwise noted.
 - Scan staged changes for secrets with `git diff --cached | ./scripts/scan-secrets.py`.
-<<<<<<< HEAD
 - Confirm referenced files exist; update
   [prompt-docs-summary.md](../../prompt-docs-summary.md) when adding prompt docs.
 
-REQUEST:
+STANDARD OPERATING PROCEDURE:
 1. Add or update a failing test in [test/](../../../test) that captures the desired behavior.
 2. Implement the smallest production change needed to make the suite pass.
-3. Update relevant documentation (including prompts) to reflect the new capability.
-4. Run the commands above, address any failures, and keep diffs minimal.
+3. Update related documentation (including prompts) to reflect the new capability so the feature is discoverable.
+4. Keep the diff tight, address any failures, and leave neighboring code healthier than you found it.
 5. Stage only intentional changes and commit once checks pass locally.
-
-OUTPUT:
-A pull request that introduces the feature with passing lint and test checks.
-=======
-- Confirm referenced files exist; update [prompt-docs-summary.md](../../prompt-docs-summary.md)
-  when adding or removing prompt docs.
-
-STANDARD OPERATING PROCEDURE:
-1. Add a failing test under [test/](../../../test) that captures the desired behavior.
-2. Implement the smallest change necessary to make the new and existing tests pass.
-3. Update related documentation (including prompts) so the feature is discoverable.
-4. Keep the diff tight and leave neighboring code healthier than you found it.
 
 REQUEST:
 1. Implement the SOP above to deliver the feature.
@@ -77,7 +48,6 @@
 
 OUTPUT:
 A pull request that introduces the feature, documents it, and passes repository checks.
->>>>>>> d0a1f8de
 ```
 
 ## Upgrade Instructions
@@ -103,12 +73,8 @@
   [prompt-docs-summary.md](../../prompt-docs-summary.md) when adding prompt docs.
 
 REQUEST:
-<<<<<<< HEAD
 1. Revise `docs/prompts/codex/feature.md` so this prompt stays accurate and actionable,
    keeping examples aligned with current project practices.
-=======
-1. Revise `docs/prompts/codex/feature.md` so this prompt stays accurate and actionable. Keep examples aligned with current project practices.
->>>>>>> d0a1f8de
 2. Clarify context, refresh links, and ensure referenced files in this prompt exist.
 3. Run the commands above and fix any failures.
 

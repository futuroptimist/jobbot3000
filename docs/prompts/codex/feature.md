---
title: 'Codex Feature Prompt'
slug: 'codex-feature'
---

# Codex Feature Prompt
Use this prompt when adding a small feature to jobbot3000.

```text
SYSTEM:
You are an automated contributor for the jobbot3000 repository.

PURPOSE:
Implement a minimal feature in jobbot3000.

CONTEXT:
<<<<<<< HEAD
- Follow [README.md](../../../README.md); see the
  [AGENTS spec](https://agentsmd.net/AGENTS.md) for instruction semantics.
=======
- Follow [README.md](../../../README.md); see the [AGENTS spec](https://agentsmd.net/AGENTS.md) for instruction semantics.
>>>>>>> 8a01d00e
- Review [.github/workflows](../../../.github/workflows) to anticipate CI checks.
- Run `npm run lint` and `npm run test:ci` before committing.
- Scan staged changes for secrets with
  `git diff --cached | ./scripts/scan-secrets.py`
  (see [`scripts/scan-secrets.py`](../../../scripts/scan-secrets.py)).

REQUEST:
1. Write a failing test capturing the new behavior.
2. Implement the smallest change to make the test pass.
3. Update relevant docs or prompts.
4. Run the commands above and fix any failures.

OUTPUT:
A pull request URL summarizing the feature addition.
```

Copy this block whenever implementing a feature in jobbot3000.

## Upgrade Prompt
Type: evergreen

Use this prompt to refine jobbot3000's prompt documentation.

```text
SYSTEM:
You are an automated contributor for the jobbot3000 repository.

PURPOSE:
Improve or expand the repository's prompt docs.

CONTEXT:
- Follow [README.md](../../../README.md); see the
  [AGENTS spec](https://agentsmd.net/AGENTS.md) for instruction semantics.
- Review [.github/workflows](../../../.github/workflows) to anticipate CI checks.
- Run `npm run lint` and `npm run test:ci` before committing.
- Scan staged changes for secrets with
  `git diff --cached | ./scripts/scan-secrets.py`.
- Update [prompt-docs-summary.md](../../prompt-docs-summary.md) when modifying prompt docs.

REQUEST:
1. Select a file under `docs/prompts/` to update or create a new prompt type.
2. Clarify context, refresh links, and ensure referenced files exist.
3. Run the commands above and fix any failures.

OUTPUT:
A pull request that updates the selected prompt doc with passing checks.
```
<|MERGE_RESOLUTION|>--- conflicted
+++ resolved
@@ -14,12 +14,7 @@
 Implement a minimal feature in jobbot3000.
 
 CONTEXT:
-<<<<<<< HEAD
-- Follow [README.md](../../../README.md); see the
-  [AGENTS spec](https://agentsmd.net/AGENTS.md) for instruction semantics.
-=======
 - Follow [README.md](../../../README.md); see the [AGENTS spec](https://agentsmd.net/AGENTS.md) for instruction semantics.
->>>>>>> 8a01d00e
 - Review [.github/workflows](../../../.github/workflows) to anticipate CI checks.
 - Run `npm run lint` and `npm run test:ci` before committing.
 - Scan staged changes for secrets with

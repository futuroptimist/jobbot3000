--- conflicted
+++ resolved
@@ -14,23 +14,12 @@
 Implement a minimal feature in jobbot3000.
 
 CONTEXT:
-<<<<<<< HEAD
-- Follow [README.md](../../../README.md); see the
-  [AGENTS spec](https://agentsmd.net/AGENTS.md) for instruction semantics.
-- Review [.github/workflows](../../../.github/workflows) to anticipate CI checks.
-- Run `npm run lint` and `npm run test:ci` before committing.
-- Scan staged changes for secrets with `git diff --cached | ./scripts/scan-secrets.py`.
-- Confirm referenced files exist to avoid broken links.
-=======
 - Follow [README.md](../../../README.md); see the [AGENTS spec](https://agentsmd.net/AGENTS.md) for instruction semantics.
 - Review [.github/workflows](../../../.github/workflows) to anticipate CI checks.
 - Install dependencies with `npm ci` if needed.
 - Run `npm run lint` and `npm run test:ci` before committing.
-- Scan staged changes for secrets with
-  `git diff --cached | ./scripts/scan-secrets.py`
-  (see [scripts/scan-secrets.py](../../../scripts/scan-secrets.py)).
+- Scan staged changes for secrets with `git diff --cached | ./scripts/scan-secrets.py`.
 - Confirm referenced files exist; update [prompt-docs-summary.md](../../prompt-docs-summary.md) when adding prompt docs.
->>>>>>> 6d62eb1f
 
 REQUEST:
 1. Write a failing test capturing the new behavior.
@@ -57,24 +46,13 @@
 Improve or expand the repository's prompt docs.
 
 CONTEXT:
-<<<<<<< HEAD
-- Follow [README.md](../../../README.md); see the
-  [AGENTS spec](https://agentsmd.net/AGENTS.md) for instruction semantics.
-- Review [.github/workflows](../../../.github/workflows) to anticipate CI checks.
-- Run `npm run lint` and `npm run test:ci` before committing.
-- Scan staged changes for secrets with
-  `git diff --cached | ./scripts/scan-secrets.py`.
-- Confirm referenced files exist to avoid broken links.
-=======
 - Follow [README.md](../../../README.md); see the [AGENTS spec](https://agentsmd.net/AGENTS.md) for instruction semantics.
 - Review [.github/workflows](../../../.github/workflows) to anticipate CI checks.
 - Install dependencies with `npm ci` if needed.
 - Run `npm run lint` and `npm run test:ci` before committing.
-- Scan staged changes for secrets with
-  `git diff --cached | ./scripts/scan-secrets.py`
-  (see [scripts/scan-secrets.py](../../../scripts/scan-secrets.py)).
+- Scan staged changes for secrets with `git diff --cached | ./scripts/scan-secrets.py`.
 - Confirm referenced files exist; update [prompt-docs-summary.md](../../prompt-docs-summary.md) when adding prompt docs.
->>>>>>> 6d62eb1f
+
 
 REQUEST:
 1. Select a file under `docs/prompts/` to update or create a new prompt type.

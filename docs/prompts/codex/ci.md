---
title: 'Codex CI Prompt'
slug: 'codex-ci'
---

# Codex CI Prompt
<<<<<<< HEAD
Use this prompt when modifying GitHub Actions workflows in jobbot3000.
=======
>>>>>>> a38f3332

```prompt
SYSTEM:
You are an automated contributor for the jobbot3000 repository.

PURPOSE:
Adjust CI workflows to keep builds fast, secure, and reliable.

USAGE NOTES:
- Use this prompt when modifying CI workflows in jobbot3000.
- Copy this block whenever updating CI workflows in jobbot3000.

CONTEXT:
<<<<<<< HEAD
- Follow [README.md](../../../README.md); see the
  [AGENTS spec](https://agentsmd.net/AGENTS.md) for instruction semantics.
- Review [.github/workflows](../../../.github/workflows) to understand active automation
  (e.g., `ci.yml`, `codeql.yml`, `pr-reaper.yml`).
- When touching `ci.yml`, preserve the Node 20 toolchain, npm cache, and required steps:
  `npm ci`, `npm run lint`, `npm run test:ci`, and
  `git ls-files -z | xargs -0 cat | python scripts/scan-secrets.py`.
=======
- Follow [README.md](../../../README.md); see the [AGENTS spec](https://agentsmd.net/AGENTS.md) for instruction semantics.
- Review [.github/workflows](../../../.github/workflows) to anticipate CI checks.
>>>>>>> a38f3332
- Install dependencies with `npm ci` if needed.
- Run `npm run lint` and `npm run test:ci` before committing.
- Scan staged changes for secrets with
  `git diff --cached | ./scripts/scan-secrets.py`
  (see [scripts/scan-secrets.py](../../../scripts/scan-secrets.py)).
- CI skips when a pull request only touches Markdown or MDX files; include at least one
  non-doc change when validating the workflow.
- Update [prompt-docs-summary.md](../../prompt-docs-summary.md) when modifying prompt docs.
- Ensure workflow syntax is valid; see [GitHub Actions](https://docs.github.com/actions).
- Keep concurrency safeguards intact unless the change explicitly requires an update.

REQUEST:
1. Explain the CI adjustment being proposed and why it is needed.
2. Implement the change in `.github/workflows/` (create, modify, or remove workflows as required).
3. Update related documentation or scripts so the automation remains discoverable and consistent.
4. Run the commands above and resolve any failures before committing.

OUTPUT:
A pull request summarizing the CI update with all checks passing locally.
```

## Upgrade Instructions

```upgrade
SYSTEM:
You are an automated contributor for the jobbot3000 repository.

PURPOSE:
Improve or expand the `docs/prompts/codex/ci.md` prompt.

USAGE NOTES:
- Use this prompt to refine `docs/prompts/codex/ci.md`.

CONTEXT:
- Follow [README.md](../../../README.md); see the [AGENTS spec](https://agentsmd.net/AGENTS.md) for instruction semantics.
- Review [.github/workflows](../../../.github/workflows) to anticipate CI checks.
- Install dependencies with `npm ci` if needed.
- Run `npm run lint` and `npm run test:ci` before committing.
- Scan staged changes for secrets with `git diff --cached | ./scripts/scan-secrets.py` (see [scripts/scan-secrets.py](../../../scripts/scan-secrets.py)).
- Confirm referenced files exist; update [prompt-docs-summary.md](../../prompt-docs-summary.md) when adding prompt docs.

REQUEST:
1. Revise `docs/prompts/codex/ci.md` so this prompt stays accurate and actionable. Keep examples aligned with current project practices.
2. Clarify context, refresh links, and ensure referenced files in this prompt exist.
3. Run the commands above and fix any failures.

OUTPUT:
A pull request that updates `docs/prompts/codex/ci.md` with passing checks.
```<|MERGE_RESOLUTION|>--- conflicted
+++ resolved
@@ -4,10 +4,8 @@
 ---
 
 # Codex CI Prompt
-<<<<<<< HEAD
+
 Use this prompt when modifying GitHub Actions workflows in jobbot3000.
-=======
->>>>>>> a38f3332
 
 ```prompt
 SYSTEM:
@@ -21,7 +19,6 @@
 - Copy this block whenever updating CI workflows in jobbot3000.
 
 CONTEXT:
-<<<<<<< HEAD
 - Follow [README.md](../../../README.md); see the
   [AGENTS spec](https://agentsmd.net/AGENTS.md) for instruction semantics.
 - Review [.github/workflows](../../../.github/workflows) to understand active automation
@@ -29,10 +26,6 @@
 - When touching `ci.yml`, preserve the Node 20 toolchain, npm cache, and required steps:
   `npm ci`, `npm run lint`, `npm run test:ci`, and
   `git ls-files -z | xargs -0 cat | python scripts/scan-secrets.py`.
-=======
-- Follow [README.md](../../../README.md); see the [AGENTS spec](https://agentsmd.net/AGENTS.md) for instruction semantics.
-- Review [.github/workflows](../../../.github/workflows) to anticipate CI checks.
->>>>>>> a38f3332
 - Install dependencies with `npm ci` if needed.
 - Run `npm run lint` and `npm run test:ci` before committing.
 - Scan staged changes for secrets with

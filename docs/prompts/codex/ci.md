--- conflicted
+++ resolved
@@ -21,15 +21,11 @@
 - Review [.github/workflows](../../../.github/workflows) to anticipate CI checks.
 - Install dependencies with `npm ci` if needed.
 - Run `npm run lint` and `npm run test:ci` before committing.
-<<<<<<< HEAD
 - Scan staged changes for secrets with
   `git diff --cached | ./scripts/scan-secrets.py`
   (see [scripts/scan-secrets.py](../../../scripts/scan-secrets.py)).
 - CI skips when a pull request only touches Markdown or MDX files; include at least one
   non-doc change when validating the workflow.
-=======
-- Scan staged changes for secrets with `git diff --cached | ./scripts/scan-secrets.py` (see [scripts/scan-secrets.py](../../../scripts/scan-secrets.py)).
->>>>>>> 66753167
 - Update [prompt-docs-summary.md](../../prompt-docs-summary.md) when modifying prompt docs.
 - Ensure workflow syntax is valid; see [GitHub Actions](https://docs.github.com/actions).
 

--- conflicted
+++ resolved
@@ -5,7 +5,6 @@
 
 # Codex Implement Prompt
 
-<<<<<<< HEAD
 Use this prompt when transforming jobbot3000 future-work notes into shipped functionality.
 
 ## When to use it
@@ -14,10 +13,7 @@
 - You can add (and keep) targeted automated tests to prove the change.
 
 ## Prompt block
-```text
-=======
 ```prompt
->>>>>>> 95cef2c1
 SYSTEM:
 You are an automated contributor for the jobbot3000 repository.
 
@@ -33,14 +29,8 @@
 - Follow [README.md](../../../README.md); see the [AGENTS spec](https://agentsmd.net/AGENTS.md) for instruction semantics.
 - Review [.github/workflows](../../../.github/workflows) to anticipate CI checks.
 - Consult [DESIGN.md](../../../DESIGN.md) for architectural guidelines.
-<<<<<<< HEAD
-- Tests live in [test/](../../../test) and run with
-  [Vitest](https://vitest.dev/).
-- Install dependencies with `npm ci` if they are missing.
-=======
 - Tests live in [test/](../../../test) and run with [Vitest](https://vitest.dev/).
 - Install dependencies with `npm ci` if needed.
->>>>>>> 95cef2c1
 - Run `npm run lint` and `npm run test:ci` before committing.
 - Use `rg` (ripgrep) to inventory TODO, FIXME, "future work", and similar markers across code, tests, and docs.
 - Prefer items that can be completed in one PR and unblock user value without multi-step migrations.

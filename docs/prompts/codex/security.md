---
title: 'Codex Security Prompt'
slug: 'codex-security'
---

# Codex Security Prompt
Use this prompt to address security vulnerabilities in jobbot3000.

```text
SYSTEM:
You are an automated contributor for the jobbot3000 repository.

PURPOSE:
Address security issues and harden the project.

CONTEXT:
<<<<<<< HEAD
- Follow [README.md](../../../README.md); see the [AGENTS spec](https://agentsmd.net/AGENTS.md) for instruction semantics.
- Review [.github/workflows](../../../.github/workflows) to anticipate CI checks.
- Install dependencies with `npm ci` if needed.
- Consult [SECURITY.md](../../../SECURITY.md) for reporting and disclosure guidance.
- Run `npm run lint` and `npm run test:ci` before committing.
- Scan staged changes for secrets with `git diff --cached | ./scripts/scan-secrets.py`.
- Confirm referenced files exist to avoid broken links.
=======
- Follow [README.md](../../../README.md); see the
  [AGENTS spec](https://agentsmd.net/AGENTS.md) for instruction semantics.
- Review [.github/workflows](../../../.github/workflows) to anticipate CI checks.
- Consult [SECURITY.md](../../../SECURITY.md) for reporting and disclosure guidance.
- Install dependencies with `npm ci` if needed.
- Run `npm run lint` and `npm run test:ci` before committing.
- Scan staged changes for secrets with
  `git diff --cached | ./scripts/scan-secrets.py`
  (see [scripts/scan-secrets.py](../../../scripts/scan-secrets.py)).
- Confirm referenced files exist; update [prompt-docs-summary.md](../../prompt-docs-summary.md)
  when adding prompt docs.
>>>>>>> 303fce64

REQUEST:
1. Reproduce the vulnerability or describe the weakness.
2. Apply the minimal fix to mitigate the issue.
3. Add or update tests covering the security case.
4. Update docs or advisories if needed.
5. Run the commands above and fix any failures.

OUTPUT:
A pull request summarizing the security fix with passing checks.
```

Copy this block whenever addressing security in jobbot3000.

## Upgrade Prompt
Type: evergreen

Use this prompt to refine jobbot3000's prompt documentation.

```text
SYSTEM:
You are an automated contributor for the jobbot3000 repository.

PURPOSE:
Improve or expand the repository's prompt docs.

CONTEXT:
- Follow [README.md](../../../README.md); see the
  [AGENTS spec](https://agentsmd.net/AGENTS.md) for instruction semantics.
- Review [.github/workflows](../../../.github/workflows) to anticipate CI checks.
<<<<<<< HEAD
- Install dependencies with `npm ci` if needed.
- Run `npm run lint` and `npm run test:ci` before committing.
- Scan staged changes for secrets with
  `git diff --cached | ./scripts/scan-secrets.py`.
- Confirm referenced files exist; update
  [prompt-docs-summary.md](../../prompt-docs-summary.md) when adding prompt docs.
=======
- Consult [SECURITY.md](../../../SECURITY.md) for reporting and disclosure guidance.
- Install dependencies with `npm ci` if needed.
- Run `npm run lint` and `npm run test:ci` before committing.
- Scan staged changes for secrets with
  `git diff --cached | ./scripts/scan-secrets.py`
  (see [scripts/scan-secrets.py](../../../scripts/scan-secrets.py)).
- Confirm referenced files exist; update [prompt-docs-summary.md](../../prompt-docs-summary.md)
  when adding prompt docs.
>>>>>>> 303fce64

REQUEST:
1. Select a file under `docs/prompts/` to update or create a new prompt type.
2. Clarify context, refresh links, and ensure referenced files exist.
3. Run the commands above and fix any failures.

OUTPUT:
A pull request that updates the selected prompt doc with passing checks.
```
<|MERGE_RESOLUTION|>--- conflicted
+++ resolved
@@ -14,17 +14,7 @@
 Address security issues and harden the project.
 
 CONTEXT:
-<<<<<<< HEAD
 - Follow [README.md](../../../README.md); see the [AGENTS spec](https://agentsmd.net/AGENTS.md) for instruction semantics.
-- Review [.github/workflows](../../../.github/workflows) to anticipate CI checks.
-- Install dependencies with `npm ci` if needed.
-- Consult [SECURITY.md](../../../SECURITY.md) for reporting and disclosure guidance.
-- Run `npm run lint` and `npm run test:ci` before committing.
-- Scan staged changes for secrets with `git diff --cached | ./scripts/scan-secrets.py`.
-- Confirm referenced files exist to avoid broken links.
-=======
-- Follow [README.md](../../../README.md); see the
-  [AGENTS spec](https://agentsmd.net/AGENTS.md) for instruction semantics.
 - Review [.github/workflows](../../../.github/workflows) to anticipate CI checks.
 - Consult [SECURITY.md](../../../SECURITY.md) for reporting and disclosure guidance.
 - Install dependencies with `npm ci` if needed.
@@ -34,7 +24,6 @@
   (see [scripts/scan-secrets.py](../../../scripts/scan-secrets.py)).
 - Confirm referenced files exist; update [prompt-docs-summary.md](../../prompt-docs-summary.md)
   when adding prompt docs.
->>>>>>> 303fce64
 
 REQUEST:
 1. Reproduce the vulnerability or describe the weakness.
@@ -65,14 +54,6 @@
 - Follow [README.md](../../../README.md); see the
   [AGENTS spec](https://agentsmd.net/AGENTS.md) for instruction semantics.
 - Review [.github/workflows](../../../.github/workflows) to anticipate CI checks.
-<<<<<<< HEAD
-- Install dependencies with `npm ci` if needed.
-- Run `npm run lint` and `npm run test:ci` before committing.
-- Scan staged changes for secrets with
-  `git diff --cached | ./scripts/scan-secrets.py`.
-- Confirm referenced files exist; update
-  [prompt-docs-summary.md](../../prompt-docs-summary.md) when adding prompt docs.
-=======
 - Consult [SECURITY.md](../../../SECURITY.md) for reporting and disclosure guidance.
 - Install dependencies with `npm ci` if needed.
 - Run `npm run lint` and `npm run test:ci` before committing.
@@ -81,7 +62,6 @@
   (see [scripts/scan-secrets.py](../../../scripts/scan-secrets.py)).
 - Confirm referenced files exist; update [prompt-docs-summary.md](../../prompt-docs-summary.md)
   when adding prompt docs.
->>>>>>> 303fce64
 
 REQUEST:
 1. Select a file under `docs/prompts/` to update or create a new prompt type.

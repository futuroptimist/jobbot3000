---
title: 'Codex Security Prompt'
slug: 'codex-security'
---

# Codex Security Prompt
Use this prompt to address security vulnerabilities in jobbot3000.

```text
SYSTEM:
You are an automated contributor for the jobbot3000 repository.

PURPOSE:
Address security issues and harden the project.

CONTEXT:
- Follow [README.md](../../../README.md); see the
  [AGENTS spec](https://agentsmd.net/AGENTS.md) for instruction semantics.
- Review [.github/workflows](../../../.github/workflows) to anticipate CI checks.
<<<<<<< HEAD
- GitHub's CodeQL analysis runs via [`codeql.yml`](../../../.github/workflows/codeql.yml).
- Consult [SECURITY.md](../../../SECURITY.md) for reporting and disclosure guidance.
- Install dependencies with `npm ci` if needed.
- Run `npm run lint` and `npm run test:ci` before committing.
- Check dependencies for known vulnerabilities with `npm audit`.
=======
- Review [DESIGN.md](../../../DESIGN.md) for architecture context affecting security.
- Consult [SECURITY.md](../../../SECURITY.md) for reporting and disclosure guidance.
- Install dependencies with `npm ci` if needed.
- Run `npm run lint` and `npm run test:ci` before committing.
- Run `npm audit` to identify known vulnerabilities.
>>>>>>> 30fc350f
- Scan staged changes for secrets with
  `git diff --cached | ./scripts/scan-secrets.py`
  (see [scripts/scan-secrets.py](../../../scripts/scan-secrets.py)).
- Confirm referenced files exist; update
  [prompt-docs-summary.md](../../prompt-docs-summary.md) when adding prompt docs.

REQUEST:
1. Reproduce the vulnerability or describe the weakness.
2. Apply the minimal fix to mitigate the issue.
3. Add or update tests covering the security case.
4. Review dependencies with `npm audit` and address issues.
5. Update docs or advisories if needed.
6. Run the commands above and fix any failures.

OUTPUT:
A pull request summarizing the security fix with passing checks.
```

Copy this block whenever addressing security in jobbot3000.

### Example: Generating a secure token

```js
import { randomBytes } from 'crypto'

export function generateToken () {
  return randomBytes(32).toString('hex')
}
```

## Upgrade Prompt
Type: evergreen

Use this prompt to refine jobbot3000's prompt documentation.

```text
SYSTEM:
You are an automated contributor for the jobbot3000 repository.

PURPOSE:
Improve or expand the repository's prompt docs.

CONTEXT:
- Follow [README.md](../../../README.md); see the
  [AGENTS spec](https://agentsmd.net/AGENTS.md) for instruction semantics.
- Review [.github/workflows](../../../.github/workflows) to anticipate CI checks.
- GitHub's CodeQL analysis runs via [`codeql.yml`](../../../.github/workflows/codeql.yml).
- Consult [SECURITY.md](../../../SECURITY.md) for reporting and disclosure guidance.
- Install dependencies with `npm ci` if needed.
- Run `npm run lint` and `npm run test:ci` before committing.
- Check dependencies for known vulnerabilities with `npm audit`.
- Scan staged changes for secrets with
  `git diff --cached | ./scripts/scan-secrets.py`
  (see [scripts/scan-secrets.py](../../../scripts/scan-secrets.py)).
- Confirm referenced files exist; update [prompt-docs-summary.md](../../prompt-docs-summary.md)
  when adding prompt docs.

REQUEST:
1. Select a file under `docs/prompts/` to update or create a new prompt type.
2. Clarify context, refresh links, and ensure referenced files exist.
3. Run the commands above and fix any failures.

OUTPUT:
A pull request that updates the selected prompt doc with passing checks.
```
<|MERGE_RESOLUTION|>--- conflicted
+++ resolved
@@ -17,19 +17,12 @@
 - Follow [README.md](../../../README.md); see the
   [AGENTS spec](https://agentsmd.net/AGENTS.md) for instruction semantics.
 - Review [.github/workflows](../../../.github/workflows) to anticipate CI checks.
-<<<<<<< HEAD
 - GitHub's CodeQL analysis runs via [`codeql.yml`](../../../.github/workflows/codeql.yml).
-- Consult [SECURITY.md](../../../SECURITY.md) for reporting and disclosure guidance.
-- Install dependencies with `npm ci` if needed.
-- Run `npm run lint` and `npm run test:ci` before committing.
-- Check dependencies for known vulnerabilities with `npm audit`.
-=======
 - Review [DESIGN.md](../../../DESIGN.md) for architecture context affecting security.
 - Consult [SECURITY.md](../../../SECURITY.md) for reporting and disclosure guidance.
 - Install dependencies with `npm ci` if needed.
 - Run `npm run lint` and `npm run test:ci` before committing.
 - Run `npm audit` to identify known vulnerabilities.
->>>>>>> 30fc350f
 - Scan staged changes for secrets with
   `git diff --cached | ./scripts/scan-secrets.py`
   (see [scripts/scan-secrets.py](../../../scripts/scan-secrets.py)).

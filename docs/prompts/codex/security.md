--- conflicted
+++ resolved
@@ -18,20 +18,13 @@
   [AGENTS spec](https://agentsmd.net/AGENTS.md) for instruction semantics.
 - Review [.github/workflows](../../../.github/workflows) to anticipate CI checks.
 - Consult [SECURITY.md](../../../SECURITY.md) for reporting and disclosure guidance.
-<<<<<<< HEAD
 - Install dependencies with `npm ci` if needed.
-- Confirm referenced files exist to avoid broken links.
-- Run `npm run lint` and `npm run test:ci` before committing.
-- Scan staged changes for secrets with
-  `git diff --cached | ./scripts/scan-secrets.py`.
-=======
-- Confirm referenced files exist; update [prompt-docs-summary.md](../../prompt-docs-summary.md)
-  when adding prompt docs.
 - Run `npm run lint` and `npm run test:ci` before committing.
 - Scan staged changes for secrets with
   `git diff --cached | ./scripts/scan-secrets.py`
   (see [scripts/scan-secrets.py](../../../scripts/scan-secrets.py)).
->>>>>>> 1c7469ad
+- Confirm referenced files exist; update [prompt-docs-summary.md](../../prompt-docs-summary.md)
+  when adding prompt docs.
 
 REQUEST:
 1. Reproduce the vulnerability or describe the weakness.
@@ -62,21 +55,14 @@
 - Follow [README.md](../../../README.md); see the
   [AGENTS spec](https://agentsmd.net/AGENTS.md) for instruction semantics.
 - Review [.github/workflows](../../../.github/workflows) to anticipate CI checks.
-<<<<<<< HEAD
+- Consult [SECURITY.md](../../../SECURITY.md) for reporting and disclosure guidance.
 - Install dependencies with `npm ci` if needed.
-- Run `npm run lint` and `npm run test:ci` before committing.
-- Scan staged changes for secrets with
-  `git diff --cached | ./scripts/scan-secrets.py`.
-- Confirm referenced files exist; update
-  [prompt-docs-summary.md](../../prompt-docs-summary.md) when adding prompt docs.
-=======
 - Run `npm run lint` and `npm run test:ci` before committing.
 - Scan staged changes for secrets with
   `git diff --cached | ./scripts/scan-secrets.py`
   (see [scripts/scan-secrets.py](../../../scripts/scan-secrets.py)).
 - Confirm referenced files exist; update [prompt-docs-summary.md](../../prompt-docs-summary.md)
   when adding prompt docs.
->>>>>>> 1c7469ad
 
 REQUEST:
 1. Select a file under `docs/prompts/` to update or create a new prompt type.

--- conflicted
+++ resolved
@@ -54,21 +54,12 @@
 - Follow [README.md](../../../README.md); see the
   [AGENTS spec](https://agentsmd.net/AGENTS.md) for instruction semantics.
 - Review [.github/workflows](../../../.github/workflows) to anticipate CI checks.
-<<<<<<< HEAD
-- Install dependencies with `npm ci` if needed.
 - Run `npm run lint` and `npm run test:ci` before committing.
 - Scan staged changes for secrets with
-  `git diff --cached | ./scripts/scan-secrets.py`.
-- Confirm referenced files exist; update
-  [prompt-docs-summary.md](../../prompt-docs-summary.md) when adding prompt docs.
-=======
-- Run `npm run lint` and `npm run test:ci` before committing.
-- Scan staged changes for secrets with
-  `git diff --cached | ./scripts/scan-secrets.py`.
-  See [scripts/scan-secrets.py](../../../scripts/scan-secrets.py).
+  `git diff --cached | ./scripts/scan-secrets.py`
+  (see [scripts/scan-secrets.py](../../../scripts/scan-secrets.py)).
 - Confirm referenced files exist; update [prompt-docs-summary.md](../../prompt-docs-summary.md)
   when adding prompt docs.
->>>>>>> e9eff21c
 
 REQUEST:
 1. Select a file under `docs/prompts/` to update or create a new prompt type.

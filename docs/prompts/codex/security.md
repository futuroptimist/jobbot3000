--- conflicted
+++ resolved
@@ -18,13 +18,8 @@
   [AGENTS spec](https://agentsmd.net/AGENTS.md) for instruction semantics.
 - Review [.github/workflows](../../../.github/workflows) to anticipate CI checks.
 - Consult [SECURITY.md](../../../SECURITY.md) for reporting and disclosure guidance.
-<<<<<<< HEAD
-- Review [.github/workflows](../../../.github/workflows) to anticipate CI checks.
-- Confirm referenced files exist to avoid broken links.
-=======
 - Confirm referenced files exist; update [prompt-docs-summary.md](../../prompt-docs-summary.md)
   when adding prompt docs.
->>>>>>> 1c7469ad
 - Run `npm run lint` and `npm run test:ci` before committing.
 - Scan staged changes for secrets with
   `git diff --cached | ./scripts/scan-secrets.py`

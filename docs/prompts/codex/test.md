--- conflicted
+++ resolved
@@ -56,13 +56,8 @@
   [AGENTS spec](https://agentsmd.net/AGENTS.md) for instruction semantics.
 - Run `npm run lint` and `npm run test:ci` before committing.
 - Scan staged changes for secrets with
-<<<<<<< HEAD
-  `git diff --cached | ./scripts/scan-secrets.py`.
-  See [scripts/scan-secrets.py](../../../scripts/scan-secrets.py).
-=======
   `git diff --cached | ./scripts/scan-secrets.py`
   (see [scripts/scan-secrets.py](../../../scripts/scan-secrets.py)).
->>>>>>> e9eff21c
 
 REQUEST:
 1. Select a file under `docs/prompts/` to update or create a new prompt type.

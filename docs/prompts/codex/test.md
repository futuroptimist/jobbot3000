---
title: 'Codex Test Prompt'
slug: 'codex-test'
---

# Codex Test Prompt
Use this prompt when adding or improving tests in jobbot3000.

Tests live under [test/](../../../test) and use the `*.test.js` naming convention.  
Sample data for tests resides in [test/fixtures](../../../test/fixtures).

## Example

The snippet below shows a minimal [Vitest](https://vitest.dev/) test:

```js
import { test, expect } from 'vitest';

test('math works', () => {
  expect(1 + 1).toBe(2);
});
```

Run it with `npx vitest run path/to/test-file`.


```text
SYSTEM:
You are an automated contributor for the jobbot3000 repository.

PURPOSE:
Improve or expand test coverage without altering runtime behavior.

CONTEXT:
- Follow [README.md](../../../README.md); see the
  [AGENTS spec](https://agentsmd.net/AGENTS.md) for instruction semantics.
- Review [.github/workflows](../../../.github/workflows) to anticipate CI checks.
- Tests live in [test/](../../../test) and use the `*.test.js` naming convention.
- Run tests with [Vitest](https://vitest.dev/).
- Sample data for tests resides in
  [test/fixtures](../../../test/fixtures).
- Install dependencies with `npm ci` if needed.
- Run `npm run lint` and `npm run test:ci` before committing.
- Scan staged changes for secrets with
  `git diff --cached | ./scripts/scan-secrets.py`
  (see [scripts/scan-secrets.py](../../../scripts/scan-secrets.py)).
- Confirm referenced files exist; update
  [prompt-docs-summary.md](../../prompt-docs-summary.md) when adding prompt docs.
- Ensure any code samples compile with `node` (v20+) or `ts-node`.

REQUEST:
1. Identify missing or weak tests.
2. Add or update tests to cover edge cases.
3. Ensure tests are deterministic and isolated.
4. Run the commands above and fix any failures.

OUTPUT:
A pull request URL summarizing the test improvement.
```

Copy this block whenever working on tests in jobbot3000.

## Upgrade Prompt
Type: evergreen

Use this prompt to refine jobbot3000's prompt documentation.

```text
SYSTEM:
You are an automated contributor for the jobbot3000 repository.

PURPOSE:
Improve or expand the repository's prompt docs.

CONTEXT:
- Follow [README.md](../../../README.md); see the
  [AGENTS spec](https://agentsmd.net/AGENTS.md) for instruction semantics.
- Review [.github/workflows](../../../.github/workflows) to anticipate CI checks.
- Install dependencies with `npm ci` if needed.
- Run `npm run lint` and `npm run test:ci` before committing.
- Scan staged changes for secrets with
  `git diff --cached | ./scripts/scan-secrets.py`
  (see [scripts/scan-secrets.py](../../../scripts/scan-secrets.py)).
<<<<<<< HEAD
- Confirm referenced files exist and update
  [prompt-docs-summary.md](../../prompt-docs-summary.md) when adding prompt docs.
=======
- Confirm referenced files exist; update
  [prompt-docs-summary.md](../../prompt-docs-summary.md) when adding prompt docs.
- Ensure any code samples compile with `node` or `ts-node`.
>>>>>>> e241e17c

REQUEST:
1. Select a file under `docs/prompts/` to update or create a new prompt type.
2. Clarify context, refresh links, and ensure referenced files exist.
3. Ensure any code samples compile with `node` (v20+) or `ts-node`.
4. Run the commands above and fix any failures.

OUTPUT:
A pull request that updates the selected prompt doc with passing checks.
```
<|MERGE_RESOLUTION|>--- conflicted
+++ resolved
@@ -81,14 +81,9 @@
 - Scan staged changes for secrets with
   `git diff --cached | ./scripts/scan-secrets.py`
   (see [scripts/scan-secrets.py](../../../scripts/scan-secrets.py)).
-<<<<<<< HEAD
-- Confirm referenced files exist and update
-  [prompt-docs-summary.md](../../prompt-docs-summary.md) when adding prompt docs.
-=======
 - Confirm referenced files exist; update
   [prompt-docs-summary.md](../../prompt-docs-summary.md) when adding prompt docs.
 - Ensure any code samples compile with `node` or `ts-node`.
->>>>>>> e241e17c
 
 REQUEST:
 1. Select a file under `docs/prompts/` to update or create a new prompt type.

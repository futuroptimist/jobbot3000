--- conflicted
+++ resolved
@@ -5,11 +5,9 @@
 
 # Codex Test Prompt
 Use this prompt when adding or improving tests in jobbot3000.
-<<<<<<< HEAD
-Tests live under [test](../../../test), with sample data in
-[test/fixtures](../../../test/fixtures).
-=======
-Tests live under [test/](../../../test) and use the `*.test.js` naming convention.
+
+Tests live under [test/](../../../test) and use the `*.test.js` naming convention.  
+Sample data for tests resides in [test/fixtures](../../../test/fixtures).
 
 ## Example
 
@@ -24,7 +22,7 @@
 ```
 
 Run it with `npx vitest run path/to/test-file`.
->>>>>>> 064c3b89
+
 
 ```text
 SYSTEM:
@@ -37,14 +35,10 @@
 - Follow [README.md](../../../README.md); see the
   [AGENTS spec](https://agentsmd.net/AGENTS.md) for instruction semantics.
 - Review [.github/workflows](../../../.github/workflows) to anticipate CI checks.
-<<<<<<< HEAD
-- Tests live in [test/](../../../test) and run with [Vitest](https://vitest.dev/).
+- Tests live in [test/](../../../test) and use the `*.test.js` naming convention.
+- Run tests with [Vitest](https://vitest.dev/).
 - Sample data for tests resides in
   [test/fixtures](../../../test/fixtures).
-=======
-- Tests live in [test/](../../../test) and use the `*.test.js` naming convention.
-- Run tests with [Vitest](https://vitest.dev/).
->>>>>>> 064c3b89
 - Install dependencies with `npm ci` if needed.
 - Run `npm run lint` and `npm run test:ci` before committing.
 - Scan staged changes for secrets with

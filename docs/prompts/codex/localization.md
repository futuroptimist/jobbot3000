---
title: 'Codex Localization Prompt'
slug: 'codex-localization'
---

# Codex Localization Prompt

```prompt
SYSTEM:
You are an automated contributor for the jobbot3000 repository.

PURPOSE:
Implement localization or internationalization improvements.

USAGE NOTES:
- Use this prompt to add or improve localization support in jobbot3000.
- Copy this block whenever working on localization in jobbot3000.

CONTEXT:
- Follow [README.md](../../../README.md); see the
  [AGENTS spec](https://agentsmd.net/AGENTS.md) for instruction semantics.
- Review [.github/workflows](../../../.github/workflows) to anticipate CI checks.
- Install dependencies with `npm ci` if needed.
- Run `npm run lint` and `npm run test:ci` before committing.
- Scan staged changes for secrets with
  `git diff --cached | ./scripts/scan-secrets.py`
  (see [scripts/scan-secrets.py](../../../scripts/scan-secrets.py)).
- jobbot3000 translations live in [src/i18n.js](../../../src/i18n.js) and
  [src/locales/](../../../src/locales/).
- Markdown exporters that surface translations are in
  [src/exporters.js](../../../src/exporters.js) with coverage in
  [test/exporters.test.js](../../../test/exporters.test.js).
- Confirm referenced files exist; update
  [prompt-docs-summary.md](../../prompt-docs-summary.md) when adding prompt docs.

REQUEST:
<<<<<<< HEAD
1. Extend `src/locales/` dictionaries and helpers in `src/i18n.js` as needed.
2. Preserve English (`DEFAULT_LOCALE`) fallbacks and ensure missing keys return English.
3. Update exporters or other consumers so translated labels render correctly.
4. Add or update tests (for example in `test/exporters.test.js`) that assert localized output.
5. Run the commands above and fix any failures.
=======
1. Work within [`src/i18n.js`](../../../src/i18n.js) and [`src/locales/`](../../../src/locales/) to add languages, extend dictionaries, or adjust helpers while keeping `DEFAULT_LOCALE` as the canonical fallback.
2. Ensure existing behavior for English (`en`) remains the default and that missing keys gracefully fall back, matching the logic in [`src/i18n.js`](../../../src/i18n.js).
3. Update or create tests (for example in [`test/exporters.test.js`](../../../test/exporters.test.js) or new coverage beside the affected module) so translations and locale selection are exercised.
4. Run the commands listed above and resolve any failures.
>>>>>>> beeed562

OUTPUT:
A pull request summarizing the localization changes with passing checks.
```

## Upgrade Prompt
Type: evergreen

```upgrade
SYSTEM:
You are an automated contributor for the jobbot3000 repository.

PURPOSE:
Improve or expand the `docs/prompts/codex/localization.md` prompt.

USAGE NOTES:
- Use this prompt to refine `docs/prompts/codex/localization.md`.

CONTEXT:
- Follow [README.md](../../../README.md); see the
  [AGENTS spec](https://agentsmd.net/AGENTS.md) for instruction semantics.
- Review [.github/workflows](../../../.github/workflows) to anticipate CI checks.
- Install dependencies with `npm ci` if needed.
- Run `npm run lint` and `npm run test:ci` before committing.
- Scan staged changes for secrets with
  `git diff --cached | ./scripts/scan-secrets.py`
  (see [scripts/scan-secrets.py](../../../scripts/scan-secrets.py)).
- jobbot3000 translations live in [src/i18n.js](../../../src/i18n.js) and
  [src/locales/](../../../src/locales/).
- Markdown exporters that surface translations are in
  [src/exporters.js](../../../src/exporters.js) with coverage in
  [test/exporters.test.js](../../../test/exporters.test.js).
- Confirm referenced files exist and update
  [prompt-docs-summary.md](../../prompt-docs-summary.md) when adding prompt docs.

REQUEST:
1. Revise `docs/prompts/codex/localization.md` so this prompt stays accurate and actionable. Keep examples aligned with current project practices.
2. Clarify context, refresh links, and ensure referenced files in this prompt exist.
3. Run the commands above and fix any failures.

OUTPUT:
A pull request that updates `docs/prompts/codex/localization.md` with passing checks.
```<|MERGE_RESOLUTION|>--- conflicted
+++ resolved
@@ -34,18 +34,11 @@
   [prompt-docs-summary.md](../../prompt-docs-summary.md) when adding prompt docs.
 
 REQUEST:
-<<<<<<< HEAD
-1. Extend `src/locales/` dictionaries and helpers in `src/i18n.js` as needed.
+1. Work within [`src/i18n.js`](../../../src/i18n.js) and [`src/locales/`](../../../src/locales/) to add languages, extend dictionaries, or adjust helpers while keeping `DEFAULT_LOCALE` as the canonical fallback.
 2. Preserve English (`DEFAULT_LOCALE`) fallbacks and ensure missing keys return English.
 3. Update exporters or other consumers so translated labels render correctly.
-4. Add or update tests (for example in `test/exporters.test.js`) that assert localized output.
-5. Run the commands above and fix any failures.
-=======
-1. Work within [`src/i18n.js`](../../../src/i18n.js) and [`src/locales/`](../../../src/locales/) to add languages, extend dictionaries, or adjust helpers while keeping `DEFAULT_LOCALE` as the canonical fallback.
-2. Ensure existing behavior for English (`en`) remains the default and that missing keys gracefully fall back, matching the logic in [`src/i18n.js`](../../../src/i18n.js).
-3. Update or create tests (for example in [`test/exporters.test.js`](../../../test/exporters.test.js) or new coverage beside the affected module) so translations and locale selection are exercised.
-4. Run the commands listed above and resolve any failures.
->>>>>>> beeed562
+4. Add or update tests (for example in [`test/exporters.test.js`](../../../test/exporters.test.js) or new coverage beside the affected module) that assert localized output.
+5. Run the commands above and resolve any failures.
 
 OUTPUT:
 A pull request summarizing the localization changes with passing checks.

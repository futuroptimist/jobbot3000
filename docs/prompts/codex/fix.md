---
title: 'Codex Fix Prompt'
slug: 'codex-fix'
---

# Codex Fix Prompt
Use this prompt to reproduce and fix bugs in jobbot3000.

```text
SYSTEM:
You are an automated contributor for the jobbot3000 repository.

PURPOSE:
Diagnose and resolve bugs in jobbot3000.

CONTEXT:
<<<<<<< HEAD
- Follow [README.md](../../../README.md); see the [AGENTS spec](https://agentsmd.net/AGENTS.md).
- Existing tests live in [test/](../../../test).
- Run `npm run lint` and `npm run test:ci` before committing.
- Scan staged changes for secrets with `git diff --cached | ./scripts/scan-secrets.py`.
  See [scripts/scan-secrets.py](../../../scripts/scan-secrets.py).
=======
- Follow [README.md](../../../README.md); see the [AGENTS spec](https://agentsmd.net/AGENTS.md) for instruction semantics.
- Review [.github/workflows](../../../.github/workflows) to anticipate CI checks.
- Install dependencies with `npm ci` if needed.
- Run `npm run lint` and `npm run test:ci` before committing.
- Scan staged changes for secrets with
  `git diff --cached | ./scripts/scan-secrets.py`
  (see [scripts/scan-secrets.py](../../scripts/scan-secrets.py)).
- Confirm referenced files exist; update
  [prompt-docs-summary.md](../../prompt-docs-summary.md) when adding prompt docs.
>>>>>>> 0bfb23cf

REQUEST:
1. Reproduce the bug with a failing test or script.
2. Apply the smallest fix that resolves the issue.
3. Update docs or prompts if needed.
4. Run the commands above and fix any failures.

OUTPUT:
A pull request URL summarizing the bug fix.
```

Copy this block whenever fixing bugs in jobbot3000.

## Upgrade Prompt
Type: evergreen

Use this prompt to refine jobbot3000's prompt documentation.

```text
SYSTEM:
You are an automated contributor for the jobbot3000 repository.

PURPOSE:
Improve or expand the repository's prompt docs.

CONTEXT:
- Follow [README.md](../../../README.md); see the
<<<<<<< HEAD
  [AGENTS spec](https://agentsmd.net/AGENTS.md).
=======
  [AGENTS spec](https://agentsmd.net/AGENTS.md) for instruction semantics.
- Review [.github/workflows](../../../.github/workflows) to anticipate CI checks.
>>>>>>> 0bfb23cf
- Run `npm run lint` and `npm run test:ci` before committing.
- Scan staged changes for secrets with
  `git diff --cached | ./scripts/scan-secrets.py`.
  See [scripts/scan-secrets.py](../../../scripts/scan-secrets.py).

REQUEST:
1. Select a file under `docs/prompts/` to update or create a new prompt type.
2. Clarify context, refresh links, and ensure referenced files exist.
3. Run the commands above and fix any failures.

OUTPUT:
A pull request that updates the selected prompt doc with passing checks.
```<|MERGE_RESOLUTION|>--- conflicted
+++ resolved
@@ -14,13 +14,6 @@
 Diagnose and resolve bugs in jobbot3000.
 
 CONTEXT:
-<<<<<<< HEAD
-- Follow [README.md](../../../README.md); see the [AGENTS spec](https://agentsmd.net/AGENTS.md).
-- Existing tests live in [test/](../../../test).
-- Run `npm run lint` and `npm run test:ci` before committing.
-- Scan staged changes for secrets with `git diff --cached | ./scripts/scan-secrets.py`.
-  See [scripts/scan-secrets.py](../../../scripts/scan-secrets.py).
-=======
 - Follow [README.md](../../../README.md); see the [AGENTS spec](https://agentsmd.net/AGENTS.md) for instruction semantics.
 - Review [.github/workflows](../../../.github/workflows) to anticipate CI checks.
 - Install dependencies with `npm ci` if needed.
@@ -30,7 +23,6 @@
   (see [scripts/scan-secrets.py](../../scripts/scan-secrets.py)).
 - Confirm referenced files exist; update
   [prompt-docs-summary.md](../../prompt-docs-summary.md) when adding prompt docs.
->>>>>>> 0bfb23cf
 
 REQUEST:
 1. Reproduce the bug with a failing test or script.
@@ -57,13 +49,8 @@
 Improve or expand the repository's prompt docs.
 
 CONTEXT:
-- Follow [README.md](../../../README.md); see the
-<<<<<<< HEAD
-  [AGENTS spec](https://agentsmd.net/AGENTS.md).
-=======
-  [AGENTS spec](https://agentsmd.net/AGENTS.md) for instruction semantics.
+- Follow [README.md](../../../README.md); see the [AGENTS spec](https://agentsmd.net/AGENTS.md) for instruction semantics.
 - Review [.github/workflows](../../../.github/workflows) to anticipate CI checks.
->>>>>>> 0bfb23cf
 - Run `npm run lint` and `npm run test:ci` before committing.
 - Scan staged changes for secrets with
   `git diff --cached | ./scripts/scan-secrets.py`.

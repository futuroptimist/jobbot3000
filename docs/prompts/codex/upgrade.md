--- conflicted
+++ resolved
@@ -14,12 +14,8 @@
 Improve or expand the repository's prompt docs.
 
 CONTEXT:
-<<<<<<< HEAD
-- Follow [README.md](../../../README.md); see the [AGENTS spec](https://agentsmd.net/AGENTS.md) for instruction semantics.
-=======
 - Follow [README.md](../../README.md).
 - See the [AGENTS spec](https://agentsmd.net/AGENTS.md) for instruction semantics.
->>>>>>> 067a932e
 - Run `npm run lint` and `npm run test:ci` before committing.
 - Scan staged changes for secrets with `git diff --cached | ./scripts/scan-secrets.py`.
 

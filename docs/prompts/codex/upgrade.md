--- conflicted
+++ resolved
@@ -47,10 +47,6 @@
 
 CONTEXT:
 - Follow [README.md](../../../README.md).
-<<<<<<< HEAD
-- Review [.github/workflows](../../../.github/workflows) to anticipate CI checks.
-=======
->>>>>>> 29a84257
 - See the [AGENTS spec](https://agentsmd.net/AGENTS.md) for instruction semantics.
 - Review [.github/workflows](../../../.github/workflows) to anticipate CI checks.
 - Install dependencies with `npm ci` if needed.

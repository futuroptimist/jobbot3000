# Web Operations Playbook

This playbook documents the day-to-day operations for the jobbot3000 web
adapter. It captures readiness checks, incident workflows, and monitoring
expectations so on-call engineers can keep the CLI bridge healthy.

## Quick start

- Start the server locally with `npm run web:server`. The CLI prints the bind
  address, CSRF header, token, and any configured auth scheme on boot.
- Confirm `/health` returns `status: "ok"` before routing traffic. The endpoint
  aggregates custom checks passed to `startWebServer({ healthChecks })`.
- Visit `GET /` to load the status hub. The overview panel highlights rate
  limiting, CSRF, and auth guardrails. Hash-based navigation keeps the page
  static for local deployments.

The status page now links directly to this playbook from the “Helpful
references” card. [`test/web-server.test.js`](../test/web-server.test.js)
verifies that the link renders so future UI tweaks keep the on-call checklist
discoverable.

## Operational guardrails

| Control | Location | Notes |
| --- | --- | --- |
| Rate limiting | `createInMemoryRateLimiter` in [`src/web/server.js`](../src/web/server.js) | Defaults to 30 requests/min per client. Tune via `startWebServer({ rateLimit })` or `JOBBOT_WEB_RATE_LIMIT_*` env vars. |
| CSRF protection | `normalizeCsrfOptions` in [`src/web/server.js`](../src/web/server.js) | Start the server with `csrfToken` (or env vars). Clients must send the matching header on every POST. |
<<<<<<< HEAD
| Input sanitization | `validateCommandPayload` in [`src/web/command-registry.js`](../src/web/command-registry.js) | Control characters are stripped from string fields before invoking CLI adapters, keeping payloads safe. |
| Authentication | `normalizeAuthOptions` in [`src/web/server.js`](../src/web/server.js) | Provide tokens or header overrides to require API keys. 401 responses include `WWW-Authenticate` when schemes are enforced. |
=======
| Authentication | `normalizeAuthOptions` in [`src/web/server.js`](../src/web/server.js) | Provide tokens or header overrides to require API keys. Supports per-user JSON tokens with role lists (`viewer`, `editor`, `admin`). Returns 401 for missing tokens and issues 403 responses plus audit entries when callers lack required roles. |
>>>>>>> 89e381ba
| Output sanitization | [`src/web/command-adapter.js`](../src/web/command-adapter.js) | Redacts secret-like tokens from stdout/stderr/data payloads before returning to clients. |

## Monitoring checklist

1. **Access logs** – Enable structured logging by passing a logger with `info`,
   `warn`, and `error` methods to `startWebServer`. Command invocations log
   duration, status, and correlation IDs.
2. **Health checks** – `/health` now executes default probes from
   [`createDefaultHealthChecks`](../src/web/health-checks.js) that verify the
   CLI responds to `--help` and that the data directory is writable. Extend the
   list in [`scripts/web-server.js`](../scripts/web-server.js) when additional
   dependencies need coverage. Failing checks flip the aggregated status to
   `error` and return HTTP 503. Regression coverage in
   [`test/web-health-checks.test.js`](../test/web-health-checks.test.js)
   exercises both probes so outages surface immediately.
3. **Audit scores** – `src/web/audits.js` exposes axe-core and performance
   audits. Schedule them in CI or cron jobs to catch regressions between
   releases.

## Incident response

1. Capture the failing request (command name, correlation ID, payload summary).
2. Inspect logs for sanitized stdout/stderr and rate-limit counters.
3. Retry locally with `npm run web:server -- --env development` to reproduce.
4. When the CLI fails, replay the command directly via `npx jobbot …` using the
   sanitized payload written to the logs.
5. Update health checks if the incident revealed missing coverage.

## Maintenance routines

- Rotate auth tokens and CSRF secrets after every deployment or personnel
  change.
- Review rate-limit budgets quarterly to match observed traffic.
- Regenerate docs or screenshots after UI updates so the playbook stays current.
- Run `npm run lint` and `npm run test:ci` before releasing configuration
  changes. The Vitest suite exercises routing, auth, and telemetry paths.

## Useful commands

```bash
# Start the server with custom tokens and rate limits
JOBBOT_WEB_CSRF_TOKEN=$(openssl rand -hex 16) \
JOBBOT_WEB_AUTH_TOKENS=token123,token456 \
JOBBOT_WEB_RATE_LIMIT_MAX=20 \
npm run web:server -- --port 4000

# Hit the health endpoint and pretty-print the response
curl -s http://127.0.0.1:4000/health | jq

# Exercise an allow-listed CLI command via the adapter
curl -s \
  -H "Content-Type: application/json" \
  -H "${JOBBOT_WEB_CSRF_HEADER:-X-Jobbot-Csrf}: $JOBBOT_WEB_CSRF_TOKEN" \
  -H "Authorization: Bearer token123" \
  -d '{"input":"job.txt"}' \
  http://127.0.0.1:4000/commands/summarize | jq
```

Keep this document close to the deployment manifests so responders know where
rate limits, secrets, and guardrails live before incidents occur.<|MERGE_RESOLUTION|>--- conflicted
+++ resolved
@@ -25,12 +25,8 @@
 | --- | --- | --- |
 | Rate limiting | `createInMemoryRateLimiter` in [`src/web/server.js`](../src/web/server.js) | Defaults to 30 requests/min per client. Tune via `startWebServer({ rateLimit })` or `JOBBOT_WEB_RATE_LIMIT_*` env vars. |
 | CSRF protection | `normalizeCsrfOptions` in [`src/web/server.js`](../src/web/server.js) | Start the server with `csrfToken` (or env vars). Clients must send the matching header on every POST. |
-<<<<<<< HEAD
 | Input sanitization | `validateCommandPayload` in [`src/web/command-registry.js`](../src/web/command-registry.js) | Control characters are stripped from string fields before invoking CLI adapters, keeping payloads safe. |
-| Authentication | `normalizeAuthOptions` in [`src/web/server.js`](../src/web/server.js) | Provide tokens or header overrides to require API keys. 401 responses include `WWW-Authenticate` when schemes are enforced. |
-=======
 | Authentication | `normalizeAuthOptions` in [`src/web/server.js`](../src/web/server.js) | Provide tokens or header overrides to require API keys. Supports per-user JSON tokens with role lists (`viewer`, `editor`, `admin`). Returns 401 for missing tokens and issues 403 responses plus audit entries when callers lack required roles. |
->>>>>>> 89e381ba
 | Output sanitization | [`src/web/command-adapter.js`](../src/web/command-adapter.js) | Redacts secret-like tokens from stdout/stderr/data payloads before returning to clients. |
 
 ## Monitoring checklist

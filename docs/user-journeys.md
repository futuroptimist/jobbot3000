# User Journeys

This document enumerates the end-to-end user journeys that jobbot3000 needs to support. Each
journey captures the primary goal, key actors, happy path, and notable unhappy paths so we can
translate them into backlog items, prompts, and acceptance tests.

## Journey 1: Import and Normalize a Resume

**Goal:** A candidate imports an existing resume and turns it into the canonical profile used across
jobbot3000.

1. The user selects a local resume file (PDF, Markdown, MDX, or plain text) or points to an existing
   `resume.json`. When they start from scratch, `jobbot init` scaffolds
   `data/profile/resume.json` with empty JSON Resume sections ready for editing.
2. The CLI or UI calls the resume loader to extract clean text and metadata.
3. Parsed content is normalized into the JSON Resume schema and saved under `data/profile/`, a
   git-ignored directory so personal data never leaves the machine.
4. The system surfaces parsing confidence scores, highlights ambiguities (dates, titles, metrics),
   and prompts the user to confirm or edit the imported fields before they become the source of
   truth.

**Unhappy paths:** unsupported format, unreadable PDF, or missing sections trigger inline guidance
with retry options and explain how to manually fix the source file.

## Journey 2: Clarify the Candidate Profile

**Goal:** Capture the intent, context, and nuance that a static resume omits.

1. After import, the LLM reviews the normalized profile and drafts a question plan that targets
   missing or ambiguous details (career goals, relocation preferences, compensation guardrails,
   visa status, measurable outcomes, tools).
2. The user answers via chat or a structured form. The assistant keeps asking follow-ups until it
   reaches a configured confidence threshold.
3. Responses are appended to the profile as structured notes (`data/profile/intake.json`) and the
   model synthesizes updated bullet point options tagged by skill or competency.
4. All interactions are stored locally with timestamps and provenance metadata for later review.

**Unhappy paths:** the user can skip or postpone questions. Skips are marked so the assistant can
revisit them later without blocking the workflow.

## Journey 3: Source and Stage Job Postings

**Goal:** Build a living shortlist of job opportunities pulled from the web or supplied manually.

<<<<<<< HEAD
1. The user searches company boards via supported fetchers (Greenhouse, Lever, and Ashby today;
   Workable and SmartRecruiters are on the roadmap) or pastes individual URLs into the CLI/UI. For example,
=======
1. The user searches company boards via supported fetchers (Greenhouse, Lever, SmartRecruiters,
   with Ashby and Workable on the roadmap) or pastes individual URLs into the CLI/UI. For example,
>>>>>>> 0b351e1c
   `jobbot ingest greenhouse --company acme` pulls the latest public postings into the local
   data directory, and `jobbot ingest lever --company acme` performs the same for Lever-hosted
   listings.
2. The fetch pipeline de-duplicates listings, normalizes HTML to text, and stores raw + parsed
   copies under `data/jobs/{job_id}.json` alongside fetch metadata (timestamp, source, request
   headers). Job identifiers are hashed from the source URL or file path so repeat fetches update
   the same snapshot without leaking personally identifiable information.
3. Users can tag or discard roles with `jobbot shortlist tag` /
   `jobbot shortlist discard --tags <tag1,tag2>`.
   Discarded roles are also archived with reasons (and optional tags) in
   `data/discarded_jobs.json` so future recommendations can reference prior decisions.
4. The shortlist view exposes filters (location, level, compensation) via
   `jobbot shortlist list --location <value>` and records sync metadata with
   `jobbot shortlist sync` so future refreshes know when entries were last updated.

**Unhappy paths:** fetch failures or ToS blocks surface actionable error messages and never retry
aggressively to respect rate limits.

## Journey 4: Match, Tailor, and Generate Deliverables

**Goal:** Produce truthful, role-specific collateral that maximizes the candidate's odds.

1. For a selected job, the matcher scores fit using semantic + lexical signals and explains hits,
   gaps, and blockers.
2. The resume renderer clones the base profile, selects the most relevant bullets, and prepares a
   tailored resume (PDF, text preview) plus optional cover letter. All outputs cite the source
   fields they originate from so the user can audit changes.
3. Users can tweak sections manually; the assistant suggests language improvements but refuses to
   fabricate experience.
4. Generated files, diffs, and build logs live in `data/deliverables/{job_id}/` and are versioned by
   timestamp.

**Unhappy paths:** low fit scores or missing must-haves trigger guidance
  (e.g., suggest skill prep or highlight transferable experience) and let the user decline
  tailoring for that role.

## Journey 5: Apply and Track Outcomes

**Goal:** Keep a comprehensive record of every interaction with employers.

1. When the user applies or sends outreach, they log the event (channel, date, documents shared,
   contact person) with `jobbot track log <job_id> --channel <channel> [...]`, which appends the
   metadata to `data/application_events.json` so the full history stays local.
2. Application status transitions (no response, screening, onsite, offer, rejected, withdrawn) are
   stored in `data/applications.json`, which is serialized safely to prevent data loss. The CLI
   exposes `jobbot track add <job_id> --status <status>` so users can log updates inline with other
   workflows.
3. Follow-up reminders and note-taking surfaces help the user prepare for upcoming steps while
   consolidating feedback for future tailoring.

**Unhappy paths:** conflicting updates (e.g., two devices editing simultaneously) trigger a merge
flow that preserves both sets of notes.

## Journey 6: Prepare for Interviews

**Goal:** Simulate the target interview loop and address skill gaps ahead of time.

1. Once an interview is scheduled, the assistant generates rehearsal plans by role and stage
   (behavioral, technical, system design, take-home).
2. Study packets include curated reading, flashcards, and question banks; dialog trees enable deep
   rehearsal with branching follow-ups inspired by "The Rehearsal".
3. Optional voice mode uses local STT/TTS so the user can practice speaking answers aloud.
4. Sessions capture transcripts, user reflections, and coach feedback in
   `data/interviews/{job_id}/{session_id}.json` for future review.

**Unhappy paths:** if the user misses sessions, the assistant nudges them with lighter-weight prep
suggestions to prevent burnout.

## Journey 7: Measure Outcomes and Close the Loop

**Goal:** Maintain visibility into success rates and continuously improve recommendations.

1. The analytics process reads application and interaction logs to update a local Sankey diagram
   showing conversions (outreach ➜ screening ➜ onsite ➜ offer ➜ acceptance) and major drop-off
   points.
2. Metadata from tailoring and rehearsal sessions feeds back into the recommender so it can surface
   what worked (e.g., bullet variants correlated with interviews) while staying privacy-first.
3. Users can export anonymized aggregates for personal record keeping without exposing raw PII.

**Unhappy paths:** missing data (e.g., unlogged rejections) is highlighted so the user can backfill
   later.

---

These journeys should stay aligned with the project's safety principles: keep everything local by
default, refuse to fabricate accomplishments, and provide clear audit trails for every generated
artifact. They can be decomposed into smaller tasks across the CLI, future UI, prompts, and storage
layers while keeping personal data sealed inside git-ignored directories.<|MERGE_RESOLUTION|>--- conflicted
+++ resolved
@@ -42,13 +42,8 @@
 
 **Goal:** Build a living shortlist of job opportunities pulled from the web or supplied manually.
 
-<<<<<<< HEAD
-1. The user searches company boards via supported fetchers (Greenhouse, Lever, and Ashby today;
-   Workable and SmartRecruiters are on the roadmap) or pastes individual URLs into the CLI/UI. For example,
-=======
-1. The user searches company boards via supported fetchers (Greenhouse, Lever, SmartRecruiters,
-   with Ashby and Workable on the roadmap) or pastes individual URLs into the CLI/UI. For example,
->>>>>>> 0b351e1c
+1. The user searches company boards via supported fetchers (Greenhouse, Lever, Ashby, SmartRecruiters;
+   Workable is on the roadmap) or pastes individual URLs into the CLI/UI. For example,
    `jobbot ingest greenhouse --company acme` pulls the latest public postings into the local
    data directory, and `jobbot ingest lever --company acme` performs the same for Lever-hosted
    listings.

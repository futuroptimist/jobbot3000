--- conflicted
+++ resolved
@@ -95,14 +95,9 @@
    quick notes inline with other workflows.
 3. Follow-up reminders and note-taking surfaces help the user prepare for upcoming steps while
    consolidating feedback for future tailoring. Use `jobbot track log --remind-at <iso8601>` to
-<<<<<<< HEAD
    capture the next follow-up timestamp with each note, review recorded outreach with
    `jobbot track history <job_id>`, and surface upcoming commitments with `jobbot track reminders`
    (add `--upcoming-only` to hide past-due entries and `--json` when piping into other tools).
-=======
-   capture the next follow-up timestamp with each note. Review the timeline with
-   `jobbot track history <job_id>` (pass `--json` for automation) when planning the next actions.
->>>>>>> 0b7b5078
 
 **Unhappy paths:** conflicting updates (e.g., two devices editing simultaneously) trigger a merge
 flow that preserves both sets of notes.

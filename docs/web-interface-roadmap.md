# Web Interface Vision and Roadmap

## Vision Overview

- Deliver a local-first web application that streamlines tracking and managing job applications while
  retaining full parity with the existing CLI workflows.
- Maintain the CLI as the single source of truth, with the web UI orchestrating commands through a
  secure backend adapter layer.
- Provide a cohesive, accessible dark theme that is visually consistent across desktop and mobile
  viewports.
- Architect for production readiness: defensive input handling, strict API boundaries, observability,
  and deployability to local and managed environments without sacrificing security posture.

## Guiding Principles

1. **Security-first integration**
   - Disallow direct execution of arbitrary user input; only approved CLI subcommands run via the
     backend orchestrator.
   - Enforce strict validation and sanitization for all parameters before invoking CLI processes.
   - Use least-privilege execution contexts and sandboxed process spawning to prevent privilege
     escalation.

2. **CLI parity and reuse**
   - Expose UI features only if they map to existing CLI capabilities; extend CLI first, then surface
     via the web UI.
   - Keep CLI output as the canonical state; the web layer transforms structured output but never
     mutates data independently.

3. **User experience**
   - Prioritize clarity: consistent typography, spacing, and contrast ratios that meet WCAG AA in dark
     mode.
   - Preserve responsiveness and fast perceived performance through optimistic UI where safe.

4. **Operational excellence**
   - Instrument the backend for metrics and logs that trace CLI invocation lifecycles.
   - Design for automated testing at unit, integration, and end-to-end levels.

## Implementation Strategy

> [!NOTE]
> **Future work triage (2025-10-08):**
> - *Application detail view showing lifecycle timeline, notes, and attachments via CLI `show`.*
>   Fits within a single PR because the CLI already persists lifecycle statuses and activity logs,
>   so the feature primarily needs a read-focused command and documentation updates.
> - *Action panel enabling create/update status workflows mapped to CLI `create`/`update`.*
>   Requires new mutation endpoints and UI flows, so it remains a larger follow-up task.

> [!NOTE]
> **Future work triage (2025-10-10):**
> - *Slim status hub HTML to satisfy the 74 KB audit budget.* The regression test in
>   [`test/web-audits.test.js`](../test/web-audits.test.js) currently fails due to an oversized DOM,
>   so minifying inline styles and markup can ship independently and restores the documented budget.

### 1. Requirements and Domain Mapping

- Audit existing CLI commands, arguments, and expected JSON/text outputs.
- Define personas and workflows (e.g., application intake, follow-up reminders, offer tracking).
- Map UI views and interactions to CLI invocations, noting required parameters and validations.
- Document non-functional requirements: performance targets, security constraints, accessibility
  guidelines.

### 2. Architecture Blueprint

- **Frontend**: Single-page application built with the current stack (React + TypeScript), themed with
  a design token system supporting dark mode by default.
- **Backend**: Lightweight Node.js/Express server running locally, exposing RESTful endpoints that map
  to CLI commands through a command adapter module.
- **Command Adapter**: Encapsulates all CLI interactions, uses typed request/response contracts, and
  centralizes error translation.
- **Process Isolation**: Spawn child processes using a vetted command matrix, pass arguments via safe
  serialization (no shell interpolation), and enforce execution timeouts.
- **State Management**: Use frontend query caching (e.g., React Query) to mirror CLI state snapshots;
  rely on backend for persistence.
- **Observability**: Structured logging (pino/winston) capturing command, duration, exit codes, and
  correlation IDs; expose health and readiness probes.
  _Implemented (2025-09-29):_ [`src/web/command-adapter.js`](../src/web/command-adapter.js)
  now emits JSON-friendly telemetry for each CLI invocation, including the
  command name, correlation ID, duration, and synthesized exit code. Regression
  coverage in [`test/web-command-adapter.test.js`](../test/web-command-adapter.test.js)
  verifies both success and failure paths capture telemetry and surface the
  correlation identifier to callers for downstream log stitching.

### 3. Security Hardening Plan

- Implement allow-list based routing: each API endpoint corresponds to a predefined CLI command and
  argument schema.
- Validate payloads with a shared schema library (e.g., Zod) on both frontend and backend to ensure
  alignment.
- Avoid shell invocation; use `spawn`/`execFile` with explicit argument arrays.
  _Implemented (2025-09-30):_ [`src/web/command-adapter.js`](../src/web/command-adapter.js)
  now executes CLI commands via `child_process.spawn` with `shell: false`,
  `windowsHide: true`, and explicit argument arrays. The adapter streams
  stdout/stderr, rejects on non-zero exit codes, and surfaces correlation IDs
  to callers. Regression coverage in
  [`test/web-command-adapter.test.js`](../test/web-command-adapter.test.js)
  verifies the secure spawn configuration and error propagation when the CLI
  process fails.
- Apply rate limiting and CSRF defenses even in local deployments to simplify production hardening.
  _Implemented (2025-09-30):_ [`src/web/server.js`](../src/web/server.js) now enforces a
  startup-provided CSRF header and in-memory per-client rate limiting on
  `POST /commands`. Coverage in [`test/web-server.test.js`](../test/web-server.test.js)
  verifies 403 responses for missing tokens and 429 responses once
  callers exhaust the request budget. [`scripts/web-server.js`](../scripts/web-server.js) prints the
  header name and token on boot so the frontend can attach it securely.
- Store sensitive configuration (API tokens, credentials) via environment variables managed through
  secure storage solutions.
- Log sensitive fields using redaction filters and enforce secure log transport when deployed beyond
  localhost.

### 4. UX and Theming Framework

- Define a dark theme palette with semantic tokens (background, surface, accent, danger, text-primary
  and text-secondary) ensuring accessible contrast.
- Create reusable components (buttons, tables, timeline, status badges) adhering to the token system.
- Provide responsive layouts using a grid/flex approach; ensure minimum touch target sizes for mobile.
- Integrate a global keyboard navigation layer and focus outlines for accessibility.
  - Offer optional light theme toggle for future parity, but prioritize dark mode for initial release.
    _Implemented (2025-10-04):_ The status page served by
  [`startWebServer`](../src/web/server.js) now exposes an accessible light/dark
  theme toggle that persists the user's preference in `localStorage` and
  honors `prefers-color-scheme`. Coverage in
  [`test/web-server.test.js`](../test/web-server.test.js) locks the presence of
  the toggle, storage key, and system preference listener so future UI changes
  keep the feature intact.

### 5. Development Roadmap

1. **Foundations**
   - Scaffold backend Express app with health check endpoint.
    _Implemented (2025-09-28):_ [`src/web/server.js`](../src/web/server.js) now exposes an Express
     app with a `/health` route that aggregates pluggable status checks. Start the backend with
     `npm run web:server` to serve the health endpoint locally while wiring additional adapters.
  - Build command adapter with a mocked CLI module and comprehensive tests.
    _Implemented (2025-09-29):_ [`src/web/command-adapter.js`](../src/web/command-adapter.js)
    now exposes `createCommandAdapter`, which wraps CLI command handlers, captures
    stdout/stderr output, and normalizes arguments for summarize/match calls.
   Regression coverage in
    [`test/web-command-adapter.test.js`](../test/web-command-adapter.test.js)
    uses mocked CLI functions to assert argument shaping, JSON parsing, and
    error translation so future endpoints can reuse the adapter safely.
   - Establish shared TypeScript types and validation schemas.
     _Implemented (2025-09-29):_ [`src/web/schemas.js`](../src/web/schemas.js)
     now defines shared request types for summarize and match calls, enforcing
     supported formats and numeric constraints before CLI execution. Regression
     coverage in
     [`test/web-command-adapter.test.js`](../test/web-command-adapter.test.js)
     and
     [`test/web-schemas.test.js`](../test/web-schemas.test.js)
     guards the validation layer with happy-path and failure-path tests so
     future web endpoints inherit consistent payload validation.

2. **CLI Integration Layer**
  - Implement real CLI invocations behind feature flags.
    _Implemented (2025-10-02):_ [`src/web/command-adapter.js`](../src/web/command-adapter.js)
    now requires setting `JOBBOT_WEB_ENABLE_NATIVE_CLI=1` (or passing
    `enableNativeCli: true` to [`startWebServer`](../src/web/server.js))
    before spawning the CLI. Otherwise callers must inject a mocked
    adapter. Regression coverage in
    [`test/web-command-adapter.test.js`](../test/web-command-adapter.test.js)
    asserts native execution stays gated behind the feature flag.
   - Add structured logging, metrics, and error handling utilities.
     _Implemented (2025-10-01):_ [`src/web/server.js`](../src/web/server.js)
     now emits structured `web.command` telemetry for every command request,
     capturing durations, sanitized stdout/stderr lengths, and correlation IDs.
     The regression coverage in
     [`test/web-server.test.js`](../test/web-server.test.js) asserts both
     success and failure logs remain wired without leaking sensitive fields.
  - Write integration tests that execute representative CLI commands in a sandboxed environment.
    _Implemented (2025-10-02):_ [`test/web-server-integration.test.js`](../test/web-server-integration.test.js)
    now boots the Express server with the real command adapter, calls the `match`
    endpoint against sandboxed resume and job fixtures, verifies sanitized JSON
    responses, and asserts job snapshots land inside the temporary
    `JOBBOT_DATA_DIR` so web requests never escape their test environment.
   _Update (2025-09-29):_ The Express app now exposes `POST /commands/:command`, which validates
   requests against an allow-listed schema before delegating to the CLI via
   `createCommandAdapter`. Coverage in
   [`test/web-server.test.js`](../test/web-server.test.js) locks the sanitized payloads and error
   handling so future endpoints inherit the same guardrails.

3. **Frontend Shell**
  - Set up routing, layout, and theme providers.
    _Implemented (2025-10-05):_ The status hub served by
    [`startWebServer`](../src/web/server.js) now includes a hash-based router that
    persists the active section and theme toggle across reloads. Regression
    coverage in [`test/web-server.test.js`](../test/web-server.test.js) drives the
    router through navigation events to ensure the stored route, `aria-current`
    markers, and section visibility stay in sync.
  - Implement authentication stubs if future remote deployment is anticipated.
    _Implemented (2025-10-02):_ [`src/web/server.js`](../src/web/server.js)
    now enforces configurable static authorization tokens for
    `/commands/:command` requests when `startWebServer` receives `auth`
    options or the `JOBBOT_WEB_AUTH_TOKENS` environment variable. Callers
    can override the header name and scheme (including scheme-less API
    keys), and unauthorized requests receive 401 responses. Coverage in
    [`test/web-server.test.js`](../test/web-server.test.js) exercises the
    missing-token guard, Bearer token flow, and custom header handling.
   - Create base components and loading/error states.
     _Implemented (2025-10-05):_ The status hub wraps the Commands and Audits
     sections in reusable status panels with ready/loading/error slots. The
     client script now exposes a `JobbotStatusHub` helper and fires a
     `jobbot:status-panels-ready` event so asynchronous CLI data loaders can
     flip between skeleton, success, and descriptive failure states. Regression
     coverage in [`test/web-server.test.js`](../test/web-server.test.js)
     exercises the API surface and DOM transitions to keep the affordances
     stable.

4. **Core Features**
   - Application list view with filtering and pagination backed by CLI `list` command.
     _Implemented (2025-10-07):_ `jobbot track list` now surfaces tracked
     applications in paginated batches with optional status filters. The CLI
     pulls from the shared lifecycle store via
     [`listLifecycleEntries`](../src/lifecycle.js) and prints both text and JSON
     payloads for downstream tooling. Regression coverage in
     [`test/lifecycle.test.js`](../test/lifecycle.test.js) and
     [`test/cli.test.js`](../test/cli.test.js) locks the sorting, filter
     validation, and pagination math. The status hub also exposes an
     **Applications** route powered by `POST /commands/shortlist-list`, which
     reuses the same CLI schema, streams shortlist data, and paginates it
     client-side. Regression coverage in
     [`test/web-server.test.js`](../test/web-server.test.js),
     [`test/web-command-adapter.test.js`](../test/web-command-adapter.test.js),
     and [`test/web-e2e.test.js`](../test/web-e2e.test.js) keeps the adapter,
     HTML view, and CLI integration aligned.
  - Application detail view showing lifecycle timeline, notes, and attachments via CLI `show`.
     _Implemented (2025-10-08):_ [`jobbot track show`](../bin/jobbot.js) now
     reads lifecycle entries via [`getLifecycleEntry`](../src/lifecycle.js),
     stitches together activity logs, and prints both human-friendly and JSON
     payloads with aggregated attachments. Coverage in
     [`test/cli.test.js`](../test/cli.test.js) and
     [`test/lifecycle.test.js`](../test/lifecycle.test.js) verifies the status
     metadata, timeline ordering, and document rollups so future UI detail views
     inherit the same contract. The Applications view also renders a detail drawer
     powered by `shortlist show`, wiring the new `/commands/shortlist-show`
     endpoint and client-side renderer. [`src/web/server.js`](../src/web/server.js)
     injects an actions column, fetches the detail payload, and formats metadata,
     discard history, and timeline entries with attachments. Regression coverage in
     [`test/web-server.test.js`](../test/web-server.test.js),
     [`test/web-command-adapter.test.js`](../test/web-command-adapter.test.js),
     and [`test/cli.test.js`](../test/cli.test.js) exercises the CLI output,
     adapter wiring, and DOM updates to keep the drawer and timeline stable.
   - Action panel enabling create/update status workflows mapped to CLI `create`/`update`.
     _Implemented (2025-10-09):_ The Applications drawer now includes a status
     action panel that posts to `/commands/track-record`, invoking
     [`cmdTrackAdd`](../bin/jobbot.js) to create or update lifecycle entries
     with optional notes. [`src/web/server.js`](../src/web/server.js) renders
     the form, validates status selections, surfaces inline success/error
     messaging, and emits a `jobbot:application-status-recorded` event so
     extensions can react to updates. Regression coverage in
     [`test/web-server.test.js`](../test/web-server.test.js) drives the DOM
     workflow against a mocked adapter, while
   [`test/web-command-adapter.test.js`](../test/web-command-adapter.test.js)
    verifies the adapter calls `cmdTrackAdd` with sanitized arguments and
    returns the status payload for the UI.
  - Analytics dashboard summarizing application funnels and outcomes.
     _Implemented (2025-10-10):_ The status hub now includes an **Analytics**
     view backed by `/commands/analytics-funnel`, which invokes
     [`cmdAnalyticsFunnel`](../bin/jobbot.js) to stream the
     `jobbot analytics funnel --json` payload. [`src/web/server.js`](../src/web/server.js)
     renders stage counts, conversion percentages, largest drop-offs, and
     missing-status alerts while dispatching `jobbot:analytics-ready`/
     `jobbot:analytics-loaded` events for extensions. Regression coverage in
     [`test/web-server.test.js`](../test/web-server.test.js) drives the DOM
     workflow and summaries, and
     [`test/web-command-adapter.test.js`](../test/web-command-adapter.test.js)
     locks the adapter's JSON parsing and sanitization.
  - Notification hooks for reminders, leveraging CLI scheduling or local system integration.
     _Implemented (2025-10-04):_ [`bin/jobbot.js`](../bin/jobbot.js) now supports
     `jobbot track reminders --ics <file>`, wiring the upcoming reminders feed into
     [`createReminderCalendar`](../src/reminders-calendar.js) so contributors can
     subscribe via native calendar apps. Coverage in
    [`test/cli.test.js`](../test/cli.test.js) and
    [`test/reminders-calendar.test.js`](../test/reminders-calendar.test.js)
    verifies that only upcoming entries appear in the ICS export, escape
    sequences follow the iCalendar spec (covering commas, semicolons, and
    newlines), and invalid timestamps are ignored.

5. **Testing and QA**
   - Unit tests for frontend components (Jest/Testing Library) and backend modules (Jest/Supertest).
   - Contract tests ensuring backend responses align with CLI output fixtures.
   - End-to-end tests (Playwright/Cypress) simulating user flows with mocked CLI responses.
  - Accessibility audits (axe-core) and performance benchmarks (Lighthouse).
    _Implemented (2025-10-02):_ [`src/web/audits.js`](../src/web/audits.js)
    now runs axe-core against the status page while translating
    Lighthouse scoring formulas to real HTTP timings. The regression
    suite in [`test/web-audits.test.js`](../test/web-audits.test.js)
    boots the Express adapter, fetches the HTML dashboard, and asserts the
    audits return zero WCAG AA violations with a performance score ≥0.9 while
<<<<<<< HEAD
    keeping the HTML transfer size below 80 KB. The action panel for recording
    shortlist statuses raised the payload slightly, so the regression suite and
    UI now share helpers to trim duplicate markup and styles.
=======
    keeping both the Lighthouse-reported transfer size and the raw HTML payload
    below 74 KB. The action panel for recording shortlist statuses raised the
    payload slightly, so the regression suite and UI now share helpers to trim
    duplicate markup and styles.
>>>>>>> c73e0b02

6. **Hardening and Packaging**
   - Implement rate limiting, input sanitization, and CSRF tokens.
   - Add configuration for local, staging, and production environments.
     _Implemented (2025-10-02):_ [`src/web/config.js`](../src/web/config.js)
     centralizes environment presets (development/staging/production) and
     powers `scripts/web-server.js` so the CLI picks up consistent hosts,
     ports, and rate limits per tier. Regression coverage in
     [`test/web-config.test.js`](../test/web-config.test.js) locks the
     defaults and override semantics in place.
   - Provide Dockerfile and docker-compose for reproducible deployment.
  - Document operational playbooks (monitoring, alerting, on-call runbooks).
    _Implemented (2025-10-05):_ [`docs/web-operational-playbook.md`](web-operational-playbook.md)
    now captures the on-call checklist, guardrails, and incident response
    steps for the Express adapter. The status hub links to the playbook and
    [`test/web-server.test.js`](../test/web-server.test.js) asserts the link
    remains visible so future UI updates keep the operations guidance handy.

7. **Release Prep**
   - Finalize documentation (README updates, API reference, UX guidelines).
   - Conduct security review and threat modeling session.
   - Perform beta testing with target users and gather feedback for iteration.

### 6. Documentation and Developer Experience

- Maintain an architecture decision record (ADR) log capturing key choices.
- Provide onboarding docs covering project setup, CLI dependencies, and test commands.
- Offer API and component storybooks for consistent usage.
- Automate linting, formatting, and type checking via pre-commit hooks and CI pipelines.

### 7. Future Enhancements

- Multi-user support with role-based access control and audit trails.
- Real-time collaboration via WebSocket subscriptions to CLI state changes.
- Plugin system enabling external automation integrations (e.g., calendar, CRM).

## Safe Implementation Checklist

- [x] Command allow-list with schema validation
- [x] Secure process spawning without shell interpolation (speech commands now
  tokenize templates and spawn without `shell: true`; see `test/speech.test.js`)
- [x] Input sanitization and output redaction
  _Implemented (2025-09-30):_ [`src/web/command-adapter.js`](../src/web/command-adapter.js)
  now strips control characters and redacts secret-like values before
  returning CLI output. The web server sanitizes successful payloads and
  error responses to shield clients from leaked credentials. Regression
  coverage in [`test/web-command-adapter.test.js`](../test/web-command-adapter.test.js)
  and [`test/web-server.test.js`](../test/web-server.test.js) verifies
  that stdout/stderr, parsed JSON, and adapter return values all receive
  consistent redaction.
- [x] Logging with redacted secrets and trace IDs
  _Implemented (2025-09-30):_ [`src/web/command-adapter.js`](../src/web/command-adapter.js)
  now redacts secret-like values before emitting telemetry, attaches a `traceId`
  to each invocation, and [`test/web-command-adapter.test.js`](../test/web-command-adapter.test.js)
  plus [`test/web-server.test.js`](../test/web-server.test.js) assert the sanitized
  logs and identifiers propagate to API clients.
- [x] Automated tests spanning unit → e2e layers
  _Implemented (2025-10-01):_ [`test/web-e2e.test.js`](../test/web-e2e.test.js)
  exercises `POST /commands/summarize` end to end against the CLI-backed
  adapter, asserting the HTTP stack, schema validation, and sanitized payloads
  round-trip real job text without mocks.
- [x] Accessibility and performance audits
  _Implemented (2025-10-02):_ The homepage served by
  [`startWebServer`](../src/web/server.js) now exposes a WCAG-compliant
  status page. [`src/web/audits.js`](../src/web/audits.js) and
  [`test/web-audits.test.js`](../test/web-audits.test.js) run axe-core,
  Lighthouse-derived scoring, and a byte-budget assertion on every build,
  preventing regressions before the UI launches.
- [x] Deployment artifacts and environment parity *(configuration presets
  shipped via [`src/web/config.js`](../src/web/config.js); container images
  now ship with the repository)*
  _Implemented (2025-10-02):_ [`Dockerfile`](../Dockerfile) and
  [`docker-compose.web.yml`](../docker-compose.web.yml) now build the web
  server with production defaults, mount `/data`, and bind to
  `0.0.0.0`. Regression coverage in
  [`test/web-deployment.test.js`](../test/web-deployment.test.js) keeps the
  artifacts present and pinned to the hardened entrypoint.

## Roadmap Timeline (Quarterly)

| Quarter | Focus                                  | Key Deliverables                                   |
| ------- | --------------------------------------- | -------------------------------------------------- |
| Q1      | Foundations & CLI integration           | Backend scaffolding, command adapter, unit tests   |
| Q2      | Frontend shell & core workflows         | Dark theme UI, list/detail views, integration tests|
| Q3      | Hardening & observability               | Security controls, logging, e2e tests, packaging   |
| Q4      | Release & feedback loop                 | Docs, beta rollout, feedback-driven refinements    |

## Success Metrics

- **Adoption**: Percentage of active CLI users adopting the web interface weekly.
- **Reliability**: <1% CLI invocation failure rate via the web backend.
- **Performance**: P95 page load <2s on mid-tier hardware; backend command latency <500ms median.
- **Accessibility**: WCAG AA compliance validated quarterly.
- **Security**: Zero critical findings in quarterly security reviews.<|MERGE_RESOLUTION|>--- conflicted
+++ resolved
@@ -285,16 +285,10 @@
     suite in [`test/web-audits.test.js`](../test/web-audits.test.js)
     boots the Express adapter, fetches the HTML dashboard, and asserts the
     audits return zero WCAG AA violations with a performance score ≥0.9 while
-<<<<<<< HEAD
-    keeping the HTML transfer size below 80 KB. The action panel for recording
-    shortlist statuses raised the payload slightly, so the regression suite and
-    UI now share helpers to trim duplicate markup and styles.
-=======
     keeping both the Lighthouse-reported transfer size and the raw HTML payload
-    below 74 KB. The action panel for recording shortlist statuses raised the
+    below 80 KB. The action panel for recording shortlist statuses raised the
     payload slightly, so the regression suite and UI now share helpers to trim
     duplicate markup and styles.
->>>>>>> c73e0b02
 
 6. **Hardening and Packaging**
    - Implement rate limiting, input sanitization, and CSRF tokens.

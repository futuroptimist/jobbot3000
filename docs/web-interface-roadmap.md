--- conflicted
+++ resolved
@@ -192,7 +192,6 @@
 
 4. **Core Features**
    - Application list view with filtering and pagination backed by CLI `list` command.
-<<<<<<< HEAD
      _Implemented (2025-10-07):_ `jobbot track list` now surfaces tracked
      applications in paginated batches with optional status filters. The CLI
      pulls from the shared lifecycle store via
@@ -200,16 +199,14 @@
      payloads for downstream tooling. Regression coverage in
      [`test/lifecycle.test.js`](../test/lifecycle.test.js) and
      [`test/cli.test.js`](../test/cli.test.js) locks the sorting, filter
-     validation, and pagination math.
-=======
-     _Implemented (2025-10-06):_ The status hub now exposes an Applications
-     route powered by `POST /commands/shortlist-list`, which reuses the CLI
-     schema, streams shortlist data, and paginates it client-side. Regression
-     coverage in [`test/web-server.test.js`](../test/web-server.test.js),
+     validation, and pagination math. The status hub also exposes an
+     **Applications** route powered by `POST /commands/shortlist-list`, which
+     reuses the same CLI schema, streams shortlist data, and paginates it
+     client-side. Regression coverage in
+     [`test/web-server.test.js`](../test/web-server.test.js),
      [`test/web-command-adapter.test.js`](../test/web-command-adapter.test.js),
      and [`test/web-e2e.test.js`](../test/web-e2e.test.js) keeps the adapter,
      HTML view, and CLI integration aligned.
->>>>>>> 2cbdfbe4
    - Application detail view showing lifecycle timeline, notes, and attachments via CLI `show`.
    - Action panel enabling create/update status workflows mapped to CLI `create`/`update`.
    - Notification hooks for reminders, leveraging CLI scheduling or local system integration.

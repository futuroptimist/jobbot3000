--- conflicted
+++ resolved
@@ -39,20 +39,9 @@
 
 > [!NOTE]
 > **Future work triage (2025-10-08):**
-<<<<<<< HEAD
-> - ~~*Application detail view showing lifecycle timeline, notes, and attachments via CLI `show`.*~~
->   _Implemented (2025-10-12):_ the status hub now wires `/commands/track-show` through
->   [`src/web/command-adapter.js`](../src/web/command-adapter.js) so the drawer merges shortlist
->   metadata with lifecycle telemetry from the CLI. Regression coverage in
->   [`test/web-command-adapter.test.js`](../test/web-command-adapter.test.js) exercises the new
->   adapter command, validates secret redaction, and asserts error handling for missing job IDs.
->   This change was prioritized because the CLI already surfaced the persisted lifecycle data,
->   enabling a single-PR implementation without new storage work.
-=======
 > - ✅ *Application detail view showing lifecycle timeline, notes, and attachments via CLI `show`.*
 >   Shipped on 2025-10-12 by wiring the existing CLI detail surface into the status hub (see details
 >   below), so follow-up work can focus on mutation flows.
->>>>>>> bf28b547
 > - *Action panel enabling create/update status workflows mapped to CLI `create`/`update`.*
 >   Requires new mutation endpoints and UI flows, so it remains a larger follow-up task.
 

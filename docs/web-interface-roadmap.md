# Web Interface Vision and Roadmap

## Vision Overview

- Deliver a local-first web application that streamlines tracking and managing job applications while
  retaining full parity with the existing CLI workflows.
- Maintain the CLI as the single source of truth, with the web UI orchestrating commands through a
  secure backend adapter layer.
- Provide a cohesive, accessible dark theme that is visually consistent across desktop and mobile
  viewports.
- Architect for production readiness: defensive input handling, strict API boundaries, observability,
  and deployability to local and managed environments without sacrificing security posture.

## Guiding Principles

1. **Security-first integration**
   - Disallow direct execution of arbitrary user input; only approved CLI subcommands run via the
     backend orchestrator.
   - Enforce strict validation and sanitization for all parameters before invoking CLI processes.
   - Use least-privilege execution contexts and sandboxed process spawning to prevent privilege
     escalation.

2. **CLI parity and reuse**
   - Expose UI features only if they map to existing CLI capabilities; extend CLI first, then surface
     via the web UI.
   - Keep CLI output as the canonical state; the web layer transforms structured output but never
     mutates data independently.

3. **User experience**
   - Prioritize clarity: consistent typography, spacing, and contrast ratios that meet WCAG AA in dark
     mode.
   - Preserve responsiveness and fast perceived performance through optimistic UI where safe.

4. **Operational excellence**
   - Instrument the backend for metrics and logs that trace CLI invocation lifecycles.
   - Design for automated testing at unit, integration, and end-to-end levels.

## Implementation Strategy

### 1. Requirements and Domain Mapping

- Audit existing CLI commands, arguments, and expected JSON/text outputs.
- Define personas and workflows (e.g., application intake, follow-up reminders, offer tracking).
- Map UI views and interactions to CLI invocations, noting required parameters and validations.
- Document non-functional requirements: performance targets, security constraints, accessibility
  guidelines.

### 2. Architecture Blueprint

- **Frontend**: Single-page application built with the current stack (React + TypeScript), themed with
  a design token system supporting dark mode by default.
- **Backend**: Lightweight Node.js/Express server running locally, exposing RESTful endpoints that map
  to CLI commands through a command adapter module.
- **Command Adapter**: Encapsulates all CLI interactions, uses typed request/response contracts, and
  centralizes error translation.
- **Process Isolation**: Spawn child processes using a vetted command matrix, pass arguments via safe
  serialization (no shell interpolation), and enforce execution timeouts.
- **State Management**: Use frontend query caching (e.g., React Query) to mirror CLI state snapshots;
  rely on backend for persistence.
- **Observability**: Structured logging (pino/winston) capturing command, duration, exit codes, and
  correlation IDs; expose health and readiness probes.
  _Implemented (2025-11-27):_ [`src/web/command-adapter.js`](../src/web/command-adapter.js)
  now emits JSON-friendly telemetry for each CLI invocation, including the
  command name, correlation ID, duration, and synthesized exit code. Regression
  coverage in [`test/web-command-adapter.test.js`](../test/web-command-adapter.test.js)
  verifies both success and failure paths capture telemetry and surface the
  correlation identifier to callers for downstream log stitching.

### 3. Security Hardening Plan

- Implement allow-list based routing: each API endpoint corresponds to a predefined CLI command and
  argument schema.
- Validate payloads with a shared schema library (e.g., Zod) on both frontend and backend to ensure
  alignment.
- Avoid shell invocation; use `spawn`/`execFile` with explicit argument arrays.
  _Implemented (2025-12-06):_ [`src/web/command-adapter.js`](../src/web/command-adapter.js)
  now executes CLI commands via `child_process.spawn` with `shell: false`,
  `windowsHide: true`, and explicit argument arrays. The adapter streams
  stdout/stderr, rejects on non-zero exit codes, and surfaces correlation IDs
  to callers. Regression coverage in
  [`test/web-command-adapter.test.js`](../test/web-command-adapter.test.js)
  verifies the secure spawn configuration and error propagation when the CLI
  process fails.
- Apply rate limiting and CSRF defenses even in local deployments to simplify production hardening.
  _Implemented (2025-12-11):_ [`src/web/server.js`](../src/web/server.js) now enforces a
  startup-provided CSRF header and in-memory per-client rate limiting on
  `POST /commands`. Coverage in [`test/web-server.test.js`](../test/web-server.test.js)
  verifies 403 responses for missing tokens and 429 responses once
  callers exhaust the request budget. [`scripts/web-server.js`](../scripts/web-server.js) prints the
  header name and token on boot so the frontend can attach it securely.
- Store sensitive configuration (API tokens, credentials) via environment variables managed through
  secure storage solutions.
- Log sensitive fields using redaction filters and enforce secure log transport when deployed beyond
  localhost.

### 4. UX and Theming Framework

- Define a dark theme palette with semantic tokens (background, surface, accent, danger, text-primary
  and text-secondary) ensuring accessible contrast.
- Create reusable components (buttons, tables, timeline, status badges) adhering to the token system.
- Provide responsive layouts using a grid/flex approach; ensure minimum touch target sizes for mobile.
- Integrate a global keyboard navigation layer and focus outlines for accessibility.
- Offer optional light theme toggle for future parity, but prioritize dark mode for initial release.

### 5. Development Roadmap

1. **Foundations**
   - Scaffold backend Express app with health check endpoint.
     _Implemented (2025-11-23):_ [`src/web/server.js`](../src/web/server.js) now exposes an Express
     app with a `/health` route that aggregates pluggable status checks. Start the backend with
     `npm run web:server` to serve the health endpoint locally while wiring additional adapters.
  - Build command adapter with a mocked CLI module and comprehensive tests.
    _Implemented (2025-11-24):_ [`src/web/command-adapter.js`](../src/web/command-adapter.js)
    now exposes `createCommandAdapter`, which wraps CLI command handlers, captures
    stdout/stderr output, and normalizes arguments for summarize/match calls.
   Regression coverage in
    [`test/web-command-adapter.test.js`](../test/web-command-adapter.test.js)
    uses mocked CLI functions to assert argument shaping, JSON parsing, and
    error translation so future endpoints can reuse the adapter safely.
   - Establish shared TypeScript types and validation schemas.
     _Implemented (2025-11-25):_ [`src/web/schemas.js`](../src/web/schemas.js)
     now defines shared request types for summarize and match calls, enforcing
     supported formats and numeric constraints before CLI execution. Regression
     coverage in
     [`test/web-command-adapter.test.js`](../test/web-command-adapter.test.js)
     and
     [`test/web-schemas.test.js`](../test/web-schemas.test.js)
     guards the validation layer with happy-path and failure-path tests so
     future web endpoints inherit consistent payload validation.

2. **CLI Integration Layer**
  - Implement real CLI invocations behind feature flags.
    _Implemented (2025-12-30):_ [`src/web/command-adapter.js`](../src/web/command-adapter.js)
    now requires setting `JOBBOT_WEB_ENABLE_NATIVE_CLI=1` (or passing
    `enableNativeCli: true` to [`startWebServer`](../src/web/server.js))
    before spawning the CLI. Otherwise callers must inject a mocked
    adapter. Regression coverage in
    [`test/web-command-adapter.test.js`](../test/web-command-adapter.test.js)
    asserts native execution stays gated behind the feature flag.
   - Add structured logging, metrics, and error handling utilities.
     _Implemented (2025-12-20):_ [`src/web/server.js`](../src/web/server.js)
     now emits structured `web.command` telemetry for every command request,
     capturing durations, sanitized stdout/stderr lengths, and correlation IDs.
     The regression coverage in
     [`test/web-server.test.js`](../test/web-server.test.js) asserts both
     success and failure logs remain wired without leaking sensitive fields.
  - Write integration tests that execute representative CLI commands in a sandboxed environment.
    _Implemented (2025-12-22):_ [`test/web-server-integration.test.js`](../test/web-server-integration.test.js)
    now boots the Express server with the real command adapter, calls the `match`
    endpoint against sandboxed resume and job fixtures, verifies sanitized JSON
    responses, and asserts job snapshots land inside the temporary
    `JOBBOT_DATA_DIR` so web requests never escape their test environment.
   _Update (2025-11-30):_ The Express app now exposes `POST /commands/:command`, which validates
   requests against an allow-listed schema before delegating to the CLI via
   `createCommandAdapter`. Coverage in
   [`test/web-server.test.js`](../test/web-server.test.js) locks the sanitized payloads and error
   handling so future endpoints inherit the same guardrails.

3. **Frontend Shell**
   - Set up routing, layout, and theme providers.
  - Implement authentication stubs if future remote deployment is anticipated.
    _Implemented (2025-12-13):_ [`src/web/server.js`](../src/web/server.js)
    now enforces configurable static authorization tokens for
    `/commands/:command` requests when `startWebServer` receives `auth`
    options or the `JOBBOT_WEB_AUTH_TOKENS` environment variable. Callers
    can override the header name and scheme (including scheme-less API
    keys), and unauthorized requests receive 401 responses. Coverage in
    [`test/web-server.test.js`](../test/web-server.test.js) exercises the
    missing-token guard, Bearer token flow, and custom header handling.
   - Create base components and loading/error states.

4. **Core Features**
   - Application list view with filtering and pagination backed by CLI `list` command.
   - Application detail view showing lifecycle timeline, notes, and attachments via CLI `show`.
   - Action panel enabling create/update status workflows mapped to CLI `create`/`update`.
   - Notification hooks for reminders, leveraging CLI scheduling or local system integration.

5. **Testing and QA**
   - Unit tests for frontend components (Jest/Testing Library) and backend modules (Jest/Supertest).
   - Contract tests ensuring backend responses align with CLI output fixtures.
   - End-to-end tests (Playwright/Cypress) simulating user flows with mocked CLI responses.
  - Accessibility audits (axe-core) and performance benchmarks (Lighthouse).
    _Implemented (2025-12-19):_ [`src/web/audits.js`](../src/web/audits.js)
    now runs axe-core against the status page while translating
    Lighthouse scoring formulas to real HTTP timings. The regression
    suite in [`test/web-audits.test.js`](../test/web-audits.test.js)
    boots the Express adapter, fetches the HTML dashboard, and asserts the
    audits return zero WCAG AA violations with a performance score ≥0.9.

6. **Hardening and Packaging**
   - Implement rate limiting, input sanitization, and CSRF tokens.
   - Add configuration for local, staging, and production environments.
     _Implemented (2025-12-18):_ [`src/web/config.js`](../src/web/config.js)
     centralizes environment presets (development/staging/production) and
     powers `scripts/web-server.js` so the CLI picks up consistent hosts,
     ports, and rate limits per tier. Regression coverage in
     [`test/web-config.test.js`](../test/web-config.test.js) locks the
     defaults and override semantics in place.
   - Provide Dockerfile and docker-compose for reproducible deployment.
   - Document operational playbooks (monitoring, alerting, on-call runbooks).

7. **Release Prep**
   - Finalize documentation (README updates, API reference, UX guidelines).
   - Conduct security review and threat modeling session.
   - Perform beta testing with target users and gather feedback for iteration.

### 6. Documentation and Developer Experience

- Maintain an architecture decision record (ADR) log capturing key choices.
- Provide onboarding docs covering project setup, CLI dependencies, and test commands.
- Offer API and component storybooks for consistent usage.
- Automate linting, formatting, and type checking via pre-commit hooks and CI pipelines.

### 7. Future Enhancements

- Multi-user support with role-based access control and audit trails.
- Real-time collaboration via WebSocket subscriptions to CLI state changes.
- Plugin system enabling external automation integrations (e.g., calendar, CRM).
- Analytics dashboards summarizing application funnels and outcomes.

## Safe Implementation Checklist

- [x] Command allow-list with schema validation
- [x] Secure process spawning without shell interpolation (speech commands now
  tokenize templates and spawn without `shell: true`; see `test/speech.test.js`)
- [x] Input sanitization and output redaction
  _Implemented (2025-12-09):_ [`src/web/command-adapter.js`](../src/web/command-adapter.js)
  now strips control characters and redacts secret-like values before
  returning CLI output. The web server sanitizes successful payloads and
  error responses to shield clients from leaked credentials. Regression
  coverage in [`test/web-command-adapter.test.js`](../test/web-command-adapter.test.js)
  and [`test/web-server.test.js`](../test/web-server.test.js) verifies
  that stdout/stderr, parsed JSON, and adapter return values all receive
  consistent redaction.
- [x] Logging with redacted secrets and trace IDs
  _Implemented (2025-12-05):_ [`src/web/command-adapter.js`](../src/web/command-adapter.js)
  now redacts secret-like values before emitting telemetry, attaches a `traceId`
  to each invocation, and [`test/web-command-adapter.test.js`](../test/web-command-adapter.test.js)
  plus [`test/web-server.test.js`](../test/web-server.test.js) assert the sanitized
  logs and identifiers propagate to API clients.
- [x] Automated tests spanning unit → e2e layers
  _Implemented (2025-12-15):_ [`test/web-e2e.test.js`](../test/web-e2e.test.js)
  exercises `POST /commands/summarize` end to end against the CLI-backed
  adapter, asserting the HTTP stack, schema validation, and sanitized payloads
  round-trip real job text without mocks.
<<<<<<< HEAD
- [ ] Accessibility and performance audits
- [x] Deployment artifacts and environment parity *(configuration presets
=======
- [x] Accessibility and performance audits
  _Implemented (2025-12-19):_ The homepage served by
  [`startWebServer`](../src/web/server.js) now exposes a WCAG-compliant
  status page. [`src/web/audits.js`](../src/web/audits.js) and
  [`test/web-audits.test.js`](../test/web-audits.test.js) run axe-core and
  Lighthouse-derived scoring on every build, preventing regressions before
  the UI launches.
- [ ] Deployment artifacts and environment parity *(configuration presets
>>>>>>> 1e797baf
  shipped via [`src/web/config.js`](../src/web/config.js); container images
  now ship with the repository)*
  _Implemented (2025-12-30):_ [`Dockerfile`](../Dockerfile) and
  [`docker-compose.web.yml`](../docker-compose.web.yml) now build the web
  server with production defaults, mount `/data`, and bind to
  `0.0.0.0`. Regression coverage in
  [`test/web-deployment.test.js`](../test/web-deployment.test.js) keeps the
  artifacts present and pinned to the hardened entrypoint.

## Roadmap Timeline (Quarterly)

| Quarter | Focus                                  | Key Deliverables                                   |
| ------- | --------------------------------------- | -------------------------------------------------- |
| Q1      | Foundations & CLI integration           | Backend scaffolding, command adapter, unit tests   |
| Q2      | Frontend shell & core workflows         | Dark theme UI, list/detail views, integration tests|
| Q3      | Hardening & observability               | Security controls, logging, e2e tests, packaging   |
| Q4      | Release & feedback loop                 | Docs, beta rollout, feedback-driven refinements    |

## Success Metrics

- **Adoption**: Percentage of active CLI users adopting the web interface weekly.
- **Reliability**: <1% CLI invocation failure rate via the web backend.
- **Performance**: P95 page load <2s on mid-tier hardware; backend command latency <500ms median.
- **Accessibility**: WCAG AA compliance validated quarterly.
- **Security**: Zero critical findings in quarterly security reviews.
<|MERGE_RESOLUTION|>--- conflicted
+++ resolved
@@ -243,10 +243,6 @@
   exercises `POST /commands/summarize` end to end against the CLI-backed
   adapter, asserting the HTTP stack, schema validation, and sanitized payloads
   round-trip real job text without mocks.
-<<<<<<< HEAD
-- [ ] Accessibility and performance audits
-- [x] Deployment artifacts and environment parity *(configuration presets
-=======
 - [x] Accessibility and performance audits
   _Implemented (2025-12-19):_ The homepage served by
   [`startWebServer`](../src/web/server.js) now exposes a WCAG-compliant
@@ -254,8 +250,7 @@
   [`test/web-audits.test.js`](../test/web-audits.test.js) run axe-core and
   Lighthouse-derived scoring on every build, preventing regressions before
   the UI launches.
-- [ ] Deployment artifacts and environment parity *(configuration presets
->>>>>>> 1e797baf
+- [x] Deployment artifacts and environment parity *(configuration presets
   shipped via [`src/web/config.js`](../src/web/config.js); container images
   now ship with the repository)*
   _Implemented (2025-12-30):_ [`Dockerfile`](../Dockerfile) and
@@ -280,4 +275,4 @@
 - **Reliability**: <1% CLI invocation failure rate via the web backend.
 - **Performance**: P95 page load <2s on mid-tier hardware; backend command latency <500ms median.
 - **Accessibility**: WCAG AA compliance validated quarterly.
-- **Security**: Zero critical findings in quarterly security reviews.
+- **Security**: Zero critical findings in quarterly security reviews.
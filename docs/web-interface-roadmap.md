--- conflicted
+++ resolved
@@ -6,18 +6,9 @@
   trusted local hardware until the security milestones in
   [`docs/web-security-roadmap.md`](./web-security-roadmap.md) are complete. Cloud or multi-user
   deployments risk leaking secrets, PII, and other sensitive data. The server now refuses
-<<<<<<< HEAD
-  non-loopback host bindings unless callers explicitly set `JOBBOT_WEB_ALLOW_REMOTE=1`, pass
-  `allowRemoteAccess: true`, or start the helper script with `--allow-remote-access`, keeping the
-  default experience locked to localhost. Regression coverage in
-  [`test/web-server-remote-access.test.js`](../test/web-server-remote-access.test.js) locks the
-  host-binding guard so future refactors keep the local-only default intact.
-=======
   non-loopback host bindings unless callers explicitly set `JOBBOT_WEB_ALLOW_REMOTE` to a truthy
   value (`1`, `true`, `yes`, `on`, `enabled`), pass `allowRemoteAccess: true`, or start the helper
   script with `--allow-remote-access`, keeping the default experience locked to localhost.
->>>>>>> 8a66ed96
-
 - Deliver a local-first web application that streamlines tracking and managing job applications while
   retaining full parity with the existing CLI workflows.
 - Maintain the CLI as the single source of truth, with the web UI orchestrating commands through a

--- conflicted
+++ resolved
@@ -6,12 +6,8 @@
 
 Each prompt doc should reference the root [README.md](../README.md) using a valid relative path.
 
-<<<<<<< HEAD
 All links were verified on 2025-09-11 to reference existing files.
-=======
-All links are verified to reference existing files.
 Includes [`scripts/scan-secrets.py`](../scripts/scan-secrets.py).
->>>>>>> 85dc9498
 
 ## jobbot3000
 

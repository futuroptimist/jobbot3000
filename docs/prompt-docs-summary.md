<!-- spellchecker: disable -->
# Prompt Docs Summary

This index lists prompt documents for the jobbot3000 repository, organized by task type.
Ensure each document's links reference existing files.

Each prompt doc should reference the root [README.md](../README.md) using a valid relative path.

<<<<<<< HEAD
All links were verified on 2025-09-23 to reference existing files.
=======
All links were last verified on 2025-09-16; update this note after the next verification pass.
>>>>>>> a795764e
Includes [`scripts/scan-secrets.py`](../scripts/scan-secrets.py).

## jobbot3000

| Path | Prompt | Type | One-click? |
|------|--------|------|------------|
| [docs/prompts/codex/accessibility.md][accessibility-doc] | Codex Accessibility Prompt | evergreen | yes |
| [docs/prompts/codex/accessibility.md#upgrade-prompt][accessibility-up] | Upgrade Prompt | evergreen | yes |
| [docs/prompts/codex/automation.md][automation-doc] | Codex Automation Prompt (DEV/CRITIC) | evergreen | yes |
| [docs/prompts/codex/automation.md#upgrade-prompt][automation-up] | Upgrade Prompt | evergreen | yes |
| [docs/prompts/codex/chore.md][chore-doc] | Codex Chore Prompt (maintenance tasks) | evergreen | yes |
| [docs/prompts/codex/chore.md#upgrade-prompt][chore-up] | Upgrade Prompt | evergreen | yes |
| [docs/prompts/codex/ci.md][ci-doc] | Codex CI Prompt | evergreen | yes |
| [docs/prompts/codex/ci.md#upgrade-prompt][ci-up] | Upgrade Prompt | evergreen | yes |
| [docs/prompts/codex/docs.md][docs-doc] | Codex Docs Prompt | evergreen | yes |
| [docs/prompts/codex/docs.md#upgrade-prompt][docs-up] | Upgrade Prompt | evergreen | yes |
| [docs/prompts/codex/feature.md][feature-doc] | Codex Feature Prompt | evergreen | yes |
| [docs/prompts/codex/feature.md#upgrade-prompt][feature-up] | Upgrade Prompt | evergreen | yes |
| [docs/prompts/codex/fix.md][fix-doc] | Codex Fix Prompt (bug fixes) | evergreen | yes |
| [docs/prompts/codex/fix.md#upgrade-prompt][fix-up] | Upgrade Prompt | evergreen | yes |
| [docs/prompts/codex/localization.md][localization-doc] | Codex Localization Prompt | evergreen | yes |
| [docs/prompts/codex/localization.md#upgrade-prompt][localization-up] | Upgrade Prompt | evergreen | yes |
| [docs/prompts/codex/performance.md][performance-doc] | Codex Performance Prompt | evergreen | yes |
| [docs/prompts/codex/performance.md#upgrade-prompt][performance-up] | Upgrade Prompt | evergreen | yes |
| [docs/prompts/codex/implement.md][implement-doc] | Codex Implement Prompt | evergreen | yes |
| [docs/prompts/codex/implement.md#upgrade-prompt][implement-up] | Upgrade Prompt | evergreen | yes |
| [docs/prompts/codex/refactor.md][refactor-doc] | Codex Refactor Prompt | evergreen | yes |
| [docs/prompts/codex/refactor.md#upgrade-prompt][refactor-up] | Upgrade Prompt | evergreen | yes |
| [docs/prompts/codex/security.md][security-doc] | Codex Security Prompt | evergreen | yes |
| [docs/prompts/codex/security.md#upgrade-prompt][security-up] | Upgrade Prompt | evergreen | yes |
| [docs/prompts/codex/spellcheck.md][spellcheck-doc] | Codex Spellcheck Prompt | evergreen | yes |
| [docs/prompts/codex/spellcheck.md#upgrade-prompt][spellcheck-up] | Upgrade Prompt | evergreen | yes |
| [docs/prompts/codex/style.md][style-doc] | Codex Style Prompt | evergreen | yes |
| [docs/prompts/codex/style.md#upgrade-prompt][style-up] | Upgrade Prompt | evergreen | yes |
| [docs/prompts/codex/test.md][test-doc] | Codex Test Prompt (Vitest) | evergreen | yes |
| [docs/prompts/codex/test.md#upgrade-prompt][test-up] | Upgrade Prompt (docs) | evergreen | yes |
| [docs/prompts/codex/upgrade.md][upgrade-doc] | Codex Upgrade Prompt | evergreen | yes |
| [docs/prompts/codex/upgrade.md#upgrade-prompt][upgrade-up] | Upgrade Prompt | evergreen | yes |

[accessibility-doc]: prompts/codex/accessibility.md
[accessibility-up]: prompts/codex/accessibility.md#upgrade-prompt
[automation-doc]: prompts/codex/automation.md
[automation-up]: prompts/codex/automation.md#upgrade-prompt
[chore-doc]: prompts/codex/chore.md
[chore-up]: prompts/codex/chore.md#upgrade-prompt
[ci-doc]: prompts/codex/ci.md
[ci-up]: prompts/codex/ci.md#upgrade-prompt
[docs-doc]: prompts/codex/docs.md
[docs-up]: prompts/codex/docs.md#upgrade-prompt
[feature-doc]: prompts/codex/feature.md
[feature-up]: prompts/codex/feature.md#upgrade-prompt
[fix-doc]: prompts/codex/fix.md
[fix-up]: prompts/codex/fix.md#upgrade-prompt
[implement-doc]: prompts/codex/implement.md
[implement-up]: prompts/codex/implement.md#upgrade-prompt
[localization-doc]: prompts/codex/localization.md
[localization-up]: prompts/codex/localization.md#upgrade-prompt
[performance-doc]: prompts/codex/performance.md
[performance-up]: prompts/codex/performance.md#upgrade-prompt
[refactor-doc]: prompts/codex/refactor.md
[refactor-up]: prompts/codex/refactor.md#upgrade-prompt
[security-doc]: prompts/codex/security.md
[security-up]: prompts/codex/security.md#upgrade-prompt
[spellcheck-doc]: prompts/codex/spellcheck.md
[spellcheck-up]: prompts/codex/spellcheck.md#upgrade-prompt
[style-doc]: prompts/codex/style.md
[style-up]: prompts/codex/style.md#upgrade-prompt
[test-doc]: prompts/codex/test.md
[test-up]: prompts/codex/test.md#upgrade-prompt
[upgrade-doc]: prompts/codex/upgrade.md
[upgrade-up]: prompts/codex/upgrade.md#upgrade-prompt<|MERGE_RESOLUTION|>--- conflicted
+++ resolved
@@ -6,11 +6,7 @@
 
 Each prompt doc should reference the root [README.md](../README.md) using a valid relative path.
 
-<<<<<<< HEAD
 All links were verified on 2025-09-23 to reference existing files.
-=======
-All links were last verified on 2025-09-16; update this note after the next verification pass.
->>>>>>> a795764e
 Includes [`scripts/scan-secrets.py`](../scripts/scan-secrets.py).
 
 ## jobbot3000

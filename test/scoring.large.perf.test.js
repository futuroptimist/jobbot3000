import { performance } from 'node:perf_hooks';
import { computeFitScore } from '../src/scoring.js';
import { describe, it, expect } from 'vitest';

describe('computeFitScore large input performance', () => {
  it('scores 50k unique requirements efficiently', () => {
    const resume = 'Skilled in JavaScript and Node.js development';
    const bullets = Array.from({ length: 50000 }, (_, i) => `Requirement ${i} needs JS`);
    const start = performance.now();
    for (let i = 0; i < 5; i++) {
      computeFitScore(resume, bullets);
    }
    const duration = performance.now() - start;
<<<<<<< HEAD
    expect(duration).toBeLessThan(2000);
=======
    expect(duration).toBeLessThan(1000);
>>>>>>> 567e7286
  });
});<|MERGE_RESOLUTION|>--- conflicted
+++ resolved
@@ -11,10 +11,6 @@
       computeFitScore(resume, bullets);
     }
     const duration = performance.now() - start;
-<<<<<<< HEAD
-    expect(duration).toBeLessThan(2000);
-=======
-    expect(duration).toBeLessThan(1000);
->>>>>>> 567e7286
+    expect(duration).toBeLessThan(2000); // should complete within 2s for 5 runs
   });
 });
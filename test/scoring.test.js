import { describe, it, expect } from 'vitest';
import { performance } from 'node:perf_hooks';
import { computeFitScore } from '../src/scoring.js';

describe('computeFitScore', () => {
  it('scores matched and missing requirements', () => {
    const resume = 'I know JavaScript and Node.js.';
    const requirements = ['JavaScript', 'Python'];
    const result = computeFitScore(resume, requirements);
    expect(result.score).toBe(50);
    expect(result.matched).toEqual(['JavaScript']);
    expect(result.missing).toEqual(['Python']);
  });

<<<<<<< HEAD
  it('processes large requirement lists within 3000ms', () => {
=======
  it('matches tokens case-insensitively', () => {
    const resume = 'Expert in PYTHON and Go.';
    const requirements = ['python'];
    const result = computeFitScore(resume, requirements);
    expect(result).toEqual({ score: 100, matched: ['python'], missing: [] });
  });

  it('returns zero score when no requirements given', () => {
    const result = computeFitScore('anything', []);
    expect(result).toEqual({ score: 0, matched: [], missing: [] });
  });

  // Allow slower CI environments by using a relaxed threshold.
  it('processes large requirement lists within 2500ms', () => {
>>>>>>> e6c666eb
    const resume = 'skill '.repeat(1000);
    const requirements = Array(100).fill('skill');
    computeFitScore(resume, requirements); // warm up JIT
    const start = performance.now();
    for (let i = 0; i < 5000; i += 1) {
      computeFitScore(resume, requirements);
    }
    const elapsed = performance.now() - start;
<<<<<<< HEAD
    expect(elapsed).toBeLessThan(3000);
=======
    expect(elapsed).toBeLessThan(2500);
>>>>>>> e6c666eb
  });
});<|MERGE_RESOLUTION|>--- conflicted
+++ resolved
@@ -12,9 +12,6 @@
     expect(result.missing).toEqual(['Python']);
   });
 
-<<<<<<< HEAD
-  it('processes large requirement lists within 3000ms', () => {
-=======
   it('matches tokens case-insensitively', () => {
     const resume = 'Expert in PYTHON and Go.';
     const requirements = ['python'];
@@ -29,7 +26,6 @@
 
   // Allow slower CI environments by using a relaxed threshold.
   it('processes large requirement lists within 2500ms', () => {
->>>>>>> e6c666eb
     const resume = 'skill '.repeat(1000);
     const requirements = Array(100).fill('skill');
     computeFitScore(resume, requirements); // warm up JIT
@@ -38,10 +34,6 @@
       computeFitScore(resume, requirements);
     }
     const elapsed = performance.now() - start;
-<<<<<<< HEAD
-    expect(elapsed).toBeLessThan(3000);
-=======
     expect(elapsed).toBeLessThan(2500);
->>>>>>> e6c666eb
   });
 });
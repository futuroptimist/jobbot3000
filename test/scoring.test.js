import { describe, it, expect } from 'vitest';
import { performance } from 'node:perf_hooks';
import { computeFitScore } from '../src/scoring.js';

describe('computeFitScore', () => {
  it('scores matched and missing requirements', () => {
    const resume = 'I know JavaScript and Node.js.';
    const requirements = ['JavaScript', 'Python'];
    const result = computeFitScore(resume, requirements);
    expect(result.score).toBe(50);
    expect(result.matched).toEqual(['JavaScript']);
    expect(result.missing).toEqual(['Python']);
  });

<<<<<<< HEAD
  it('processes large requirement lists within 400ms', () => {
=======
  it('processes large requirement lists within 900ms', () => {
>>>>>>> 43543b2b
    const resume = 'skill '.repeat(1000);
    const requirements = Array(100).fill('skill');
    computeFitScore(resume, requirements); // warm up JIT
    const start = performance.now();
    for (let i = 0; i < 5000; i += 1) {
      computeFitScore(resume, requirements);
    }
    const elapsed = performance.now() - start;
<<<<<<< HEAD
    expect(elapsed).toBeLessThan(400);
=======
    expect(elapsed).toBeLessThan(900);
>>>>>>> 43543b2b
  });
});<|MERGE_RESOLUTION|>--- conflicted
+++ resolved
@@ -12,11 +12,7 @@
     expect(result.missing).toEqual(['Python']);
   });
 
-<<<<<<< HEAD
   it('processes large requirement lists within 400ms', () => {
-=======
-  it('processes large requirement lists within 900ms', () => {
->>>>>>> 43543b2b
     const resume = 'skill '.repeat(1000);
     const requirements = Array(100).fill('skill');
     computeFitScore(resume, requirements); // warm up JIT
@@ -25,10 +21,6 @@
       computeFitScore(resume, requirements);
     }
     const elapsed = performance.now() - start;
-<<<<<<< HEAD
     expect(elapsed).toBeLessThan(400);
-=======
-    expect(elapsed).toBeLessThan(900);
->>>>>>> 43543b2b
   });
 });
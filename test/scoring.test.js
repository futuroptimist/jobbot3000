import { describe, it, expect } from 'vitest';
import { performance } from 'node:perf_hooks';
import {
  computeFitScore,
  __getTokenCacheSize,
  __clearTokenCache,
  __TOKEN_CACHE_MAX,
} from '../src/scoring.js';

describe('computeFitScore', () => {
  it('scores matched and missing requirements', () => {
    const resume = 'I know JavaScript and Node.js.';
    const requirements = ['JavaScript', 'Python'];
    const result = computeFitScore(resume, requirements);
    expect(result.score).toBe(50);
    expect(result.matched).toEqual(['JavaScript']);
    expect(result.missing).toEqual(['Python']);
  });

  it('matches tokens case-insensitively', () => {
<<<<<<< HEAD
    const resume = 'Experienced with PYTHON and Go.';
    const requirements = ['python'];
    const result = computeFitScore(resume, requirements);
    expect(result.score).toBe(100);
  });

  it('returns zero score when no requirements given', () => {
    const resume = 'Anything';
    const requirements = [];
    const result = computeFitScore(resume, requirements);
    expect(result.score).toBe(0);
    expect(result.matched).toEqual([]);
    expect(result.missing).toEqual([]);
  });

=======
    const resume = 'Expert in PYTHON and Go.';
    const requirements = ['python'];
    const result = computeFitScore(resume, requirements);
    expect(result).toEqual({ score: 100, matched: ['python'], missing: [] });
  });

  it('returns zero score when no requirements given', () => {
    const result = computeFitScore('anything', []);
    expect(result).toEqual({ score: 0, matched: [], missing: [] });
  });

  // Allow slower CI environments by using a relaxed threshold.
>>>>>>> fcd21243
  it('processes large requirement lists within 2500ms', () => {
    const resume = 'skill '.repeat(1000);
    const requirements = Array(100).fill('skill');
    computeFitScore(resume, requirements); // warm up JIT
    const start = performance.now();
    for (let i = 0; i < 5000; i += 1) {
      computeFitScore(resume, requirements);
    }
    const elapsed = performance.now() - start;
    expect(elapsed).toBeLessThan(2500);
<<<<<<< HEAD
  });

  it('bounds token cache size', () => {
    __clearTokenCache();
    for (let i = 0; i < __TOKEN_CACHE_MAX + 10; i += 1) {
      const text = `skill-${i}`;
      computeFitScore(text, [text]);
    }
    expect(__getTokenCacheSize()).toBeLessThanOrEqual(__TOKEN_CACHE_MAX);
=======
>>>>>>> fcd21243
  });
});<|MERGE_RESOLUTION|>--- conflicted
+++ resolved
@@ -1,11 +1,6 @@
 import { describe, it, expect } from 'vitest';
 import { performance } from 'node:perf_hooks';
-import {
-  computeFitScore,
-  __getTokenCacheSize,
-  __clearTokenCache,
-  __TOKEN_CACHE_MAX,
-} from '../src/scoring.js';
+import { computeFitScore } from '../src/scoring.js';
 
 describe('computeFitScore', () => {
   it('scores matched and missing requirements', () => {
@@ -18,23 +13,6 @@
   });
 
   it('matches tokens case-insensitively', () => {
-<<<<<<< HEAD
-    const resume = 'Experienced with PYTHON and Go.';
-    const requirements = ['python'];
-    const result = computeFitScore(resume, requirements);
-    expect(result.score).toBe(100);
-  });
-
-  it('returns zero score when no requirements given', () => {
-    const resume = 'Anything';
-    const requirements = [];
-    const result = computeFitScore(resume, requirements);
-    expect(result.score).toBe(0);
-    expect(result.matched).toEqual([]);
-    expect(result.missing).toEqual([]);
-  });
-
-=======
     const resume = 'Expert in PYTHON and Go.';
     const requirements = ['python'];
     const result = computeFitScore(resume, requirements);
@@ -47,7 +25,6 @@
   });
 
   // Allow slower CI environments by using a relaxed threshold.
->>>>>>> fcd21243
   it('processes large requirement lists within 2500ms', () => {
     const resume = 'skill '.repeat(1000);
     const requirements = Array(100).fill('skill');
@@ -58,17 +35,5 @@
     }
     const elapsed = performance.now() - start;
     expect(elapsed).toBeLessThan(2500);
-<<<<<<< HEAD
-  });
-
-  it('bounds token cache size', () => {
-    __clearTokenCache();
-    for (let i = 0; i < __TOKEN_CACHE_MAX + 10; i += 1) {
-      const text = `skill-${i}`;
-      computeFitScore(text, [text]);
-    }
-    expect(__getTokenCacheSize()).toBeLessThanOrEqual(__TOKEN_CACHE_MAX);
-=======
->>>>>>> fcd21243
   });
 });
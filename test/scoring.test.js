import { describe, it, expect } from 'vitest';
import { performance } from 'node:perf_hooks';
import { computeFitScore } from '../src/scoring.js';

describe('computeFitScore', () => {
  it('scores matched and missing requirements', () => {
    const resume = 'I know JavaScript and Node.js.';
    const requirements = ['JavaScript', 'Python'];
    const result = computeFitScore(resume, requirements);
    expect(result.score).toBe(50);
    expect(result.matched).toEqual(['JavaScript']);
    expect(result.missing).toEqual(['Python']);
  });

<<<<<<< HEAD
  // Slightly relaxed threshold to reduce flakiness in slower CI environments.
  it('processes large requirement lists within 2000ms', () => {
=======
  // Allow slower CI environments by using a relaxed threshold.
  it('processes large requirement lists within 2500ms', () => {
>>>>>>> 10e0a0ba
    const resume = 'skill '.repeat(1000);
    const requirements = Array(100).fill('skill');
    computeFitScore(resume, requirements); // warm up JIT
    const start = performance.now();
    for (let i = 0; i < 5000; i += 1) {
      computeFitScore(resume, requirements);
    }
    const elapsed = performance.now() - start;
<<<<<<< HEAD
    expect(elapsed).toBeLessThan(2000);
=======
    expect(elapsed).toBeLessThan(2500);
>>>>>>> 10e0a0ba
  });
});<|MERGE_RESOLUTION|>--- conflicted
+++ resolved
@@ -12,13 +12,8 @@
     expect(result.missing).toEqual(['Python']);
   });
 
-<<<<<<< HEAD
-  // Slightly relaxed threshold to reduce flakiness in slower CI environments.
-  it('processes large requirement lists within 2000ms', () => {
-=======
   // Allow slower CI environments by using a relaxed threshold.
   it('processes large requirement lists within 2500ms', () => {
->>>>>>> 10e0a0ba
     const resume = 'skill '.repeat(1000);
     const requirements = Array(100).fill('skill');
     computeFitScore(resume, requirements); // warm up JIT
@@ -27,10 +22,6 @@
       computeFitScore(resume, requirements);
     }
     const elapsed = performance.now() - start;
-<<<<<<< HEAD
-    expect(elapsed).toBeLessThan(2000);
-=======
     expect(elapsed).toBeLessThan(2500);
->>>>>>> 10e0a0ba
   });
 });
--- conflicted
+++ resolved
@@ -12,12 +12,8 @@
     expect(result.missing).toEqual(['Python']);
   });
 
-<<<<<<< HEAD
-  it('processes large requirement lists within 1500ms', () => {
-=======
   // Allow slower CI environments by using a relaxed threshold.
   it('processes large requirement lists within 2500ms', () => {
->>>>>>> b67776cf
     const resume = 'skill '.repeat(1000);
     const requirements = Array(100).fill('skill');
     computeFitScore(resume, requirements); // warm up JIT
@@ -26,10 +22,6 @@
       computeFitScore(resume, requirements);
     }
     const elapsed = performance.now() - start;
-<<<<<<< HEAD
-    expect(elapsed).toBeLessThan(1500);
-=======
     expect(elapsed).toBeLessThan(2500);
->>>>>>> b67776cf
   });
 });
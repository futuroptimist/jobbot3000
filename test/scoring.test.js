--- conflicted
+++ resolved
@@ -12,12 +12,8 @@
     expect(result.missing).toEqual(['Python']);
   });
 
-<<<<<<< HEAD
-  it('processes large requirement lists within 1600ms', () => {
-=======
   // Allow slower CI environments by using a relaxed threshold.
   it('processes large requirement lists within 2500ms', () => {
->>>>>>> 5d3710c7
     const resume = 'skill '.repeat(1000);
     const requirements = Array(100).fill('skill');
     computeFitScore(resume, requirements); // warm up JIT
@@ -26,10 +22,6 @@
       computeFitScore(resume, requirements);
     }
     const elapsed = performance.now() - start;
-<<<<<<< HEAD
-    expect(elapsed).toBeLessThan(1600);
-=======
     expect(elapsed).toBeLessThan(2500);
->>>>>>> 5d3710c7
   });
 });
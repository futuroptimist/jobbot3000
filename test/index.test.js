--- conflicted
+++ resolved
@@ -29,14 +29,13 @@
     expect(summarize(text)).toBe('First line Second line.');
   });
 
-<<<<<<< HEAD
   it('handles sentences ending with quotes', () => {
     const text = '"First sentence." Second sentence.';
     expect(summarize(text)).toBe('"First sentence."');
-=======
+  });
+
   it('handles punctuation followed by closing quotes', () => {
     const text = '"Wow!" Another sentence.';
     expect(summarize(text)).toBe('"Wow!"');
->>>>>>> 265449d1
   });
 });
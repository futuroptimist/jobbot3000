import { describe, it, expect } from 'vitest';
import { summarize } from '../src/index.js';

describe('summarize', () => {
  it('returns the first sentence', () => {
    const text = 'First sentence. Second sentence.';
    expect(summarize(text)).toBe('First sentence.');
  });

  it('supports question and exclamation marks', () => {
    expect(summarize('First sentence? Second sentence.')).toBe('First sentence?');
    expect(summarize('Wow! Another sentence.')).toBe('Wow!');
  });

  it('handles punctuation before closing quotes or parentheses', () => {
    const text = 'He said "Hi!" She left.';
    expect(summarize(text)).toBe('He said "Hi!"');
    const text2 = 'Do it now.) Another.';
    expect(summarize(text2)).toBe('Do it now.)');
  });

  it('returns the first N sentences when count provided', () => {
    const text = 'First. Second. Third.';
    expect(summarize(text, 2)).toBe('First. Second.');
  });

  it('ignores bare newlines without punctuation', () => {
    const text = 'First line\nSecond line.';
    expect(summarize(text)).toBe('First line Second line.');
  });

<<<<<<< HEAD
  it('handles punctuation before closing quotes or parentheses', () => {
    const text = 'He said "Hi!" Another.';
    expect(summarize(text)).toBe('He said "Hi!"');
    const text2 = 'Do it now.) Another.';
    expect(summarize(text2)).toBe('Do it now.)');
  });

  it('preserves consecutive terminal punctuation', () => {
    const text = 'What?! Another.';
    expect(summarize(text)).toBe('What?!');
  });

  it('does not split on decimal numbers', () => {
    const text = 'The price is $1.99 today but it may change.';
    expect(summarize(text)).toBe(text);
  });

  it('returns the whole text when no terminator is present', () => {
    const text = 'No punctuation here';
    expect(summarize(text)).toBe(text);
=======
  it('returns trimmed text when no punctuation exists', () => {
    const text = 'Bullet one\nBullet two';
    expect(summarize(text)).toBe('Bullet one Bullet two');
  });

  it('preserves leftover text when a sentence lacks punctuation', () => {
    const text = 'First. Second without end';
    expect(summarize(text, 2)).toBe('First. Second without end');
  });

  it('handles punctuation followed by closing quotes', () => {
    const text = '"Wow!" Another sentence.';
    expect(summarize(text)).toBe('"Wow!"');
  });

  it('treats non-breaking space as whitespace', () => {
    const text = 'One sentence.\u00A0Another.';
    expect(summarize(text)).toBe('One sentence.');
  });

  it('avoids splitting inside parenthetical abbreviations', () => {
    const text = 'Candidates (M.Sc.) should apply.';
    expect(summarize(text)).toBe('Candidates (M.Sc.) should apply.');
>>>>>>> 76e03118
  });
});<|MERGE_RESOLUTION|>--- conflicted
+++ resolved
@@ -29,12 +29,14 @@
     expect(summarize(text)).toBe('First line Second line.');
   });
 
-<<<<<<< HEAD
-  it('handles punctuation before closing quotes or parentheses', () => {
-    const text = 'He said "Hi!" Another.';
-    expect(summarize(text)).toBe('He said "Hi!"');
-    const text2 = 'Do it now.) Another.';
-    expect(summarize(text2)).toBe('Do it now.)');
+  it('returns trimmed text when no punctuation exists', () => {
+    const text = 'Bullet one\nBullet two';
+    expect(summarize(text)).toBe('Bullet one Bullet two');
+  });
+
+  it('preserves leftover text when a sentence lacks punctuation', () => {
+    const text = 'First. Second without end';
+    expect(summarize(text, 2)).toBe('First. Second without end');
   });
 
   it('preserves consecutive terminal punctuation', () => {
@@ -50,15 +52,6 @@
   it('returns the whole text when no terminator is present', () => {
     const text = 'No punctuation here';
     expect(summarize(text)).toBe(text);
-=======
-  it('returns trimmed text when no punctuation exists', () => {
-    const text = 'Bullet one\nBullet two';
-    expect(summarize(text)).toBe('Bullet one Bullet two');
-  });
-
-  it('preserves leftover text when a sentence lacks punctuation', () => {
-    const text = 'First. Second without end';
-    expect(summarize(text, 2)).toBe('First. Second without end');
   });
 
   it('handles punctuation followed by closing quotes', () => {
@@ -74,6 +67,5 @@
   it('avoids splitting inside parenthetical abbreviations', () => {
     const text = 'Candidates (M.Sc.) should apply.';
     expect(summarize(text)).toBe('Candidates (M.Sc.) should apply.');
->>>>>>> 76e03118
   });
 });
import { describe, it, expect } from 'vitest';
import { summarize } from '../src/index.js';

describe('summarize', () => {
  it('returns the first sentence', () => {
    const text = 'First sentence. Second sentence.';
    expect(summarize(text)).toBe('First sentence.');
  });

  it('supports question and exclamation marks', () => {
    expect(summarize('First sentence? Second sentence.')).toBe('First sentence?');
    expect(summarize('Wow! Another sentence.')).toBe('Wow!');
  });

  it('handles punctuation before closing quotes or parentheses', () => {
    const text = 'He said "Hi!" She left.';
    expect(summarize(text)).toBe('He said "Hi!"');
    const text2 = 'Do it now.) Another.';
    expect(summarize(text2)).toBe('Do it now.)');
  });

  it('returns the first N sentences when count provided', () => {
    const text = 'First. Second. Third.';
    expect(summarize(text, 2)).toBe('First. Second.');
  });

  it('returns empty string when count is 0', () => {
    const text = 'First. Second.';
    expect(summarize(text, 0)).toBe('');
  });

  it('returns empty string when count is negative', () => {
    expect(summarize('First.', -1)).toBe('');
  });

  it('returns empty string for empty input', () => {
    expect(summarize('', 2)).toBe('');
  });

  it('ignores bare newlines without punctuation', () => {
    const text = 'First line\nSecond line.';
    expect(summarize(text)).toBe('First line Second line.');
  });

  it('returns trimmed text when no punctuation exists', () => {
    const text = 'Bullet one\nBullet two';
    expect(summarize(text)).toBe('Bullet one Bullet two');
  });

  it('preserves leftover text when a sentence lacks punctuation', () => {
    const text = 'First. Second without end';
    expect(summarize(text, 2)).toBe('First. Second without end');
  });

  it('preserves consecutive terminal punctuation', () => {
    const text = 'What?! Another.';
    expect(summarize(text)).toBe('What?!');
  });

  it('splits sentences even when the next one starts lowercase', () => {
    const text = 'First sentence. second sentence continues.';
    expect(summarize(text)).toBe('First sentence.');
  });

  it('does not split on multi-level lowercase domains', () => {
    const text = 'Visit careers.acme.co/jobs now. More info tomorrow.';
    expect(summarize(text, 2)).toBe('Visit careers.acme.co/jobs now. More info tomorrow.');
  });

<<<<<<< HEAD
  it('treats lowercase multi-dot tokens as part of the sentence', () => {
    const text = 'Use tools e.g. Another option. Next sentence.';
    expect(summarize(text)).toBe('Use tools e.g. Another option.');
    expect(summarize(text, 2)).toBe('Use tools e.g. Another option. Next sentence.');
=======
  it('does not split on mixed-case domains with paths', () => {
    const text = 'Visit Careers.Acme.Co/jobs now. More info tomorrow.';
    expect(summarize(text)).toBe('Visit Careers.Acme.Co/jobs now.');
>>>>>>> 18788ea7
  });

  it('preserves emails with lowercase subdomains', () => {
    const text = 'Contact dev@sub.example.co. Let\'s chat soon.';
    expect(summarize(text)).toBe('Contact dev@sub.example.co.');
  });

  it('does not split on decimal numbers', () => {
    const text = 'The price is $1.99 today but it may change.';
    expect(summarize(text)).toBe(text);
  });

  it('returns the whole text when no terminator is present', () => {
    const text = 'No punctuation here';
    expect(summarize(text)).toBe(text);
  });

  it('handles punctuation followed by closing quotes', () => {
    const text = '"Wow!" Another sentence.';
    expect(summarize(text)).toBe('"Wow!"');
  });

  it('recognizes unicode ellipsis as terminator', () => {
    const text = 'Wait… Next sentence.';
    expect(summarize(text)).toBe('Wait…');
  });

  it('does not split after common abbreviations', () => {
    const text = 'Mr. Smith went home. Another.';
    expect(summarize(text)).toBe('Mr. Smith went home.');
  });

  it('treats non-breaking space as whitespace', () => {
    const text = 'One sentence.\u00A0Another.';
    expect(summarize(text)).toBe('One sentence.');
  });

  it('avoids splitting inside parenthetical abbreviations', () => {
    const text = 'Candidates (M.Sc.) should apply.';
    expect(summarize(text)).toBe('Candidates (M.Sc.) should apply.');
  });

  it('does not split when terminator inside unclosed quotes', () => {
    const text = 'He said "Wait.';
    expect(summarize(text)).toBe(text);
  });

  it('does not split when terminator inside unclosed parentheses', () => {
    const text = 'Alert (check logs.';
    expect(summarize(text)).toBe(text);
  });
});<|MERGE_RESOLUTION|>--- conflicted
+++ resolved
@@ -67,16 +67,9 @@
     expect(summarize(text, 2)).toBe('Visit careers.acme.co/jobs now. More info tomorrow.');
   });
 
-<<<<<<< HEAD
-  it('treats lowercase multi-dot tokens as part of the sentence', () => {
-    const text = 'Use tools e.g. Another option. Next sentence.';
-    expect(summarize(text)).toBe('Use tools e.g. Another option.');
-    expect(summarize(text, 2)).toBe('Use tools e.g. Another option. Next sentence.');
-=======
   it('does not split on mixed-case domains with paths', () => {
     const text = 'Visit Careers.Acme.Co/jobs now. More info tomorrow.';
     expect(summarize(text)).toBe('Visit Careers.Acme.Co/jobs now.');
->>>>>>> 18788ea7
   });
 
   it('preserves emails with lowercase subdomains', () => {

--- conflicted
+++ resolved
@@ -34,27 +34,16 @@
     expect(summarize(text)).toBe('Bullet one Bullet two');
   });
 
-<<<<<<< HEAD
   it('preserves leftover text when a sentence lacks punctuation', () => {
     const text = 'First. Second without end';
     expect(summarize(text, 2)).toBe('First. Second without end');
   });
 
-  it('handles punctuation before closing quotes or parentheses', () => {
-    const text = 'He said "Hi!" She left.';
-    expect(summarize(text)).toBe('He said "Hi!"');
-    const text2 = 'Do it now.) Another.';
-    expect(summarize(text2)).toBe('Do it now.)');
-  });
-
-=======
->>>>>>> 76a230f9
   it('handles punctuation followed by closing quotes', () => {
     const text = '"Wow!" Another sentence.';
     expect(summarize(text)).toBe('"Wow!"');
   });
 
-<<<<<<< HEAD
   it('treats non-breaking space as whitespace', () => {
     const text = 'One sentence.\u00A0Another.';
     expect(summarize(text)).toBe('One sentence.');
@@ -63,10 +52,5 @@
   it('avoids splitting inside parenthetical abbreviations', () => {
     const text = 'Candidates (M.Sc.) should apply.';
     expect(summarize(text)).toBe('Candidates (M.Sc.) should apply.');
-=======
-  it('handles non-breaking spaces after punctuation', () => {
-    const text = `One.\u00a0Two.`;
-    expect(summarize(text)).toBe('One.');
->>>>>>> 76a230f9
   });
 });
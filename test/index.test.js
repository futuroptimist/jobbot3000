--- conflicted
+++ resolved
@@ -29,31 +29,18 @@
     expect(summarize(text)).toBe('First line Second line.');
   });
 
-<<<<<<< HEAD
   it('returns trimmed text when no punctuation exists', () => {
     const text = 'Bullet one\nBullet two';
     expect(summarize(text)).toBe('Bullet one Bullet two');
   });
 
-  it('handles punctuation before closing quotes or parentheses', () => {
-    const text = 'He said "Hi!" She left.';
-    expect(summarize(text)).toBe('He said "Hi!"');
-    const text2 = 'Do it now.) Another.';
-    expect(summarize(text2)).toBe('Do it now.)');
-  });
-
-=======
->>>>>>> 20e1dddd
   it('handles punctuation followed by closing quotes', () => {
     const text = '"Wow!" Another sentence.';
     expect(summarize(text)).toBe('"Wow!"');
   });
-<<<<<<< HEAD
 
   it('treats non-breaking space as whitespace', () => {
     const text = 'One sentence.\u00A0Another.';
     expect(summarize(text)).toBe('One sentence.');
   });
-=======
->>>>>>> 20e1dddd
 });
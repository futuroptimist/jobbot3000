--- conflicted
+++ resolved
@@ -7,14 +7,8 @@
     expect(summarize(text)).toBe('First sentence.');
   });
 
-<<<<<<< HEAD
-  it('handles exclamation and question marks', () => {
-    const text = 'First sentence! Second sentence? Third sentence.';
-    expect(summarize(text)).toBe('First sentence!');
-=======
   it('returns the first N sentences when count provided', () => {
     const text = 'First. Second. Third.';
     expect(summarize(text, 2)).toBe('First. Second.');
->>>>>>> cf6d74d4
   });
 });
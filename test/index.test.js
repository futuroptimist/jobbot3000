import { describe, it, expect } from 'vitest';
import { summarize } from '../src/index.js';

describe('summarize', () => {
  it('returns the first sentence', () => {
    const text = 'First sentence. Second sentence.';
    expect(summarize(text)).toBe('First sentence.');
  });

  it('supports question and exclamation marks', () => {
    expect(summarize('First sentence? Second sentence.')).toBe('First sentence?');
    expect(summarize('Wow! Another sentence.')).toBe('Wow!');
  });

  it('handles punctuation before closing quotes or parentheses', () => {
    const text = 'He said "Hi!" She left.';
    expect(summarize(text)).toBe('He said "Hi!"');
    const text2 = 'Do it now.) Another.';
    expect(summarize(text2)).toBe('Do it now.)');
  });

  it('returns the first N sentences when count provided', () => {
    const text = 'First. Second. Third.';
    expect(summarize(text, 2)).toBe('First. Second.');
  });

  it('returns empty string when count is 0', () => {
    const text = 'First. Second.';
    expect(summarize(text, 0)).toBe('');
  });

  it('returns empty string when count is negative', () => {
    expect(summarize('First.', -1)).toBe('');
  });

  it('returns empty string for empty input', () => {
    expect(summarize('', 2)).toBe('');
  });

  it('ignores bare newlines without punctuation', () => {
    const text = 'First line\nSecond line.';
    expect(summarize(text)).toBe('First line Second line.');
  });

  it('returns trimmed text when no punctuation exists', () => {
    const text = 'Bullet one\nBullet two';
    expect(summarize(text)).toBe('Bullet one Bullet two');
  });

  it('preserves leftover text when a sentence lacks punctuation', () => {
    const text = 'First. Second without end';
    expect(summarize(text, 2)).toBe('First. Second without end');
  });

  it('preserves consecutive terminal punctuation', () => {
    const text = 'What?! Another.';
    expect(summarize(text)).toBe('What?!');
  });

  it('splits sentences even when the next one starts lowercase', () => {
    const text = 'First sentence. second sentence continues.';
    expect(summarize(text)).toBe('First sentence.');
  });

  it('does not split on multi-level lowercase domains', () => {
    const text = 'Visit careers.acme.co/jobs now. More info tomorrow.';
    expect(summarize(text, 2)).toBe('Visit careers.acme.co/jobs now. More info tomorrow.');
  });

<<<<<<< HEAD
=======
  it('does not split on mixed-case domains with paths', () => {
    const text = 'Visit Careers.Acme.Co/jobs now. More info tomorrow.';
    expect(summarize(text)).toBe('Visit Careers.Acme.Co/jobs now.');
  });

>>>>>>> 3be8e883
  it('preserves emails with lowercase subdomains', () => {
    const text = 'Contact dev@sub.example.co. Let\'s chat soon.';
    expect(summarize(text)).toBe('Contact dev@sub.example.co.');
  });

  it('does not split on decimal numbers', () => {
    const text = 'The price is $1.99 today but it may change.';
    expect(summarize(text)).toBe(text);
  });

  it('returns the whole text when no terminator is present', () => {
    const text = 'No punctuation here';
    expect(summarize(text)).toBe(text);
  });

  it('handles punctuation followed by closing quotes', () => {
    const text = '"Wow!" Another sentence.';
    expect(summarize(text)).toBe('"Wow!"');
  });

  it('recognizes unicode ellipsis as terminator', () => {
    const text = 'Wait… Next sentence.';
    expect(summarize(text)).toBe('Wait…');
  });

  it('does not split after common abbreviations', () => {
    const text = 'Mr. Smith went home. Another.';
    expect(summarize(text)).toBe('Mr. Smith went home.');
  });

  it('treats non-breaking space as whitespace', () => {
    const text = 'One sentence.\u00A0Another.';
    expect(summarize(text)).toBe('One sentence.');
  });

  it('avoids splitting inside parenthetical abbreviations', () => {
    const text = 'Candidates (M.Sc.) should apply.';
    expect(summarize(text)).toBe('Candidates (M.Sc.) should apply.');
  });

  it('does not split when terminator inside unclosed quotes', () => {
    const text = 'He said "Wait.';
    expect(summarize(text)).toBe(text);
  });

  it('does not split when terminator inside unclosed parentheses', () => {
    const text = 'Alert (check logs.';
    expect(summarize(text)).toBe(text);
  });
});<|MERGE_RESOLUTION|>--- conflicted
+++ resolved
@@ -67,14 +67,11 @@
     expect(summarize(text, 2)).toBe('Visit careers.acme.co/jobs now. More info tomorrow.');
   });
 
-<<<<<<< HEAD
-=======
   it('does not split on mixed-case domains with paths', () => {
     const text = 'Visit Careers.Acme.Co/jobs now. More info tomorrow.';
     expect(summarize(text)).toBe('Visit Careers.Acme.Co/jobs now.');
   });
 
->>>>>>> 3be8e883
   it('preserves emails with lowercase subdomains', () => {
     const text = 'Contact dev@sub.example.co. Let\'s chat soon.';
     expect(summarize(text)).toBe('Contact dev@sub.example.co.');

import { describe, it, expect } from 'vitest';
import { summarize } from '../src/index.js';

describe('summarize', () => {
  it('returns the first sentence', () => {
    const text = 'First sentence. Second sentence.';
    expect(summarize(text)).toBe('First sentence.');
  });

  it('supports question and exclamation marks', () => {
    expect(summarize('First sentence? Second sentence.')).toBe('First sentence?');
    expect(summarize('Wow! Another sentence.')).toBe('Wow!');
  });

  it('handles punctuation before closing quotes or parentheses', () => {
    const text = 'He said "Hi!" She left.';
    expect(summarize(text)).toBe('He said "Hi!"');
    const text2 = 'Do it now.) Another.';
    expect(summarize(text2)).toBe('Do it now.)');
  });

  it('returns the first N sentences when count provided', () => {
    const text = 'First. Second. Third.';
    expect(summarize(text, 2)).toBe('First. Second.');
  });

<<<<<<< HEAD
  it('returns empty string when count is 0', () => {
    const text = 'First. Second.';
    expect(summarize(text, 0)).toBe('');
  });
=======
it('returns empty string when count is 0', () => {
  const text = 'First. Second.';
  expect(summarize(text, 0)).toBe('');
});
>>>>>>> 46c76f64

  it('ignores bare newlines without punctuation', () => {
    const text = 'First line\nSecond line.';
    expect(summarize(text)).toBe('First line Second line.');
  });

  it('returns trimmed text when no punctuation exists', () => {
    const text = 'Bullet one\nBullet two';
    expect(summarize(text)).toBe('Bullet one Bullet two');
  });

  it('preserves leftover text when a sentence lacks punctuation', () => {
    const text = 'First. Second without end';
    expect(summarize(text, 2)).toBe('First. Second without end');
  });

  it('preserves consecutive terminal punctuation', () => {
    const text = 'What?! Another.';
    expect(summarize(text)).toBe('What?!');
  });

  it('does not split on decimal numbers', () => {
    const text = 'The price is $1.99 today but it may change.';
    expect(summarize(text)).toBe(text);
  });

  it('returns the whole text when no terminator is present', () => {
    const text = 'No punctuation here';
    expect(summarize(text)).toBe(text);
  });

  it('handles punctuation followed by closing quotes', () => {
    const text = '"Wow!" Another sentence.';
    expect(summarize(text)).toBe('"Wow!"');
  });

  it('recognizes unicode ellipsis as terminator', () => {
    const text = 'Wait… Next sentence.';
    expect(summarize(text)).toBe('Wait…');
  });

  it('treats non-breaking space as whitespace', () => {
    const text = 'One sentence.\u00A0Another.';
    expect(summarize(text)).toBe('One sentence.');
  });

  it('avoids splitting inside parenthetical abbreviations', () => {
    const text = 'Candidates (M.Sc.) should apply.';
    expect(summarize(text)).toBe('Candidates (M.Sc.) should apply.');
  });
});<|MERGE_RESOLUTION|>--- conflicted
+++ resolved
@@ -24,17 +24,10 @@
     expect(summarize(text, 2)).toBe('First. Second.');
   });
 
-<<<<<<< HEAD
-  it('returns empty string when count is 0', () => {
-    const text = 'First. Second.';
-    expect(summarize(text, 0)).toBe('');
-  });
-=======
 it('returns empty string when count is 0', () => {
   const text = 'First. Second.';
   expect(summarize(text, 0)).toBe('');
 });
->>>>>>> 46c76f64
 
   it('ignores bare newlines without punctuation', () => {
     const text = 'First line\nSecond line.';

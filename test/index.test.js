import { describe, it, expect } from 'vitest';
import { summarize } from '../src/index.js';

describe('summarize', () => {
  it('returns the first sentence', () => {
    const text = 'First sentence. Second sentence.';
    expect(summarize(text)).toBe('First sentence.');
  });

  it('supports question and exclamation marks', () => {
    expect(summarize('First sentence? Second sentence.')).toBe('First sentence?');
    expect(summarize('Wow! Another sentence.')).toBe('Wow!');
  });

  it('handles punctuation before closing quotes or parentheses', () => {
    const text = 'He said "Hi!" She left.';
    expect(summarize(text)).toBe('He said "Hi!"');
    const text2 = 'Do it now.) Another.';
    expect(summarize(text2)).toBe('Do it now.)');
  });

  it('returns the first N sentences when count provided', () => {
    const text = 'First. Second. Third.';
    expect(summarize(text, 2)).toBe('First. Second.');
  });

  it('ignores bare newlines without punctuation', () => {
    const text = 'First line\nSecond line.';
    expect(summarize(text)).toBe('First line Second line.');
  });

<<<<<<< HEAD
  it('handles punctuation before closing quotes or parentheses', () => {
    const text = 'He said "Hi!" Another.';
    expect(summarize(text)).toBe('He said "Hi!"');
    const text2 = 'Do it now.) Another.';
    expect(summarize(text2)).toBe('Do it now.)');
  });

  it('preserves consecutive terminal punctuation', () => {
    const text = 'What?! Another.';
    expect(summarize(text)).toBe('What?!');
  });

  it('returns the whole text when no terminator is present', () => {
    const text = 'No punctuation here';
    expect(summarize(text)).toBe(text);
=======
  it('returns trimmed text when no punctuation exists', () => {
    const text = 'Bullet one\nBullet two';
    expect(summarize(text)).toBe('Bullet one Bullet two');
  });

  it('handles punctuation followed by closing quotes', () => {
    const text = '"Wow!" Another sentence.';
    expect(summarize(text)).toBe('"Wow!"');
  });

  it('handles non-breaking spaces after punctuation', () => {
    const text = `One.\u00a0Two.`;
    expect(summarize(text)).toBe('One.');
>>>>>>> 76a230f9
  });
});<|MERGE_RESOLUTION|>--- conflicted
+++ resolved
@@ -29,12 +29,9 @@
     expect(summarize(text)).toBe('First line Second line.');
   });
 
-<<<<<<< HEAD
-  it('handles punctuation before closing quotes or parentheses', () => {
-    const text = 'He said "Hi!" Another.';
-    expect(summarize(text)).toBe('He said "Hi!"');
-    const text2 = 'Do it now.) Another.';
-    expect(summarize(text2)).toBe('Do it now.)');
+  it('returns trimmed text when no punctuation exists but newlines are present', () => {
+    const text = 'Bullet one\nBullet two';
+    expect(summarize(text)).toBe('Bullet one Bullet two');
   });
 
   it('preserves consecutive terminal punctuation', () => {
@@ -45,10 +42,6 @@
   it('returns the whole text when no terminator is present', () => {
     const text = 'No punctuation here';
     expect(summarize(text)).toBe(text);
-=======
-  it('returns trimmed text when no punctuation exists', () => {
-    const text = 'Bullet one\nBullet two';
-    expect(summarize(text)).toBe('Bullet one Bullet two');
   });
 
   it('handles punctuation followed by closing quotes', () => {
@@ -59,6 +52,5 @@
   it('handles non-breaking spaces after punctuation', () => {
     const text = `One.\u00a0Two.`;
     expect(summarize(text)).toBe('One.');
->>>>>>> 76a230f9
   });
 });
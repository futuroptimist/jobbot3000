--- conflicted
+++ resolved
@@ -3024,58 +3024,13 @@
     expect(entry.stderrLength).toBe(4);
   });
 
-<<<<<<< HEAD
-  it("redacts sensitive values in telemetry payload logs", async () => {
-=======
   it("logs security telemetry when authorization is missing", async () => {
->>>>>>> 8a2c90eb
     const logger = {
       info: vi.fn(),
       warn: vi.fn(),
       error: vi.fn(),
     };
     const commandAdapter = {
-<<<<<<< HEAD
-      summarize: vi.fn(async (options) => {
-        expect(options).toEqual({
-          input: "Contact casey@example.com at +1 555-123-4567 token=secret123",
-        });
-        return { ok: true };
-      }),
-    };
-
-    const server = await startServer({ commandAdapter, logger });
-    const response = await fetch(`${server.url}/commands/summarize`, {
-      method: "POST",
-      headers: buildCommandHeaders(server),
-      body: JSON.stringify({
-        input: "Contact casey@example.com at +1 555-123-4567 token=secret123",
-      }),
-    });
-
-    expect(response.status).toBe(200);
-    await response.json();
-
-    expect(logger.info).toHaveBeenCalledTimes(1);
-    const entry = logger.info.mock.calls[0][0];
-    expect(entry.payloadFields).toEqual(["input"]);
-    expect(entry.payload).toEqual({
-      input: "Contact ca***@example.com at 15******67 token=***redacted***",
-    });
-  });
-
-  it("rejects insecure log transport when bound to non-local hosts", async () => {
-    await expect(
-      startServer({
-        host: "0.0.0.0",
-        logTransport: { url: "http://logs.example.com/ingest" },
-      }),
-    ).rejects.toThrow(/https/i);
-  });
-
-  it("sends telemetry to HTTPS log transports with redacted payloads", async () => {
-    const fetchSpy = vi.fn(async () => ({ ok: true }));
-=======
       summarize: vi.fn(async () => ({ ok: true })),
     };
 
@@ -3115,58 +3070,17 @@
   });
 
   it("logs security telemetry when requests exceed the rate limit", async () => {
->>>>>>> 8a2c90eb
     const logger = {
       info: vi.fn(),
       warn: vi.fn(),
       error: vi.fn(),
     };
     const commandAdapter = {
-<<<<<<< HEAD
-      summarize: vi.fn(async (options) => {
-        expect(options).toEqual({
-          input: "Contact casey@example.com at +1 555-123-4567 token=secret123",
-        });
-        return { ok: true };
-      }),
-=======
       summarize: vi.fn(async () => ({ ok: true })),
->>>>>>> 8a2c90eb
     };
 
     const server = await startServer({
       commandAdapter,
-<<<<<<< HEAD
-      logger,
-      logTransport: {
-        url: "https://logs.example.com/ingest",
-        fetch: fetchSpy,
-      },
-    });
-    const response = await fetch(`${server.url}/commands/summarize`, {
-      method: "POST",
-      headers: buildCommandHeaders(server),
-      body: JSON.stringify({
-        input: "Contact casey@example.com at +1 555-123-4567 token=secret123",
-      }),
-    });
-
-    expect(response.status).toBe(200);
-    await response.json();
-
-    expect(fetchSpy).toHaveBeenCalledTimes(1);
-    const [url, init] = fetchSpy.mock.calls[0];
-    expect(url).toBe("https://logs.example.com/ingest");
-    expect(init?.method).toBe("POST");
-    expect(typeof init?.body).toBe("string");
-    const parsed = JSON.parse(init.body);
-    expect(parsed).toMatchObject({
-      event: "web.command",
-      command: "summarize",
-      payload: {
-        input: "Contact ca***@example.com at 15******67 token=***redacted***",
-      },
-=======
       rateLimit: { windowMs: 60000, max: 1 },
       logger,
     });
@@ -3233,7 +3147,6 @@
       reason: "csrf",
       command: "summarize",
       httpStatus: 403,
->>>>>>> 8a2c90eb
     });
   });
 

--- conflicted
+++ resolved
@@ -57,14 +57,6 @@
 
   it('uses provided fallback font name', async () => {
     const dir = await fs.mkdtemp(path.join(os.tmpdir(), 'font-'));
-<<<<<<< HEAD
-    const fallback = path.join(dir, 'Lat15-TerminusBold14.psf.gz');
-    await fs.writeFile(fallback, 'font data');
-    const defaultPath = await ensureDefaultConsoleFont(dir);
-    const data = await fs.readFile(defaultPath, 'utf8');
-    expect(defaultPath).toBe(path.join(dir, 'default.psf.gz'));
-    expect(data).toBe('font data');
-=======
     const fallbackName = 'custom.psf.gz';
     const fallback = path.join(dir, fallbackName);
     await fs.writeFile(fallback, 'custom');
@@ -72,7 +64,6 @@
     const data = await fs.readFile(defaultPath, 'utf8');
     expect(defaultPath).toBe(path.join(dir, 'default.psf.gz'));
     expect(data).toBe('custom');
->>>>>>> bd173f4f
   });
 
   it('throws when fallback font is missing', async () => {
@@ -81,4 +72,4 @@
       ensureDefaultConsoleFont(dir, 'missing.psf.gz')
     ).rejects.toMatchObject({ code: 'ENOENT' });
   });
-});+});

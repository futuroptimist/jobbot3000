--- conflicted
+++ resolved
@@ -20,7 +20,18 @@
     `;
     expect(extractTextFromHtml(html)).toBe('First line Second line');
   });
-<<<<<<< HEAD
+
+  it('omits aside content', () => {
+    const html = `
+      <html>
+        <body>
+          <p>Main</p>
+          <aside>ignored</aside>
+        </body>
+      </html>
+    `;
+    expect(extractTextFromHtml(html)).toBe('Main');
+  });
 });
 
 describe('fetchTextFromUrl', () => {
@@ -34,18 +45,5 @@
     const url = `http://127.0.0.1:${port}`;
     await expect(fetchTextFromUrl(url, { maxBytes: 10 })).rejects.toThrow();
     server.close();
-=======
-
-  it('omits aside content', () => {
-    const html = `
-      <html>
-        <body>
-          <p>Main</p>
-          <aside>ignored</aside>
-        </body>
-      </html>
-    `;
-    expect(extractTextFromHtml(html)).toBe('Main');
->>>>>>> d311bbd5
   });
 });
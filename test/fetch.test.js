--- conflicted
+++ resolved
@@ -69,11 +69,7 @@
     expect(extractTextFromHtml(html)).toBe('Start Logo End');
   });
 
-<<<<<<< HEAD
   it('includes img aria-label when alt missing', () => {
-=======
-  it('includes img aria-label without alt', () => {
->>>>>>> 61226fea
     const html = `
       <p>Start</p>
       <img src="logo.png" aria-label="Logo" />

--- conflicted
+++ resolved
@@ -189,11 +189,7 @@
     expect(fetch).not.toHaveBeenCalled();
   });
 
-<<<<<<< HEAD
   it('allows uppercase HTTP protocol', async () => {
-=======
-  it('limits response size to 1MB by default', async () => {
->>>>>>> 72cc7d83
     fetch.mockResolvedValue({
       ok: true,
       status: 200,
@@ -201,10 +197,18 @@
       headers: { get: () => 'text/plain' },
       text: () => Promise.resolve('ok'),
     });
-<<<<<<< HEAD
     const text = await fetchTextFromUrl('HTTP://example.com');
     expect(text).toBe('ok');
-=======
+  });
+
+  it('limits response size to 1MB by default', async () => {
+    fetch.mockResolvedValue({
+      ok: true,
+      status: 200,
+      statusText: 'OK',
+      headers: { get: () => 'text/plain' },
+      text: () => Promise.resolve('ok'),
+    });
     await fetchTextFromUrl('http://example.com');
     expect(fetch).toHaveBeenCalledWith(
       'http://example.com',
@@ -219,6 +223,5 @@
     await expect(
       fetchTextFromUrl('http://example.com', { maxBytes: 5 })
     ).rejects.toThrow('Response exceeded 5 bytes');
->>>>>>> 72cc7d83
-  });
-});+  });
+});

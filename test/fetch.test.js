--- conflicted
+++ resolved
@@ -23,7 +23,18 @@
     `;
     expect(extractTextFromHtml(html)).toBe('First line Second line');
   });
-<<<<<<< HEAD
+
+  it('omits aside content', () => {
+    const html = `
+      <html>
+        <body>
+          <p>Main</p>
+          <aside>ignored</aside>
+        </body>
+      </html>
+    `;
+    expect(extractTextFromHtml(html)).toBe('Main');
+  });
 });
 
 describe('fetchTextFromUrl', () => {
@@ -61,18 +72,5 @@
     });
     await expect(fetchTextFromUrl('http://example.com'))
       .rejects.toThrow('Failed to fetch http://example.com: 500 Server Error');
-=======
-
-  it('omits aside content', () => {
-    const html = `
-      <html>
-        <body>
-          <p>Main</p>
-          <aside>ignored</aside>
-        </body>
-      </html>
-    `;
-    expect(extractTextFromHtml(html)).toBe('Main');
->>>>>>> d956abf3
   });
 });
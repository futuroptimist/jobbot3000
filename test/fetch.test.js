import { describe, it, expect, vi, afterEach } from 'vitest';

vi.mock('node-fetch', () => ({ default: vi.fn() }));

import fetch from 'node-fetch';
import { extractTextFromHtml, fetchTextFromUrl } from '../src/fetch.js';

describe('extractTextFromHtml', () => {
  it('collapses whitespace and skips non-content tags', () => {
    const html = `
      <html>
        <head>
          <style>.a {}</style>
          <script>1</script>
        </head>
        <body>
          <nav>ignored</nav>
          <p>First   line</p>
          <p>Second line</p>
          <footer>ignored</footer>
        </body>
      </html>
    `;
    expect(extractTextFromHtml(html)).toBe('First line Second line');
  });

  it('omits aside content', () => {
    const html = `
      <html>
        <body>
          <p>Main</p>
          <aside>ignored</aside>
        </body>
      </html>
    `;
    expect(extractTextFromHtml(html)).toBe('Main');
  });

  it('omits header content', () => {
    const html = `
      <html>
        <body>
          <header>ignored</header>
          <p>Main</p>
        </body>
      </html>
    `;
    expect(extractTextFromHtml(html)).toBe('Main');
  });

  it('omits noscript content', () => {
    const html = `
      <html>
        <body>
          <noscript>ignored</noscript>
          <p>Main</p>
        </body>
      </html>
    `;
    expect(extractTextFromHtml(html)).toBe('Main');
  });

  it('includes img alt text without src', () => {
    const html = `
      <p>Start</p>
      <img src="logo.png" alt="Logo" />
      <p>End</p>
    `;
    expect(extractTextFromHtml(html)).toBe('Start Logo End');
  });

<<<<<<< HEAD
  it('includes img aria-label when alt is missing', () => {
=======
  it('includes img aria-label when alt missing', () => {
>>>>>>> 295c86cc
    const html = `
      <p>Start</p>
      <img src="logo.png" aria-label="Logo" />
      <p>End</p>
    `;
    expect(extractTextFromHtml(html)).toBe('Start Logo End');
  });

<<<<<<< HEAD
  it('omits img when aria-hidden is true', () => {
    const html = `
      <p>Start</p>
      <img src="logo.png" alt="Logo" aria-hidden="true" />
      <p>End</p>
    `;
    expect(extractTextFromHtml(html)).toBe('Start End');
  });

=======
>>>>>>> 295c86cc
  it('omits img without alt text', () => {
    const html = `
      <p>Start</p>
      <img src="logo.png" />
      <p>End</p>
    `;
    expect(extractTextFromHtml(html)).toBe('Start End');
  });

  it('omits img alt text when aria-hidden is true', () => {
    const html = `
      <p>Start</p>
      <img src="logo.png" alt="Logo" aria-hidden="true" />
      <p>End</p>
    `;
    expect(extractTextFromHtml(html)).toBe('Start End');
  });

  it('omits img alt text when role is presentation', () => {
    const html = `
      <p>Start</p>
      <img src="logo.png" alt="Logo" role="presentation" />
      <p>End</p>
    `;
    expect(extractTextFromHtml(html)).toBe('Start End');
  });

  it('includes aria-label text when alt is missing', () => {
    const html = `
      <p>Start</p>
      <img src="logo.png" aria-label="Logo" />
      <p>End</p>
    `;
    expect(extractTextFromHtml(html)).toBe('Start Logo End');
  });

  it('returns empty string for falsy input', () => {
    expect(extractTextFromHtml('')).toBe('');
    // @ts-expect-error testing null input
    expect(extractTextFromHtml(null)).toBe('');
    // @ts-expect-error testing undefined input
    expect(extractTextFromHtml()).toBe('');
  });
});

describe('fetchTextFromUrl', () => {
  afterEach(() => {
    fetch.mockReset();
  });
  it('returns extracted text for HTML responses', async () => {
    fetch.mockResolvedValue({
      ok: true,
      status: 200,
      statusText: 'OK',
      headers: { get: () => 'text/html' },
      text: () => Promise.resolve('<p>Hello</p>')
    });
    const text = await fetchTextFromUrl('http://example.com');
    expect(text).toBe('Hello');
  });

  it('returns plain text for non-HTML responses', async () => {
    fetch.mockResolvedValue({
      ok: true,
      status: 200,
      statusText: 'OK',
      headers: { get: () => 'text/plain' },
      text: () => Promise.resolve('  hi  ')
    });
    const text = await fetchTextFromUrl('http://example.com');
    expect(text).toBe('hi');
  });

  it('handles missing content-type header as plain text', async () => {
    fetch.mockResolvedValue({
      ok: true,
      status: 200,
      statusText: 'OK',
      headers: { get: () => null },
      text: () => Promise.resolve('  hi  ')
    });
    const text = await fetchTextFromUrl('http://example.com');
    expect(text).toBe('hi');
  });

  it('throws on HTTP errors', async () => {
    fetch.mockResolvedValue({
      ok: false,
      status: 500,
      statusText: 'Server Error',
      headers: { get: () => 'text/plain' },
      text: () => Promise.resolve('error')
    });
    await expect(fetchTextFromUrl('http://example.com'))
      .rejects.toThrow('Failed to fetch http://example.com: 500 Server Error');
  });

  it('propagates network errors', async () => {
    fetch.mockRejectedValue(new Error('network down'));
    await expect(fetchTextFromUrl('http://example.com')).rejects.toThrow('network down');
  });

  it('aborts when the fetch exceeds the timeout', async () => {
    vi.useFakeTimers();
    fetch.mockImplementation((url, { signal }) =>
      new Promise((resolve, reject) => {
        signal.addEventListener('abort', () => reject(signal.reason));
      })
    );
    const promise = fetchTextFromUrl('http://example.com', { timeoutMs: 50 });
    vi.advanceTimersByTime(50);
    await expect(promise).rejects.toThrow('Timeout after 50ms');
    vi.useRealTimers();
  });

  it('falls back to default timeout when given NaN', async () => {
    vi.useFakeTimers();
    fetch.mockImplementation((url, { signal }) =>
      new Promise((resolve, reject) => {
        signal.addEventListener('abort', () => reject(signal.reason));
      })
    );
    const promise = fetchTextFromUrl('http://example.com', { timeoutMs: Number('foo') });
    vi.advanceTimersByTime(10000);
    await expect(promise).rejects.toThrow('Timeout after 10000ms');
    vi.useRealTimers();
  });

  it('forwards headers to fetch', async () => {
    fetch.mockClear();
    fetch.mockResolvedValue({
      ok: true,
      status: 200,
      statusText: 'OK',
      headers: { get: () => 'text/plain' },
      text: () => Promise.resolve('ok'),
    });
    await fetchTextFromUrl('http://example.com', {
      headers: { 'User-Agent': 'jobbot' },
    });
    expect(fetch).toHaveBeenCalledWith(
      'http://example.com',
      expect.objectContaining({ headers: { 'User-Agent': 'jobbot' } })
    );
  });

  it('rejects non-http/https URLs', async () => {
    fetch.mockClear();
    fetch.mockResolvedValue({
      ok: true,
      status: 200,
      statusText: 'OK',
      headers: { get: () => 'text/plain' },
      text: () => Promise.resolve('secret'),
    });
    await expect(fetchTextFromUrl('file:///etc/passwd'))
      .rejects.toThrow('Unsupported protocol: file:');
    expect(fetch).not.toHaveBeenCalled();
  });

  it('allows uppercase HTTP protocol', async () => {
    fetch.mockResolvedValue({
      ok: true,
      status: 200,
      statusText: 'OK',
      headers: { get: () => 'text/plain' },
      text: () => Promise.resolve('ok'),
    });
    const text = await fetchTextFromUrl('HTTP://example.com');
    expect(text).toBe('ok');
  });

  it('limits response size to 1MB by default', async () => {
    fetch.mockResolvedValue({
      ok: true,
      status: 200,
      statusText: 'OK',
      headers: { get: () => 'text/plain' },
      text: () => Promise.resolve('ok'),
    });
    await fetchTextFromUrl('http://example.com');
    expect(fetch).toHaveBeenCalledWith(
      'http://example.com',
      expect.objectContaining({ size: 1024 * 1024 })
    );
  });

  it('rejects when response exceeds maxBytes', async () => {
    fetch.mockRejectedValue(
      Object.assign(new Error('max size exceeded'), { type: 'max-size' })
    );
    await expect(
      fetchTextFromUrl('http://example.com', { maxBytes: 5 })
    ).rejects.toThrow('Response exceeded 5 bytes');
  });
});
<|MERGE_RESOLUTION|>--- conflicted
+++ resolved
@@ -69,11 +69,7 @@
     expect(extractTextFromHtml(html)).toBe('Start Logo End');
   });
 
-<<<<<<< HEAD
   it('includes img aria-label when alt is missing', () => {
-=======
-  it('includes img aria-label when alt missing', () => {
->>>>>>> 295c86cc
     const html = `
       <p>Start</p>
       <img src="logo.png" aria-label="Logo" />
@@ -82,7 +78,6 @@
     expect(extractTextFromHtml(html)).toBe('Start Logo End');
   });
 
-<<<<<<< HEAD
   it('omits img when aria-hidden is true', () => {
     const html = `
       <p>Start</p>
@@ -91,9 +86,7 @@
     `;
     expect(extractTextFromHtml(html)).toBe('Start End');
   });
-
-=======
->>>>>>> 295c86cc
+  
   it('omits img without alt text', () => {
     const html = `
       <p>Start</p>

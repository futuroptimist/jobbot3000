import { describe, it, expect, vi } from 'vitest';

vi.mock('node-fetch', () => ({ default: vi.fn() }));

import fetch from 'node-fetch';
import { extractTextFromHtml, fetchTextFromUrl } from '../src/fetch.js';

describe('extractTextFromHtml', () => {
  it('collapses whitespace and skips non-content tags', () => {
    const html = `
      <html>
        <head>
          <style>.a {}</style>
          <script>1</script>
        </head>
        <body>
          <nav>ignored</nav>
          <p>First   line</p>
          <p>Second line</p>
          <footer>ignored</footer>
        </body>
      </html>
    `;
    expect(extractTextFromHtml(html)).toBe('First line Second line');
  });

  it('omits aside content', () => {
    const html = `
      <html>
        <body>
          <p>Main</p>
          <aside>ignored</aside>
        </body>
      </html>
    `;
    expect(extractTextFromHtml(html)).toBe('Main');
  });

  it('omits header content', () => {
    const html = `
      <html>
        <body>
          <header>ignored</header>
          <p>Main</p>
        </body>
      </html>
    `;
    expect(extractTextFromHtml(html)).toBe('Main');
  });
<<<<<<< HEAD
=======

  it('returns empty string for falsy input', () => {
    expect(extractTextFromHtml('')).toBe('');
    // @ts-expect-error testing null input
    expect(extractTextFromHtml(null)).toBe('');
    // @ts-expect-error testing undefined input
    expect(extractTextFromHtml()).toBe('');
  });
>>>>>>> 61a6cae7
});

describe('fetchTextFromUrl', () => {
  it('returns extracted text for HTML responses', async () => {
    fetch.mockResolvedValue({
      ok: true,
      status: 200,
      statusText: 'OK',
      headers: { get: () => 'text/html' },
      text: () => Promise.resolve('<p>Hello</p>')
    });
    const text = await fetchTextFromUrl('http://example.com');
    expect(text).toBe('Hello');
  });

  it('returns plain text for non-HTML responses', async () => {
    fetch.mockResolvedValue({
      ok: true,
      status: 200,
      statusText: 'OK',
      headers: { get: () => 'text/plain' },
      text: () => Promise.resolve('  hi  ')
    });
    const text = await fetchTextFromUrl('http://example.com');
    expect(text).toBe('hi');
  });

  it('throws on HTTP errors', async () => {
    fetch.mockResolvedValue({
      ok: false,
      status: 500,
      statusText: 'Server Error',
      headers: { get: () => 'text/plain' },
      text: () => Promise.resolve('error')
    });
    await expect(fetchTextFromUrl('http://example.com'))
      .rejects.toThrow('Failed to fetch http://example.com: 500 Server Error');
  });

  it('forwards headers to fetch', async () => {
    fetch.mockClear();
    fetch.mockResolvedValue({
      ok: true,
      status: 200,
      statusText: 'OK',
      headers: { get: () => 'text/plain' },
      text: () => Promise.resolve('ok'),
    });
    await fetchTextFromUrl('http://example.com', {
      headers: { 'User-Agent': 'jobbot' },
    });
    expect(fetch).toHaveBeenCalledWith(
      'http://example.com',
      expect.objectContaining({ headers: { 'User-Agent': 'jobbot' } })
    );
  });

  it('rejects non-http/https URLs', async () => {
    fetch.mockClear();
    fetch.mockResolvedValue({
      ok: true,
      status: 200,
      statusText: 'OK',
      headers: { get: () => 'text/plain' },
      text: () => Promise.resolve('secret'),
    });
    await expect(fetchTextFromUrl('file:///etc/passwd'))
      .rejects.toThrow('Unsupported protocol: file:');
    expect(fetch).not.toHaveBeenCalled();
  });
});<|MERGE_RESOLUTION|>--- conflicted
+++ resolved
@@ -47,8 +47,6 @@
     `;
     expect(extractTextFromHtml(html)).toBe('Main');
   });
-<<<<<<< HEAD
-=======
 
   it('returns empty string for falsy input', () => {
     expect(extractTextFromHtml('')).toBe('');
@@ -57,7 +55,6 @@
     // @ts-expect-error testing undefined input
     expect(extractTextFromHtml()).toBe('');
   });
->>>>>>> 61a6cae7
 });
 
 describe('fetchTextFromUrl', () => {

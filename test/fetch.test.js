--- conflicted
+++ resolved
@@ -36,9 +36,37 @@
     expect(extractTextFromHtml(html)).toBe('Main');
   });
 
-<<<<<<< HEAD
-  it('returns empty string for falsy input', () => {
-=======
+describe('extractTextFromHtml', () => {
+  it('collapses whitespace and skips non-content tags', () => {
+    const html = `
+      <html>
+        <head>
+          <style>.a {}</style>
+          <script>1</script>
+        </head>
+        <body>
+          <nav>ignored</nav>
+          <p>First   line</p>
+          <p>Second line</p>
+          <footer>ignored</footer>
+        </body>
+      </html>
+    `;
+    expect(extractTextFromHtml(html)).toBe('First line Second line');
+  });
+
+  it('omits aside content', () => {
+    const html = `
+      <html>
+        <body>
+          <p>Main</p>
+          <aside>ignored</aside>
+        </body>
+      </html>
+    `;
+    expect(extractTextFromHtml(html)).toBe('Main');
+  });
+
   it('omits header content', () => {
     const html = `
       <html>
@@ -56,7 +84,6 @@
     // @ts-expect-error testing null input
     expect(extractTextFromHtml(null)).toBe('');
     // @ts-expect-error testing undefined input
->>>>>>> 2deb60de
     expect(extractTextFromHtml()).toBe('');
   });
 });

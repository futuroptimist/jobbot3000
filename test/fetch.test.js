import { describe, it, expect, vi } from 'vitest';

vi.mock('node-fetch', () => ({ default: vi.fn() }));

import fetch from 'node-fetch';
import { extractTextFromHtml, fetchTextFromUrl } from '../src/fetch.js';

describe('extractTextFromHtml', () => {
  it('collapses whitespace and skips non-content tags', () => {
    const html = `
      <html>
        <head>
          <style>.a {}</style>
          <script>1</script>
        </head>
        <body>
          <nav>ignored</nav>
          <p>First   line</p>
          <p>Second line</p>
          <footer>ignored</footer>
        </body>
      </html>
    `;
    expect(extractTextFromHtml(html)).toBe('First line Second line');
  });

  it('omits aside content', () => {
    const html = `
      <html>
        <body>
          <p>Main</p>
          <aside>ignored</aside>
        </body>
      </html>
    `;
    expect(extractTextFromHtml(html)).toBe('Main');
  });

<<<<<<< HEAD
  it('omits header content', () => {
    const html = `
      <html>
        <body>
          <header>ignored</header>
          <p>Main</p>
        </body>
      </html>
    `;
    expect(extractTextFromHtml(html)).toBe('Main');
=======
  it('returns empty string for falsy input', () => {
    expect(extractTextFromHtml('')).toBe('');
    expect(extractTextFromHtml()).toBe('');
>>>>>>> 687ad622
  });
});

describe('fetchTextFromUrl', () => {
  it('returns extracted text for HTML responses', async () => {
    fetch.mockResolvedValue({
      ok: true,
      status: 200,
      statusText: 'OK',
      headers: { get: () => 'text/html' },
      text: () => Promise.resolve('<p>Hello</p>')
    });
    const text = await fetchTextFromUrl('http://example.com');
    expect(text).toBe('Hello');
  });

  it('returns plain text for non-HTML responses', async () => {
    fetch.mockResolvedValue({
      ok: true,
      status: 200,
      statusText: 'OK',
      headers: { get: () => 'text/plain' },
      text: () => Promise.resolve('  hi  ')
    });
    const text = await fetchTextFromUrl('http://example.com');
    expect(text).toBe('hi');
  });

  it('throws on HTTP errors', async () => {
    fetch.mockResolvedValue({
      ok: false,
      status: 500,
      statusText: 'Server Error',
      headers: { get: () => 'text/plain' },
      text: () => Promise.resolve('error')
    });
    await expect(fetchTextFromUrl('http://example.com'))
      .rejects.toThrow('Failed to fetch http://example.com: 500 Server Error');
  });

  it('forwards headers to fetch', async () => {
    fetch.mockClear();
    fetch.mockResolvedValue({
      ok: true,
      status: 200,
      statusText: 'OK',
      headers: { get: () => 'text/plain' },
      text: () => Promise.resolve('ok'),
    });
    await fetchTextFromUrl('http://example.com', {
      headers: { 'User-Agent': 'jobbot' },
    });
    expect(fetch).toHaveBeenCalledWith(
      'http://example.com',
      expect.objectContaining({ headers: { 'User-Agent': 'jobbot' } })
    );
  });

  it('rejects non-http/https URLs', async () => {
    fetch.mockClear();
    fetch.mockResolvedValue({
      ok: true,
      status: 200,
      statusText: 'OK',
      headers: { get: () => 'text/plain' },
      text: () => Promise.resolve('secret'),
    });
    await expect(fetchTextFromUrl('file:///etc/passwd'))
      .rejects.toThrow('Unsupported protocol: file:');
    expect(fetch).not.toHaveBeenCalled();
  });
});<|MERGE_RESOLUTION|>--- conflicted
+++ resolved
@@ -36,7 +36,6 @@
     expect(extractTextFromHtml(html)).toBe('Main');
   });
 
-<<<<<<< HEAD
   it('omits header content', () => {
     const html = `
       <html>
@@ -47,11 +46,14 @@
       </html>
     `;
     expect(extractTextFromHtml(html)).toBe('Main');
-=======
+  });
+
   it('returns empty string for falsy input', () => {
     expect(extractTextFromHtml('')).toBe('');
+    // @ts-expect-error testing null input
+    expect(extractTextFromHtml(null)).toBe('');
+    // @ts-expect-error testing undefined input
     expect(extractTextFromHtml()).toBe('');
->>>>>>> 687ad622
   });
 });
 

import { describe, it, expect, vi, afterEach } from 'vitest';

vi.mock('node-fetch', () => ({ default: vi.fn() }));

import fetch from 'node-fetch';
import { extractTextFromHtml, fetchTextFromUrl } from '../src/fetch.js';

describe('extractTextFromHtml', () => {
  it('collapses whitespace and skips non-content tags', () => {
    const html = `
      <html>
        <head>
          <style>.a {}</style>
          <script>1</script>
        </head>
        <body>
          <nav>ignored</nav>
          <p>First   line</p>
          <p>Second line</p>
          <footer>ignored</footer>
        </body>
      </html>
    `;
    expect(extractTextFromHtml(html)).toBe('First line Second line');
  });

  it('omits aside content', () => {
    const html = `
      <html>
        <body>
          <p>Main</p>
          <aside>ignored</aside>
        </body>
      </html>
    `;
    expect(extractTextFromHtml(html)).toBe('Main');
  });

  it('omits header content', () => {
    const html = `
      <html>
        <body>
          <header>ignored</header>
          <p>Main</p>
        </body>
      </html>
    `;
    expect(extractTextFromHtml(html)).toBe('Main');
  });

  it('returns empty string for falsy input', () => {
    expect(extractTextFromHtml('')).toBe('');
    // @ts-expect-error testing null input
    expect(extractTextFromHtml(null)).toBe('');
    // @ts-expect-error testing undefined input
    expect(extractTextFromHtml()).toBe('');
  });
});

describe('fetchTextFromUrl', () => {
  afterEach(() => {
    fetch.mockReset();
  });
  it('returns extracted text for HTML responses', async () => {
    fetch.mockResolvedValue({
      ok: true,
      status: 200,
      statusText: 'OK',
      headers: { get: () => 'text/html' },
      text: () => Promise.resolve('<p>Hello</p>')
    });
    const text = await fetchTextFromUrl('http://example.com');
    expect(text).toBe('Hello');
  });

  it('returns plain text for non-HTML responses', async () => {
    fetch.mockResolvedValue({
      ok: true,
      status: 200,
      statusText: 'OK',
      headers: { get: () => 'text/plain' },
      text: () => Promise.resolve('  hi  ')
    });
    const text = await fetchTextFromUrl('http://example.com');
    expect(text).toBe('hi');
  });

  it('throws on HTTP errors', async () => {
    fetch.mockResolvedValue({
      ok: false,
      status: 500,
      statusText: 'Server Error',
      headers: { get: () => 'text/plain' },
      text: () => Promise.resolve('error')
    });
    await expect(fetchTextFromUrl('http://example.com'))
      .rejects.toThrow('Failed to fetch http://example.com: 500 Server Error');
  });

<<<<<<< HEAD
  it('aborts when the fetch exceeds the timeout', async () => {
    vi.useFakeTimers();
    fetch.mockImplementation((url, { signal }) =>
      new Promise((resolve, reject) => {
        signal.addEventListener('abort', () => reject(signal.reason));
      })
    );
    const promise = fetchTextFromUrl('http://example.com', { timeoutMs: 50 });
    vi.advanceTimersByTime(50);
    await expect(promise).rejects.toThrow('Timeout after 50ms');
    vi.useRealTimers();
=======
  it('forwards headers to fetch', async () => {
    fetch.mockClear();
    fetch.mockResolvedValue({
      ok: true,
      status: 200,
      statusText: 'OK',
      headers: { get: () => 'text/plain' },
      text: () => Promise.resolve('ok'),
    });
    await fetchTextFromUrl('http://example.com', {
      headers: { 'User-Agent': 'jobbot' },
    });
    expect(fetch).toHaveBeenCalledWith(
      'http://example.com',
      expect.objectContaining({ headers: { 'User-Agent': 'jobbot' } })
    );
  });

  it('rejects non-http/https URLs', async () => {
    fetch.mockClear();
    fetch.mockResolvedValue({
      ok: true,
      status: 200,
      statusText: 'OK',
      headers: { get: () => 'text/plain' },
      text: () => Promise.resolve('secret'),
    });
    await expect(fetchTextFromUrl('file:///etc/passwd'))
      .rejects.toThrow('Unsupported protocol: file:');
    expect(fetch).not.toHaveBeenCalled();
>>>>>>> 39df089f
  });
});<|MERGE_RESOLUTION|>--- conflicted
+++ resolved
@@ -97,7 +97,6 @@
       .rejects.toThrow('Failed to fetch http://example.com: 500 Server Error');
   });
 
-<<<<<<< HEAD
   it('aborts when the fetch exceeds the timeout', async () => {
     vi.useFakeTimers();
     fetch.mockImplementation((url, { signal }) =>
@@ -109,7 +108,8 @@
     vi.advanceTimersByTime(50);
     await expect(promise).rejects.toThrow('Timeout after 50ms');
     vi.useRealTimers();
-=======
+  });
+
   it('forwards headers to fetch', async () => {
     fetch.mockClear();
     fetch.mockResolvedValue({
@@ -140,6 +140,5 @@
     await expect(fetchTextFromUrl('file:///etc/passwd'))
       .rejects.toThrow('Unsupported protocol: file:');
     expect(fetch).not.toHaveBeenCalled();
->>>>>>> 39df089f
   });
 });
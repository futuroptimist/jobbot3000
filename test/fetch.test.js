import { describe, it, expect, vi, afterEach } from 'vitest';

vi.mock('node-fetch', () => ({ default: vi.fn() }));

import fetch from 'node-fetch';
import { extractTextFromHtml, fetchTextFromUrl } from '../src/fetch.js';

describe('extractTextFromHtml', () => {
  it('collapses whitespace and skips non-content tags', () => {
    const html = `
      <html>
        <head>
          <style>.a {}</style>
          <script>1</script>
        </head>
        <body>
          <nav>ignored</nav>
          <p>First   line</p>
          <p>Second line</p>
          <footer>ignored</footer>
        </body>
      </html>
    `;
    expect(extractTextFromHtml(html)).toBe('First line Second line');
  });

  it('omits aside content', () => {
    const html = `
      <html>
        <body>
          <p>Main</p>
          <aside>ignored</aside>
        </body>
      </html>
    `;
    expect(extractTextFromHtml(html)).toBe('Main');
  });

  it('omits header content', () => {
    const html = `
      <html>
        <body>
          <header>ignored</header>
          <p>Main</p>
        </body>
      </html>
    `;
    expect(extractTextFromHtml(html)).toBe('Main');
  });

<<<<<<< HEAD
  it('omits noscript content', () => {
    const html = `
      <html>
        <body>
          <noscript>ignored</noscript>
          <p>Main</p>
        </body>
      </html>
    `;
    expect(extractTextFromHtml(html)).toBe('Main');
=======
  it('includes img alt text without src', () => {
    const html = `
      <p>Start</p>
      <img src="logo.png" alt="Logo" />
      <p>End</p>
    `;
    expect(extractTextFromHtml(html)).toBe('Start Logo End');
  });

  it('omits img without alt text', () => {
    const html = `
      <p>Start</p>
      <img src="logo.png" />
      <p>End</p>
    `;
    expect(extractTextFromHtml(html)).toBe('Start End');
>>>>>>> ab654691
  });

  it('returns empty string for falsy input', () => {
    expect(extractTextFromHtml('')).toBe('');
    // @ts-expect-error testing null input
    expect(extractTextFromHtml(null)).toBe('');
    // @ts-expect-error testing undefined input
    expect(extractTextFromHtml()).toBe('');
  });
});

describe('fetchTextFromUrl', () => {
  afterEach(() => {
    fetch.mockReset();
  });
  it('returns extracted text for HTML responses', async () => {
    fetch.mockResolvedValue({
      ok: true,
      status: 200,
      statusText: 'OK',
      headers: { get: () => 'text/html' },
      text: () => Promise.resolve('<p>Hello</p>')
    });
    const text = await fetchTextFromUrl('http://example.com');
    expect(text).toBe('Hello');
  });

  it('returns plain text for non-HTML responses', async () => {
    fetch.mockResolvedValue({
      ok: true,
      status: 200,
      statusText: 'OK',
      headers: { get: () => 'text/plain' },
      text: () => Promise.resolve('  hi  ')
    });
    const text = await fetchTextFromUrl('http://example.com');
    expect(text).toBe('hi');
  });

  it('handles missing content-type header as plain text', async () => {
    fetch.mockResolvedValue({
      ok: true,
      status: 200,
      statusText: 'OK',
      headers: { get: () => null },
      text: () => Promise.resolve('  hi  ')
    });
    const text = await fetchTextFromUrl('http://example.com');
    expect(text).toBe('hi');
  });

  it('throws on HTTP errors', async () => {
    fetch.mockResolvedValue({
      ok: false,
      status: 500,
      statusText: 'Server Error',
      headers: { get: () => 'text/plain' },
      text: () => Promise.resolve('error')
    });
    await expect(fetchTextFromUrl('http://example.com'))
      .rejects.toThrow('Failed to fetch http://example.com: 500 Server Error');
  });

  it('propagates network errors', async () => {
    fetch.mockRejectedValue(new Error('network down'));
    await expect(fetchTextFromUrl('http://example.com')).rejects.toThrow('network down');
  });

  it('aborts when the fetch exceeds the timeout', async () => {
    vi.useFakeTimers();
    fetch.mockImplementation((url, { signal }) =>
      new Promise((resolve, reject) => {
        signal.addEventListener('abort', () => reject(signal.reason));
      })
    );
    const promise = fetchTextFromUrl('http://example.com', { timeoutMs: 50 });
    vi.advanceTimersByTime(50);
    await expect(promise).rejects.toThrow('Timeout after 50ms');
    vi.useRealTimers();
  });

  it('forwards headers to fetch', async () => {
    fetch.mockClear();
    fetch.mockResolvedValue({
      ok: true,
      status: 200,
      statusText: 'OK',
      headers: { get: () => 'text/plain' },
      text: () => Promise.resolve('ok'),
    });
    await fetchTextFromUrl('http://example.com', {
      headers: { 'User-Agent': 'jobbot' },
    });
    expect(fetch).toHaveBeenCalledWith(
      'http://example.com',
      expect.objectContaining({ headers: { 'User-Agent': 'jobbot' } })
    );
  });

  it('rejects non-http/https URLs', async () => {
    fetch.mockClear();
    fetch.mockResolvedValue({
      ok: true,
      status: 200,
      statusText: 'OK',
      headers: { get: () => 'text/plain' },
      text: () => Promise.resolve('secret'),
    });
    await expect(fetchTextFromUrl('file:///etc/passwd'))
      .rejects.toThrow('Unsupported protocol: file:');
    expect(fetch).not.toHaveBeenCalled();
  });
});<|MERGE_RESOLUTION|>--- conflicted
+++ resolved
@@ -48,7 +48,6 @@
     expect(extractTextFromHtml(html)).toBe('Main');
   });
 
-<<<<<<< HEAD
   it('omits noscript content', () => {
     const html = `
       <html>
@@ -59,7 +58,8 @@
       </html>
     `;
     expect(extractTextFromHtml(html)).toBe('Main');
-=======
+  });
+
   it('includes img alt text without src', () => {
     const html = `
       <p>Start</p>
@@ -76,7 +76,6 @@
       <p>End</p>
     `;
     expect(extractTextFromHtml(html)).toBe('Start End');
->>>>>>> ab654691
   });
 
   it('returns empty string for falsy input', () => {

--- conflicted
+++ resolved
@@ -3,23 +3,15 @@
 import { summarize } from '../src/index.js';
 
 describe('summarize repeated calls performance', () => {
-<<<<<<< HEAD
-  it('handles 5k short texts under 300ms', () => {
-=======
   it('handles 10k short texts under 1s', () => {
->>>>>>> 46c76f64
     const text = 'Hello. ' + 'a'.repeat(1000) + '. ';
-    const iterations = 5000;
+    const iterations = 10000;
     summarize(text, 1); // warm up JIT
     const start = performance.now();
     for (let i = 0; i < iterations; i++) {
       summarize(text, 1);
     }
     const elapsed = performance.now() - start;
-<<<<<<< HEAD
-    expect(elapsed).toBeLessThan(300);
-=======
     expect(elapsed).toBeLessThan(1000);
->>>>>>> 46c76f64
   });
 });
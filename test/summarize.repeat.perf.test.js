import { describe, it, expect } from 'vitest';
import { performance } from 'perf_hooks';
import { summarize } from '../src/index.js';

describe('summarize repeated calls performance', () => {
  it('handles 10k short texts under 1s', () => {
    const text = 'Hello. ' + 'a'.repeat(1000) + '. ';
    const iterations = 10000;
    summarize(text, 1); // warm up JIT
    const start = performance.now();
    for (let i = 0; i < iterations; i++) {
      summarize(text, 1);
    }
    const elapsed = performance.now() - start;
<<<<<<< HEAD
    expect(elapsed).toBeLessThan(600);
=======
    expect(elapsed).toBeLessThan(1000);
>>>>>>> 3c5c2858
  });
});<|MERGE_RESOLUTION|>--- conflicted
+++ resolved
@@ -12,10 +12,6 @@
       summarize(text, 1);
     }
     const elapsed = performance.now() - start;
-<<<<<<< HEAD
-    expect(elapsed).toBeLessThan(600);
-=======
     expect(elapsed).toBeLessThan(1000);
->>>>>>> 3c5c2858
   });
 });
--- conflicted
+++ resolved
@@ -6,18 +6,11 @@
 import { summarize } from '../src/index.js';
 import { STATUSES } from '../src/lifecycle.js';
 
-<<<<<<< HEAD
-const dataDir = path.resolve('test', 'tmp-cli-data');
-
-function runCli(args, input) {
-  const bin = path.resolve('bin', 'jobbot.js');
-=======
 let dataDir;
 
 function runCli(args, input) {
   const bin = path.resolve('bin', 'jobbot.js');
   if (!dataDir) throw new Error('CLI data directory was not initialised');
->>>>>>> 5dba4316
   const opts = {
     encoding: 'utf8',
     env: { ...process.env, JOBBOT_DATA_DIR: dataDir },
@@ -28,13 +21,6 @@
 
 describe('jobbot CLI', () => {
   beforeEach(() => {
-<<<<<<< HEAD
-    fs.rmSync(dataDir, { recursive: true, force: true });
-  });
-
-  afterEach(() => {
-    fs.rmSync(dataDir, { recursive: true, force: true });
-=======
     // Allocate an isolated workspace for each test
     dataDir = fs.mkdtempSync(path.join(os.tmpdir(), 'jobbot-cli-'));
   });
@@ -44,7 +30,6 @@
       fs.rmSync(dataDir, { recursive: true, force: true });
       dataDir = undefined;
     }
->>>>>>> 5dba4316
   });
 
   it('summarize from stdin', () => {
@@ -87,10 +72,9 @@
     const data = JSON.parse(out);
     expect(data.score).toBeGreaterThanOrEqual(50);
   });
-<<<<<<< HEAD
 
   it('records application status with track add', () => {
-    const status = STATUSES.find(s => s !== 'next_round');
+    const status = STATUSES[0]; // pick a valid status
     const output = runCli(['track', 'add', 'job-123', '--status', status]);
     expect(output.trim()).toBe(`Recorded job-123 as ${status}`);
     const raw = fs.readFileSync(path.join(dataDir, 'applications.json'), 'utf8');
@@ -115,7 +99,7 @@
     ]);
     expect(output.trim()).toBe('Logged job-xyz event applied');
     const raw = JSON.parse(
-      fs.readFileSync(path.join(dataDir, 'application_events.json'), 'utf8'),
+      fs.readFileSync(path.join(dataDir, 'application_events.json'), 'utf8')
     );
     expect(raw['job-xyz']).toEqual([
       {
@@ -127,15 +111,4 @@
       },
     ]);
   });
-});
-=======
->>>>>>> 5dba4316
-
-  it('records application status with track add', () => {
-    const status = STATUSES[0]; // pick a valid status
-    const output = runCli(['track', 'add', 'job-123', '--status', status]);
-    expect(output.trim()).toBe(`Recorded job-123 as ${status}`);
-    const raw = fs.readFileSync(path.join(dataDir, 'applications.json'), 'utf8');
-    expect(JSON.parse(raw)).toEqual({ 'job-123': status });
-  });
 });
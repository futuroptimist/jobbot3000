import { describe, it, expect, beforeEach, afterEach } from 'vitest';
import { execFileSync } from 'node:child_process';
import fs from 'node:fs';
import os from 'node:os';
import path from 'node:path';
import { summarize } from '../src/index.js';
import { STATUSES } from '../src/lifecycle.js';

<<<<<<< HEAD
let dataDir;

function runCli(args, input) {
  const bin = path.resolve('bin', 'jobbot.js');
  if (!dataDir) throw new Error('CLI data directory was not initialised');
  const opts = {
    encoding: 'utf8',
    env: { ...process.env, JOBBOT_DATA_DIR: dataDir },
=======
const defaultDataDir = path.resolve('test', 'tmp-data');

function resolveDataDir() {
  return process.env.JOBBOT_DATA_DIR || defaultDataDir;
}

function runCli(args, input) {
  const bin = path.resolve('bin', 'jobbot.js');
  const opts = {
    encoding: 'utf8',
    env: { ...process.env, JOBBOT_DATA_DIR: resolveDataDir() },
>>>>>>> d4c3492e
  };
  if (input !== undefined) opts.input = input;
  return execFileSync('node', [bin, ...args], opts);
}

describe('jobbot CLI', () => {
  beforeEach(() => {
<<<<<<< HEAD
    // Allocate an isolated workspace for each test to avoid cross-test interference when
    // verifying that the CLI honours JOBBOT_DATA_DIR overrides.
    dataDir = fs.mkdtempSync(path.join(os.tmpdir(), 'jobbot-cli-'));
  });

  afterEach(() => {
    if (dataDir) {
      fs.rmSync(dataDir, { recursive: true, force: true });
      dataDir = undefined;
    }
=======
    fs.rmSync(defaultDataDir, { recursive: true, force: true });
  });

  afterEach(() => {
    fs.rmSync(defaultDataDir, { recursive: true, force: true });
>>>>>>> d4c3492e
  });

  it('summarize from stdin', () => {
    const out = runCli(['summarize', '-'], 'First sentence. Second.');
    expect(out).toMatch(/First sentence\./);
  });

  it('summarizes multiple sentences when count provided', () => {
    const out = runCli(
      ['summarize', '-', '--sentences', '2'],
      'First. Second. Third.'
    );
    expect(out.trim()).toBe('## Summary\n\nFirst. Second.');
  });

  it('defaults to one sentence when --sentences is invalid', () => {
    const out = runCli(
      ['summarize', '-', '--sentences', 'foo'],
      'First. Second.'
    );
    expect(out.trim()).toBe('## Summary\n\nFirst.');
  });

  it('outputs plain text summary with --text', () => {
    const input = 'Title: Engineer\nCompany: ACME\nFirst. Second.';
    const out = runCli(['summarize', '-', '--text'], input);
    expect(out.trim()).toBe(summarize(input));
    expect(out).not.toMatch(/#|\*\*/);
  });

  it('match from local files', () => {
    const job = 'Title: Engineer\nCompany: ACME\nRequirements\n- JavaScript\n- Node.js\n';
    const resume = 'I am an engineer with JavaScript experience.';
    const jobPath = path.resolve('test', 'fixtures', 'job.txt');
    const resumePath = path.resolve('test', 'fixtures', 'resume.txt');
    fs.mkdirSync(path.dirname(jobPath), { recursive: true });
    fs.writeFileSync(jobPath, job);
    fs.writeFileSync(resumePath, resume);
    const out = runCli(['match', '--resume', resumePath, '--job', jobPath, '--json']);
    const data = JSON.parse(out);
    expect(data.score).toBeGreaterThanOrEqual(50);
  });
<<<<<<< HEAD

  it('records application status with track add', () => {
    const status = STATUSES.find(s => s !== 'next_round');
    const output = runCli(['track', 'add', 'job-123', '--status', status]);
    expect(output.trim()).toBe(`Recorded job-123 as ${status}`);
    const raw = fs.readFileSync(path.join(dataDir, 'applications.json'), 'utf8');
    expect(JSON.parse(raw)).toEqual({ 'job-123': status });
  });
});
=======
>>>>>>> d4c3492e

  it('records application status with track add', () => {
    const dir = fs.mkdtempSync(path.join(os.tmpdir(), 'jobbot-track-'));
    const originalDataDir = process.env.JOBBOT_DATA_DIR;
    process.env.JOBBOT_DATA_DIR = dir;
    try {
      const status = STATUSES[0]; // use a valid status
      const output = runCli(['track', 'add', 'job-123', '--status', status]);
      expect(output.trim()).toBe(`Recorded job-123 as ${status}`);
      const raw = fs.readFileSync(path.join(dir, 'applications.json'), 'utf8');
      expect(JSON.parse(raw)).toEqual({ 'job-123': status });
    } finally {
      if (originalDataDir === undefined) delete process.env.JOBBOT_DATA_DIR;
      else process.env.JOBBOT_DATA_DIR = originalDataDir;
      fs.rmSync(dir, { recursive: true, force: true });
    }
  });
});<|MERGE_RESOLUTION|>--- conflicted
+++ resolved
@@ -6,7 +6,6 @@
 import { summarize } from '../src/index.js';
 import { STATUSES } from '../src/lifecycle.js';
 
-<<<<<<< HEAD
 let dataDir;
 
 function runCli(args, input) {
@@ -15,19 +14,6 @@
   const opts = {
     encoding: 'utf8',
     env: { ...process.env, JOBBOT_DATA_DIR: dataDir },
-=======
-const defaultDataDir = path.resolve('test', 'tmp-data');
-
-function resolveDataDir() {
-  return process.env.JOBBOT_DATA_DIR || defaultDataDir;
-}
-
-function runCli(args, input) {
-  const bin = path.resolve('bin', 'jobbot.js');
-  const opts = {
-    encoding: 'utf8',
-    env: { ...process.env, JOBBOT_DATA_DIR: resolveDataDir() },
->>>>>>> d4c3492e
   };
   if (input !== undefined) opts.input = input;
   return execFileSync('node', [bin, ...args], opts);
@@ -35,9 +21,7 @@
 
 describe('jobbot CLI', () => {
   beforeEach(() => {
-<<<<<<< HEAD
-    // Allocate an isolated workspace for each test to avoid cross-test interference when
-    // verifying that the CLI honours JOBBOT_DATA_DIR overrides.
+    // Allocate an isolated workspace for each test
     dataDir = fs.mkdtempSync(path.join(os.tmpdir(), 'jobbot-cli-'));
   });
 
@@ -46,13 +30,6 @@
       fs.rmSync(dataDir, { recursive: true, force: true });
       dataDir = undefined;
     }
-=======
-    fs.rmSync(defaultDataDir, { recursive: true, force: true });
-  });
-
-  afterEach(() => {
-    fs.rmSync(defaultDataDir, { recursive: true, force: true });
->>>>>>> d4c3492e
   });
 
   it('summarize from stdin', () => {
@@ -95,33 +72,12 @@
     const data = JSON.parse(out);
     expect(data.score).toBeGreaterThanOrEqual(50);
   });
-<<<<<<< HEAD
 
   it('records application status with track add', () => {
-    const status = STATUSES.find(s => s !== 'next_round');
+    const status = STATUSES[0]; // pick a valid status
     const output = runCli(['track', 'add', 'job-123', '--status', status]);
     expect(output.trim()).toBe(`Recorded job-123 as ${status}`);
     const raw = fs.readFileSync(path.join(dataDir, 'applications.json'), 'utf8');
     expect(JSON.parse(raw)).toEqual({ 'job-123': status });
   });
-});
-=======
->>>>>>> d4c3492e
-
-  it('records application status with track add', () => {
-    const dir = fs.mkdtempSync(path.join(os.tmpdir(), 'jobbot-track-'));
-    const originalDataDir = process.env.JOBBOT_DATA_DIR;
-    process.env.JOBBOT_DATA_DIR = dir;
-    try {
-      const status = STATUSES[0]; // use a valid status
-      const output = runCli(['track', 'add', 'job-123', '--status', status]);
-      expect(output.trim()).toBe(`Recorded job-123 as ${status}`);
-      const raw = fs.readFileSync(path.join(dir, 'applications.json'), 'utf8');
-      expect(JSON.parse(raw)).toEqual({ 'job-123': status });
-    } finally {
-      if (originalDataDir === undefined) delete process.env.JOBBOT_DATA_DIR;
-      else process.env.JOBBOT_DATA_DIR = originalDataDir;
-      fs.rmSync(dir, { recursive: true, force: true });
-    }
-  });
 });
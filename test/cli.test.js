import { describe, it, expect, beforeEach, afterEach } from 'vitest';
import { execFileSync } from 'node:child_process';
import fs from 'node:fs';
import os from 'node:os';
import path from 'node:path';
import { summarize } from '../src/index.js';
import { STATUSES } from '../src/lifecycle.js';

let dataDir;

function runCli(args, input) {
  const bin = path.resolve('bin', 'jobbot.js');
  if (!dataDir) throw new Error('CLI data directory was not initialised');
  const opts = {
    encoding: 'utf8',
    env: { ...process.env, JOBBOT_DATA_DIR: dataDir },
  };
  if (input !== undefined) opts.input = input;
  return execFileSync('node', [bin, ...args], opts);
}

describe('jobbot CLI', () => {
  beforeEach(() => {
    // Allocate an isolated workspace for each test
    dataDir = fs.mkdtempSync(path.join(os.tmpdir(), 'jobbot-cli-'));
  });

  afterEach(() => {
    if (dataDir) {
      fs.rmSync(dataDir, { recursive: true, force: true });
      dataDir = undefined;
    }
  });

  it('initializes a resume skeleton with init command', () => {
    const output = runCli(['init']);
    expect(output.trim()).toMatch(/Initialized profile at/);

    const profileDir = path.join(dataDir, 'profile');
    const resumePath = path.join(profileDir, 'resume.json');
    const raw = fs.readFileSync(resumePath, 'utf8');
    const resume = JSON.parse(raw);

    expect(resume).toMatchObject({
      $schema:
        'https://raw.githubusercontent.com/jsonresume/resume-schema/v1.0.0/schema.json',
      basics: {
        name: '',
        label: '',
        email: '',
        phone: '',
        website: '',
        summary: '',
        location: {
          city: '',
          region: '',
          country: '',
        },
      },
      work: [],
      education: [],
      projects: [],
      skills: [],
      certificates: [],
      languages: [],
    });

    expect(typeof resume.meta?.generatedAt).toBe('string');
    expect(resume.meta?.generator).toBe('jobbot3000');
  });

  it('summarize from stdin', () => {
    const out = runCli(['summarize', '-'], 'First sentence. Second.');
    expect(out).toMatch(/First sentence\./);
  });

  it('summarizes multiple sentences when count provided', () => {
    const out = runCli(
      ['summarize', '-', '--sentences', '2'],
      'First. Second. Third.'
    );
    expect(out.trim()).toBe('## Summary\n\nFirst. Second.');
  });

  it('defaults to one sentence when --sentences is invalid', () => {
    const out = runCli(
      ['summarize', '-', '--sentences', 'foo'],
      'First. Second.'
    );
    expect(out.trim()).toBe('## Summary\n\nFirst.');
  });

  it('outputs plain text summary with --text', () => {
    const input = 'Title: Engineer\nCompany: ACME\nFirst. Second.';
    const out = runCli(['summarize', '-', '--text'], input);
    expect(out.trim()).toBe(summarize(input));
    expect(out).not.toMatch(/#|\*\*/);
  });

  it('match from local files', () => {
    const job = 'Title: Engineer\nCompany: ACME\nRequirements\n- JavaScript\n- Node.js\n';
    const resume = 'I am an engineer with JavaScript experience.';
    const jobPath = path.resolve('test', 'fixtures', 'job.txt');
    const resumePath = path.resolve('test', 'fixtures', 'resume.txt');
    fs.mkdirSync(path.dirname(jobPath), { recursive: true });
    fs.writeFileSync(jobPath, job);
    fs.writeFileSync(resumePath, resume);
    const out = runCli(['match', '--resume', resumePath, '--job', jobPath, '--json']);
    const data = JSON.parse(out);
    expect(data.score).toBeGreaterThanOrEqual(50);
  });

  it('records application status with track add', () => {
    const status = STATUSES[0]; // pick a valid status
    const output = runCli(['track', 'add', 'job-123', '--status', status]);
    expect(output.trim()).toBe(`Recorded job-123 as ${status}`);
    const raw = fs.readFileSync(path.join(dataDir, 'applications.json'), 'utf8');
    expect(JSON.parse(raw)).toEqual({ 'job-123': status });
  });

  it('logs application events with track log', () => {
    const output = runCli([
      'track',
      'log',
      'job-xyz',
      '--channel',
      'applied',
      '--date',
      '2025-03-04',
      '--contact',
      'Jordan Hiring Manager',
      '--documents',
      'resume.pdf,cover-letter.pdf',
      '--note',
      'Submitted via referral portal',
    ]);
    expect(output.trim()).toBe('Logged job-xyz event applied');
    const raw = JSON.parse(
      fs.readFileSync(path.join(dataDir, 'application_events.json'), 'utf8')
    );
    expect(raw['job-xyz']).toEqual([
      {
        channel: 'applied',
        date: '2025-03-04T00:00:00.000Z',
        contact: 'Jordan Hiring Manager',
        documents: ['resume.pdf', 'cover-letter.pdf'],
        note: 'Submitted via referral portal',
      },
    ]);
  });

<<<<<<< HEAD
  it('archives discarded jobs with reasons', () => {
    const output = runCli([
      'track',
      'discard',
      'job-789',
      '--reason',
      'Below compensation range',
    ]);
    expect(output.trim()).toBe('Discarded job-789');
    const raw = JSON.parse(
      fs.readFileSync(path.join(dataDir, 'discarded_jobs.json'), 'utf8')
    );
    expect(raw['job-789']).toHaveLength(1);
    const entry = raw['job-789'][0];
    expect(entry.reason).toBe('Below compensation range');
    expect(entry.discarded_at).toEqual(new Date(entry.discarded_at).toISOString());
=======
  it('tags shortlist entries and persists labels', () => {
    const output = runCli(['shortlist', 'tag', 'job-abc', 'dream', 'remote']);
    expect(output.trim()).toBe('Tagged job-abc with dream, remote');
    const raw = JSON.parse(
      fs.readFileSync(path.join(dataDir, 'shortlist.json'), 'utf8')
    );
    expect(raw.jobs['job-abc'].tags).toEqual(['dream', 'remote']);
  });

  it('archives discard reasons for shortlist entries', () => {
    runCli(['shortlist', 'tag', 'job-def', 'onsite']);
    const output = runCli([
      'shortlist',
      'discard',
      'job-def',
      '--reason',
      'Not remote friendly',
    ]);
    expect(output.trim()).toBe('Discarded job-def: Not remote friendly');
    const raw = JSON.parse(
      fs.readFileSync(path.join(dataDir, 'shortlist.json'), 'utf8')
    );
    expect(raw.jobs['job-def'].discarded).toHaveLength(1);
    const [entry] = raw.jobs['job-def'].discarded;
    expect(entry.reason).toBe('Not remote friendly');
    expect(entry.discarded_at).toMatch(/T.*Z$/);
>>>>>>> dd16a128
  });
});<|MERGE_RESOLUTION|>--- conflicted
+++ resolved
@@ -149,7 +149,6 @@
     ]);
   });
 
-<<<<<<< HEAD
   it('archives discarded jobs with reasons', () => {
     const output = runCli([
       'track',
@@ -166,7 +165,8 @@
     const entry = raw['job-789'][0];
     expect(entry.reason).toBe('Below compensation range');
     expect(entry.discarded_at).toEqual(new Date(entry.discarded_at).toISOString());
-=======
+  });
+
   it('tags shortlist entries and persists labels', () => {
     const output = runCli(['shortlist', 'tag', 'job-abc', 'dream', 'remote']);
     expect(output.trim()).toBe('Tagged job-abc with dream, remote');
@@ -193,6 +193,5 @@
     const [entry] = raw.jobs['job-def'].discarded;
     expect(entry.reason).toBe('Not remote friendly');
     expect(entry.discarded_at).toMatch(/T.*Z$/);
->>>>>>> dd16a128
   });
 });
--- conflicted
+++ resolved
@@ -69,27 +69,19 @@
   });
 
   it('records application status with track add', () => {
-<<<<<<< HEAD
-    const status = STATUSES.find(s => s !== 'next_round');
-    const output = runCli(['track', 'add', 'job-123', '--status', status]);
-    expect(output.trim()).toBe(`Recorded job-123 as ${status}`);
-    const raw = fs.readFileSync(path.join(dataDir, 'applications.json'), 'utf8');
-    expect(JSON.parse(raw)).toEqual({ 'job-123': status });
-=======
     const dir = fs.mkdtempSync(path.join(os.tmpdir(), 'jobbot-track-'));
     const originalDataDir = process.env.JOBBOT_DATA_DIR;
     process.env.JOBBOT_DATA_DIR = dir;
     try {
-      const output = runCli(['track', 'add', 'job-123', '--status', 'screening']);
-      expect(output.trim()).toBe('Recorded job-123 as screening');
+      const status = STATUSES[0];
+      const output = runCli(['track', 'add', 'job-123', '--status', status]);
+      expect(output.trim()).toBe(`Recorded job-123 as ${status}`);
       const raw = fs.readFileSync(path.join(dir, 'applications.json'), 'utf8');
-      expect(JSON.parse(raw)).toEqual({ 'job-123': 'screening' });
+      expect(JSON.parse(raw)).toEqual({ 'job-123': status });
     } finally {
       if (originalDataDir === undefined) delete process.env.JOBBOT_DATA_DIR;
       else process.env.JOBBOT_DATA_DIR = originalDataDir;
       fs.rmSync(dir, { recursive: true, force: true });
     }
->>>>>>> 2141552d
   });
-});
-
+});
--- conflicted
+++ resolved
@@ -212,8 +212,6 @@
       },
     ]);
   });
-
-<<<<<<< HEAD
   it('lists reminders with track reminders --json', () => {
     runCli([
       'track',
@@ -327,7 +325,8 @@
     expect(upcomingOnly).toContain(
       'job-2 — 2025-03-07T15:00:00.000Z (call, upcoming)'
     );
-=======
+  });
+
   it('shows application history with track history', () => {
     runCli([
       'track',
@@ -387,7 +386,6 @@
         note: 'Sent thank-you follow-up',
       },
     ]);
->>>>>>> 0b7b5078
   });
 
   it('archives discarded jobs with reasons', () => {

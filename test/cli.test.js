--- conflicted
+++ resolved
@@ -213,7 +213,6 @@
     ]);
   });
 
-<<<<<<< HEAD
   it('lists reminders with track reminders --json', () => {
     runCli([
       'track',
@@ -269,7 +268,8 @@
         },
       ],
     });
-=======
+  });
+
   it('shows application history with track history', () => {
     runCli([
       'track',
@@ -329,7 +329,6 @@
         note: 'Sent thank-you follow-up',
       },
     ]);
->>>>>>> 0b7b5078
   });
 
   it('archives discarded jobs with reasons', () => {

import { describe, it, expect, beforeEach, afterEach } from 'vitest';
import { execFileSync } from 'node:child_process';
import fs from 'node:fs';
import os from 'node:os';
import path from 'node:path';
import { fileURLToPath } from 'node:url';
import { summarize } from '../src/index.js';
import JSZip from 'jszip';
import { STATUSES } from '../src/lifecycle.js';

const __filename = fileURLToPath(import.meta.url);
const __dirname = path.dirname(__filename);

let dataDir;

function runCli(args, input) {
  const bin = path.resolve('bin', 'jobbot.js');
  if (!dataDir) throw new Error('CLI data directory was not initialised');
  const opts = {
    encoding: 'utf8',
    env: { ...process.env, JOBBOT_DATA_DIR: dataDir },
  };
  if (input !== undefined) opts.input = input;
  return execFileSync('node', [bin, ...args], opts);
}

describe('jobbot CLI', () => {
  beforeEach(() => {
    // Allocate an isolated workspace for each test
    dataDir = fs.mkdtempSync(path.join(os.tmpdir(), 'jobbot-cli-'));
  });

  afterEach(() => {
    if (dataDir) {
      fs.rmSync(dataDir, { recursive: true, force: true });
      dataDir = undefined;
    }
  });

  it('initializes a resume skeleton with init command', () => {
    const output = runCli(['init']);
    expect(output.trim()).toMatch(/Initialized profile at/);

    const profileDir = path.join(dataDir, 'profile');
    const resumePath = path.join(profileDir, 'resume.json');
    const raw = fs.readFileSync(resumePath, 'utf8');
    const resume = JSON.parse(raw);

    expect(resume).toMatchObject({
      $schema:
        'https://raw.githubusercontent.com/jsonresume/resume-schema/v1.0.0/schema.json',
      basics: {
        name: '',
        label: '',
        email: '',
        phone: '',
        website: '',
        summary: '',
        location: {
          city: '',
          region: '',
          country: '',
        },
      },
      work: [],
      education: [],
      projects: [],
      skills: [],
      certificates: [],
      languages: [],
    });

    expect(typeof resume.meta?.generatedAt).toBe('string');
    expect(resume.meta?.generator).toBe('jobbot3000');
  });

  it('summarize from stdin', () => {
    const out = runCli(['summarize', '-'], 'First sentence. Second.');
    expect(out).toMatch(/First sentence\./);
  });

  it('summarizes multiple sentences when count provided', () => {
    const out = runCli(
      ['summarize', '-', '--sentences', '2'],
      'First. Second. Third.'
    );
    expect(out.trim()).toBe('## Summary\n\nFirst. Second.');
  });

  it('writes DOCX summaries when --docx is provided', async () => {
    const target = path.join(dataDir, 'summary.docx');
    const input = [
      'Title: Engineer',
      'Company: ACME',
      'Location: Remote',
      'First sentence. Second.',
    ].join('\n');
    const out = runCli(['summarize', '-', '--docx', target], input);
    expect(out).toContain('## Summary');
    const buffer = fs.readFileSync(target);
    const zip = await JSZip.loadAsync(buffer);
    const xml = await zip.file('word/document.xml').async('string');
    expect(xml).toContain('Engineer');
    expect(xml).toContain('Company');
    expect(xml).toContain('Summary');
  });

  it('localizes summaries when --locale is provided', async () => {
    const target = path.join(dataDir, 'resumen.docx');
    const input = [
      'Title: Ingeniero',
      'Company: Ejemplo SA',
      'Location: Remoto',
      'Summary',
      'Construir herramientas colaborativas.',
      'Requirements',
      '- Node.js',
    ].join('\n');

    const out = runCli(['summarize', '-', '--locale', 'es', '--docx', target], input);
    expect(out).toContain('**Empresa**: Ejemplo SA');
    expect(out).toContain('## Resumen');
    const buffer = fs.readFileSync(target);
    const zip = await JSZip.loadAsync(buffer);
    const xml = await zip.file('word/document.xml').async('string');
    expect(xml).toContain('Empresa');
    expect(xml).toContain('Resumen');
    expect(xml).toContain('Requisitos');
  });

  it('defaults to one sentence when --sentences is invalid', () => {
    const out = runCli(
      ['summarize', '-', '--sentences', 'foo'],
      'First. Second.'
    );
    expect(out.trim()).toBe('## Summary\n\nFirst.');
  });

  it('outputs plain text summary with --text', () => {
    const input = 'Title: Engineer\nCompany: ACME\nFirst. Second.';
    const out = runCli(['summarize', '-', '--text'], input);
    expect(out.trim()).toBe(summarize(input));
    expect(out).not.toMatch(/#|\*\*/);
  });

  it('localizes summaries when --locale is provided', () => {
    const input = [
      'Title: Ingeniero',
      'Company: ACME',
      'Location: Remoto',
      'Summary',
      'Breve descripción.',
      'Requirements',
      '- Diseñar sistemas',
    ].join('\n');
    const out = runCli(['summarize', '-', '--locale', 'es'], input);
    expect(out).toContain('**Empresa**: ACME');
    expect(out).toContain('## Resumen');
    expect(out).toContain('## Requisitos');
  });

  it('imports LinkedIn profile exports with import linkedin', () => {
    const fixture = path.resolve('test', 'fixtures', 'linkedin-profile.json');
    const out = runCli(['import', 'linkedin', fixture]);
    expect(out).toMatch(/Imported LinkedIn profile to/);
    expect(out).toMatch(/work \+1/);

    const resumePath = path.join(dataDir, 'profile', 'resume.json');
    const resume = JSON.parse(fs.readFileSync(resumePath, 'utf8'));

    expect(resume.basics.name).toBe('Casey Taylor');
    expect(resume.work).toHaveLength(1);
    expect(resume.skills.map(skill => skill.name)).toEqual([
      'Kubernetes',
      'AWS',
      'Incident Response',
    ]);
  });

  it('match from local files', () => {
    const job = 'Title: Engineer\nCompany: ACME\nRequirements\n- JavaScript\n- Node.js\n';
    const resume = 'I am an engineer with JavaScript experience.';
    const jobPath = path.resolve('test', 'fixtures', 'job.txt');
    const resumePath = path.resolve('test', 'fixtures', 'resume.txt');
    fs.mkdirSync(path.dirname(jobPath), { recursive: true });
    fs.writeFileSync(jobPath, job);
    fs.writeFileSync(resumePath, resume);
    const out = runCli(['match', '--resume', resumePath, '--job', jobPath, '--json']);
    const data = JSON.parse(out);
    expect(data.score).toBeGreaterThanOrEqual(50);
  });

  it('localizes match reports when --locale is provided', () => {
    const job = [
      'Title: Staff Engineer',
      'Company: Globex',
      'Requirements',
      '- JavaScript',
      '- Go',
    ].join('\n');
    const resume = 'Experienced Staff Engineer with deep JavaScript expertise.';
    const jobPath = path.join(dataDir, 'job-locale.txt');
    const resumePath = path.join(dataDir, 'resume-locale.txt');
    fs.writeFileSync(jobPath, job);
    fs.writeFileSync(resumePath, resume);
    const out = runCli([
      'match',
      '--resume',
      resumePath,
      '--job',
      jobPath,
      '--locale',
      'fr',
      '--explain',
    ]);
    expect(out).toContain('**Entreprise**: Globex');
    expect(out).toContain('## Correspondances');
    expect(out).toContain('## Explication');
  });

  it('writes DOCX match reports without breaking JSON output', async () => {
    const job = 'Title: Engineer\nCompany: ACME\nRequirements\n- JavaScript\n- Node.js\n';
    const resume = 'I am an engineer with JavaScript experience.';
    const jobPath = path.resolve('test', 'fixtures', 'job-docx.txt');
    const resumePath = path.resolve('test', 'fixtures', 'resume-docx.txt');
    fs.mkdirSync(path.dirname(jobPath), { recursive: true });
    fs.writeFileSync(jobPath, job);
    fs.writeFileSync(resumePath, resume);
    const target = path.join(dataDir, 'match.docx');
    const out = runCli([
      'match',
      '--resume',
      resumePath,
      '--job',
      jobPath,
      '--json',
      '--docx',
      target,
    ]);
    const payload = JSON.parse(out);
    expect(payload.score).toBeGreaterThanOrEqual(50);
    const buffer = fs.readFileSync(target);
    const zip = await JSZip.loadAsync(buffer);
    const xml = await zip.file('word/document.xml').async('string');
    expect(xml).toContain('Engineer');
    expect(xml).toContain('Fit Score');
    expect(xml).toContain('Matched');
  });

  it('localizes match output when --locale is provided', () => {
    const job = [
      'Title: Desarrollador',
      'Company: Ejemplo SA',
      'Requirements',
      '- Node.js',
      '- Trabajo en equipo',
    ].join('\n');
    const resume = 'Experiencia con Node.js y trabajo colaborativo.';
    const jobPath = path.join(dataDir, 'job-locale.txt');
    const resumePath = path.join(dataDir, 'resume-locale.txt');
    fs.writeFileSync(jobPath, job);
    fs.writeFileSync(resumePath, resume);

    const out = runCli([
      'match',
      '--resume',
      resumePath,
      '--job',
      jobPath,
      '--explain',
      '--locale',
      'es',
    ]);

    expect(out).toContain('**Empresa**: Ejemplo SA');
    expect(out).toContain('## Coincidencias');
    expect(out).toContain('## Explicación');
    expect(out).toMatch(/Puntaje de Ajuste/);
  });

  it('surfaces must-have blockers in match --json output', () => {
    const job = [
      'Title: Staff Engineer',
      'Company: ExampleCorp',
      'Requirements',
      '- Must have Kubernetes expertise',
      '- Security clearance required',
      '- Developer experience focus',
      '- Strong communication skills',
    ].join('\n');
    const resume = [
      'Seasoned backend engineer focused on mentoring and developer experience.',
    ].join('\n');
    const jobPath = path.join(dataDir, 'job-blockers.txt');
    const resumePath = path.join(dataDir, 'resume-blockers.txt');
    fs.writeFileSync(jobPath, job);
    fs.writeFileSync(resumePath, resume);

    const out = runCli([
      'match',
      '--resume',
      resumePath,
      '--job',
      jobPath,
      '--json',
    ]);

    const payload = JSON.parse(out);
    expect(payload.must_haves_missed).toEqual([
      'Must have Kubernetes expertise',
      'Security clearance required',
    ]);
    expect(payload.skills_hit).toEqual(['Developer experience focus']);
    expect(payload.skills_gap).toEqual([
      'Must have Kubernetes expertise',
      'Security clearance required',
      'Strong communication skills',
    ]);
    expect(payload.keyword_overlap).toEqual(['developer', 'experience']);
  });

  it('explains hits and gaps with match --explain', () => {
    const job = [
      'Title: Staff Engineer',
      'Company: ExampleCorp',
      'Requirements',
      '- Distributed systems experience',
      '- Certified Kubernetes administrator',
      '- Mentors senior engineers',
    ].join('\n');
    const resume = [
      'Led distributed systems design and migrations to cloud-native stacks.',
      'Managed mentoring programs for staff engineers.',
    ].join('\n');
    const jobPath = path.resolve('test', 'fixtures', 'job-explain.txt');
    const resumePath = path.resolve('test', 'fixtures', 'resume-explain.txt');
    fs.mkdirSync(path.dirname(jobPath), { recursive: true });
    fs.writeFileSync(jobPath, job);
    fs.writeFileSync(resumePath, resume);

    const out = runCli([
      'match',
      '--resume',
      resumePath,
      '--job',
      jobPath,
      '--explain',
    ]);

    expect(out).toContain('## Explanation');
    expect(out).toMatch(/Matched 2 of 3 requirements/);
    expect(out).toMatch(/Gaps: Certified Kubernetes administrator/);
  });

  it('records application status with track add', () => {
    const status = STATUSES[0]; // pick a valid status
    const output = runCli(['track', 'add', 'job-123', '--status', status]);
    expect(output.trim()).toBe(`Recorded job-123 as ${status}`);
    const raw = fs.readFileSync(path.join(dataDir, 'applications.json'), 'utf8');
    const parsed = JSON.parse(raw);
    expect(parsed['job-123'].status).toBe(status);
    expect(parsed['job-123'].note).toBeUndefined();
    expect(parsed['job-123'].updated_at).toEqual(
      new Date(parsed['job-123'].updated_at).toISOString()
    );
  });

  it('records application status notes with track add --note', () => {
    const output = runCli([
      'track',
      'add',
      'job-456',
      '--status',
      'screening',
      '--note',
      'Emailed hiring manager',
    ]);
    expect(output.trim()).toBe('Recorded job-456 as screening');
    const raw = JSON.parse(
      fs.readFileSync(path.join(dataDir, 'applications.json'), 'utf8')
    );
    expect(raw['job-456']).toMatchObject({
      status: 'screening',
      note: 'Emailed hiring manager',
    });
    expect(raw['job-456'].updated_at).toEqual(
      new Date(raw['job-456'].updated_at).toISOString()
    );
  });

  it('logs application events with track log', () => {
    const output = runCli([
      'track',
      'log',
      'job-xyz',
      '--channel',
      'applied',
      '--date',
      '2025-03-04',
      '--contact',
      'Jordan Hiring Manager',
      '--documents',
      'resume.pdf,cover-letter.pdf',
      '--note',
      'Submitted via referral portal',
      '--remind-at',
      '2025-03-11T09:00:00Z',
    ]);
    expect(output.trim()).toBe('Logged job-xyz event applied');
    const raw = JSON.parse(
      fs.readFileSync(path.join(dataDir, 'application_events.json'), 'utf8')
    );
    expect(raw['job-xyz']).toEqual([
      {
        channel: 'applied',
        date: '2025-03-04T00:00:00.000Z',
        contact: 'Jordan Hiring Manager',
        documents: ['resume.pdf', 'cover-letter.pdf'],
        note: 'Submitted via referral portal',
        remind_at: '2025-03-11T09:00:00.000Z',
      },
    ]);
  });

  it('keeps shortlist discard history in sync when using track discard', () => {
    const output = runCli([
      'track',
      'discard',
      'job-track',
      '--reason',
      'Not a fit right now',
      '--tags',
      'Remote,onsite',
      '--date',
      '2025-04-05T12:00:00Z',
    ]);

    expect(output.trim()).toBe('Discarded job-track: Not a fit right now');

    const shortlistPath = path.join(dataDir, 'shortlist.json');
    const shortlist = JSON.parse(fs.readFileSync(shortlistPath, 'utf8'));
    expect(shortlist.jobs['job-track']).toBeDefined();
    expect(shortlist.jobs['job-track'].discarded).toEqual([
      {
        reason: 'Not a fit right now',
        discarded_at: '2025-04-05T12:00:00.000Z',
        tags: ['Remote', 'onsite'],
      },
    ]);

    const archivePath = path.join(dataDir, 'discarded_jobs.json');
    const archive = JSON.parse(fs.readFileSync(archivePath, 'utf8'));
    expect(archive['job-track']).toEqual([
      {
        reason: 'Not a fit right now',
        discarded_at: '2025-04-05T12:00:00.000Z',
        tags: ['Remote', 'onsite'],
      },
    ]);
  });

  it('shows application history with track history --json', () => {
    runCli([
      'track',
      'log',
      'job-xyz',
      '--channel',
      'applied',
      '--date',
      '2025-03-04',
      '--contact',
      'Jordan Hiring Manager',
      '--documents',
      'resume.pdf,cover-letter.pdf',
      '--note',
      'Submitted via referral portal',
      '--remind-at',
      '2025-03-11T09:00:00Z',
    ]);

    runCli([
      'track',
      'log',
      'job-xyz',
      '--channel',
      'follow_up',
      '--date',
      '2025-03-12T09:15:00Z',
      '--note',
      'Sent thank-you follow-up',
    ]);

    const textHistory = runCli(['track', 'history', 'job-xyz']);
    expect(textHistory).toContain('job-xyz');
    expect(textHistory).toContain('- applied (2025-03-04T00:00:00.000Z)');
    expect(textHistory).toContain('Contact: Jordan Hiring Manager');
    expect(textHistory).toContain('Documents: resume.pdf, cover-letter.pdf');
    expect(textHistory).toContain('Note: Submitted via referral portal');
    expect(textHistory).toContain('Reminder: 2025-03-11T09:00:00.000Z');
    expect(textHistory).toContain('- follow_up (2025-03-12T09:15:00.000Z)');
    expect(textHistory).toContain('Note: Sent thank-you follow-up');

    const jsonHistory = runCli(['track', 'history', 'job-xyz', '--json']);
    const parsed = JSON.parse(jsonHistory);
    expect(parsed.job_id).toBe('job-xyz');
    expect(parsed.events).toEqual([
      {
        channel: 'applied',
        date: '2025-03-04T00:00:00.000Z',
        contact: 'Jordan Hiring Manager',
        documents: ['resume.pdf', 'cover-letter.pdf'],
        note: 'Submitted via referral portal',
        remind_at: '2025-03-11T09:00:00.000Z',
      },
      {
        channel: 'follow_up',
        date: '2025-03-12T09:15:00.000Z',
        note: 'Sent thank-you follow-up',
      },
    ]);
  });

  it('notifies when application history is empty', () => {
    const output = runCli(['track', 'history', 'job-missing']);
    expect(output.trim()).toBe('No history for job-missing');
  });

  it('lists reminders with track reminders --json', () => {
    runCli([
      'track',
      'log',
      'job-1',
      '--channel',
      'follow_up',
      '--date',
      '2025-03-01T08:00:00Z',
      '--note',
      'Send status update',
      '--remind-at',
      '2025-03-05T09:00:00Z',
    ]);
    runCli([
      'track',
      'log',
      'job-2',
      '--channel',
      'call',
      '--date',
      '2025-03-02T10:00:00Z',
      '--contact',
      'Avery Hiring Manager',
      '--remind-at',
      '2025-03-07T15:00:00Z',
    ]);

    const output = runCli([
      'track',
      'reminders',
      '--json',
      '--now',
      '2025-03-06T00:00:00Z',
    ]);

    const payload = JSON.parse(output);
    expect(payload).toEqual({
      reminders: [
        {
          job_id: 'job-1',
          remind_at: '2025-03-05T09:00:00.000Z',
          channel: 'follow_up',
          note: 'Send status update',
          past_due: true,
        },
        {
          job_id: 'job-2',
          remind_at: '2025-03-07T15:00:00.000Z',
          channel: 'call',
          contact: 'Avery Hiring Manager',
          past_due: false,
        },
      ],
    });
  });

  it('formats reminder summaries and respects --upcoming-only', () => {
    runCli([
      'track',
      'log',
      'job-1',
      '--channel',
      'follow_up',
      '--date',
      '2025-03-01T08:00:00Z',
      '--note',
      'Send status update',
      '--remind-at',
      '2025-03-05T09:00:00Z',
    ]);
    runCli([
      'track',
      'log',
      'job-2',
      '--channel',
      'call',
      '--date',
      '2025-03-02T10:00:00Z',
      '--contact',
      'Avery Hiring Manager',
      '--remind-at',
      '2025-03-07T15:00:00Z',
    ]);

    const fullOutput = runCli([
      'track',
      'reminders',
      '--now',
      '2025-03-06T00:00:00Z',
    ]);

    expect(fullOutput).toContain(
      'job-1 — 2025-03-05T09:00:00.000Z (follow_up, past due)'
    );
    expect(fullOutput).toContain('  Note: Send status update');
    expect(fullOutput).toContain(
      'job-2 — 2025-03-07T15:00:00.000Z (call, upcoming)'
    );
    expect(fullOutput).toContain('  Contact: Avery Hiring Manager');

    const upcomingOnly = runCli([
      'track',
      'reminders',
      '--now',
      '2025-03-06T00:00:00Z',
      '--upcoming-only',
    ]);

    expect(upcomingOnly).not.toContain('job-1');
    expect(upcomingOnly).toContain(
      'job-2 — 2025-03-07T15:00:00.000Z (call, upcoming)'
    );
  });

  it('archives discarded jobs with reasons', () => {
    const output = runCli([
      'track',
      'discard',
      'job-789',
      '--reason',
      'Below compensation range',
    ]);
    expect(output.trim()).toBe('Discarded job-789: Below compensation range');
    const raw = JSON.parse(
      fs.readFileSync(path.join(dataDir, 'discarded_jobs.json'), 'utf8')
    );
    expect(raw['job-789']).toHaveLength(1);
    const entry = raw['job-789'][0];
    expect(entry.reason).toBe('Below compensation range');
    expect(entry.discarded_at).toEqual(new Date(entry.discarded_at).toISOString());
  });

  it('updates shortlist history when discarding via track command', () => {
    runCli([
      'track',
      'discard',
      'job-shortlist-sync',
      '--reason',
      'Not aligned with goals',
      '--tags',
      'remote,onsite',
    ]);

    const shortlistPath = path.join(dataDir, 'shortlist.json');
    expect(fs.existsSync(shortlistPath)).toBe(true);
    const shortlist = JSON.parse(fs.readFileSync(shortlistPath, 'utf8'));
    expect(shortlist.jobs['job-shortlist-sync']).toBeDefined();
    const [entry] = shortlist.jobs['job-shortlist-sync'].discarded;
    expect(entry).toMatchObject({
      reason: 'Not aligned with goals',
      tags: ['remote', 'onsite'],
    });
    expect(typeof entry.discarded_at).toBe('string');
  });

  it('surfaces discard archive snapshots with shortlist archive', () => {
    runCli([
      'shortlist',
      'discard',
      'job-1',
      '--reason',
      'Changed priorities',
      '--date',
      '2025-03-08T09:30:00Z',
    ]);
    runCli([
      'shortlist',
      'discard',
      'job-1',
      '--reason',
      'Not remote',
      '--tags',
      'remote,onsite',
      '--date',
      '2025-03-05T12:00:00Z',
    ]);
    runCli([
      'shortlist',
      'discard',
      'job-2',
      '--reason',
      'Compensation mismatch',
      '--tags',
      'compensation',
      '--date',
      '2025-04-01T14:45:00Z',
    ]);

    const archiveText = runCli(['shortlist', 'archive']);
    expect(archiveText).toContain('job-1');
    expect(archiveText).toContain('2025-04-01T14:45:00.000Z — Compensation mismatch');
    expect(archiveText).toContain('2025-03-05T12:00:00.000Z — Not remote');
    expect(archiveText).toContain('Tags: remote, onsite');
    expect(archiveText).toContain('job-2');
    expect(
      archiveText.indexOf('2025-03-08T09:30:00.000Z — Changed priorities') <
        archiveText.indexOf('2025-03-05T12:00:00.000Z — Not remote')
    ).toBe(true);

    const singleJob = runCli(['shortlist', 'archive', 'job-1']);
    expect(singleJob).toContain('job-1');
    expect(singleJob).toContain('2025-03-08T09:30:00.000Z — Changed priorities');
    expect(singleJob).not.toContain('job-2');
    expect(
      singleJob.indexOf('2025-03-08T09:30:00.000Z — Changed priorities') <
        singleJob.indexOf('2025-03-05T12:00:00.000Z — Not remote')
    ).toBe(true);

    const asJson = JSON.parse(runCli(['shortlist', 'archive', '--json']));
    expect(Object.keys(asJson.discarded)).toContain('job-1');
    expect(asJson.discarded['job-1']).toHaveLength(2);
    expect(asJson.discarded['job-1'][0]).toMatchObject({
      reason: 'Changed priorities',
      discarded_at: '2025-03-08T09:30:00.000Z',
    });
    expect(asJson.discarded['job-1'][1]).toMatchObject({
      reason: 'Not remote',
      discarded_at: '2025-03-05T12:00:00.000Z',
    });
    expect(asJson.discarded['job-2'][0]).toMatchObject({
      reason: 'Compensation mismatch',
      discarded_at: '2025-04-01T14:45:00.000Z',
      tags: ['compensation'],
    });

    const jobJson = JSON.parse(runCli(['shortlist', 'archive', 'job-2', '--json']));
    expect(jobJson).toEqual({
      job_id: 'job-2',
      history: [
        {
          reason: 'Compensation mismatch',
          discarded_at: '2025-04-01T14:45:00.000Z',
          tags: ['compensation'],
        },
      ],
    });

    const job1Json = JSON.parse(runCli(['shortlist', 'archive', 'job-1', '--json']));
    expect(job1Json.history[0]).toMatchObject({
      reason: 'Changed priorities',
      discarded_at: '2025-03-08T09:30:00.000Z',
    });
  });

  it('reports when discard archive is empty', () => {
    const emptyAll = runCli(['shortlist', 'archive']);
    expect(emptyAll.trim()).toBe('No discarded jobs found');

    const emptyJob = runCli(['shortlist', 'archive', 'job-missing']);
    expect(emptyJob.trim()).toBe('No discard history for job-missing');
  });

  it('renders legacy discard timestamps as (unknown time)', () => {
    const archivePath = path.join(dataDir, 'discarded_jobs.json');
    const legacyArchive = {
      'job-legacy': [
        { reason: 'Legacy entry without timestamp' },
        { reason: 'Legacy blank timestamp', discarded_at: '   ' },
      ],
    };
    fs.writeFileSync(archivePath, `${JSON.stringify(legacyArchive, null, 2)}\n`, 'utf8');

    const output = runCli(['shortlist', 'archive', 'job-legacy']);
    expect(output).toContain('- (unknown time) — Legacy entry without timestamp');
    expect(output).toContain('- (unknown time) — Legacy blank timestamp');
  });

  it('records intake responses and lists them', () => {
    const output = runCli([
      'intake',
      'record',
      '--question',
      'What motivates you?',
      '--answer',
      'Building accessible tools',
      '--tags',
      'growth,mission',
      '--notes',
      'Prefers collaborative teams',
      '--asked-at',
      '2025-02-01T12:34:56Z',
    ]);
    expect(output.trim()).toMatch(/^Recorded intake response /);

    const list = runCli(['intake', 'list']);
    expect(list).toContain('What motivates you?');
    expect(list).toContain('Answer: Building accessible tools');
    expect(list).toContain('Tags: growth, mission');

    const raw = JSON.parse(
      fs.readFileSync(path.join(dataDir, 'profile', 'intake.json'), 'utf8')
    );
    expect(raw.responses).toHaveLength(1);
    expect(raw.responses[0]).toMatchObject({
      question: 'What motivates you?',
      answer: 'Building accessible tools',
      tags: ['growth', 'mission'],
      notes: 'Prefers collaborative teams',
      asked_at: '2025-02-01T12:34:56.000Z',
      status: 'answered',
    });
  });

  it('records skipped intake prompts for later follow-up', () => {
    const output = runCli([
      'intake',
      'record',
      '--question',
      'Which benefits matter most?',
      '--skip',
      '--tags',
      'benefits',
      '--notes',
      'Circle back after research',
      '--asked-at',
      '2025-02-02T08:00:00Z',
    ]);
    expect(output.trim()).toMatch(/^Recorded intake response /);

    const list = runCli(['intake', 'list']);
    expect(list).toContain('Which benefits matter most?');
    expect(list).toContain('Status: Skipped');
    expect(list).toContain('Answer: (skipped)');
    expect(list).toContain('Tags: benefits');

    const asJson = JSON.parse(runCli(['intake', 'list', '--json']));
    expect(asJson.responses).toHaveLength(1);
    expect(asJson.responses[0]).toMatchObject({
      question: 'Which benefits matter most?',
      status: 'skipped',
      answer: '',
      notes: 'Circle back after research',
      tags: ['benefits'],
    });
  });

  it('filters intake list to skipped prompts with --skipped-only', () => {
    runCli([
      'intake',
      'record',
      '--question',
      'What motivates you?',
      '--answer',
      'Building accessible tools',
    ]);

    runCli([
      'intake',
      'record',
      '--question',
      'Which benefits matter most?',
      '--skip',
      '--notes',
      'Circle back after research',
    ]);

    const skipped = runCli(['intake', 'list', '--skipped-only']);
    expect(skipped).toContain('Which benefits matter most?');
    expect(skipped).toContain('Status: Skipped');
    expect(skipped).not.toContain('What motivates you?');

    const skippedJson = JSON.parse(
      runCli(['intake', 'list', '--json', '--skipped-only'])
    );
    expect(skippedJson.responses).toHaveLength(1);
    expect(skippedJson.responses[0]).toMatchObject({
      question: 'Which benefits matter most?',
      status: 'skipped',
    });
  });

  it('surfaces intake bullet suggestions and supports tag filters', () => {
    const leadershipOutput = runCli([
      'intake',
      'record',
      '--question',
      'Tell me about a leadership win',
      '--answer',
      'Led SRE incident response overhaul',
      '--tags',
      'Leadership,SRE',
      '--notes',
      'Focus on coordination',
    ]);
    expect(leadershipOutput.trim()).toMatch(/^Recorded intake response/);

    const metricsOutput = runCli([
      'intake',
      'record',
      '--question',
      'Share a metric-driven accomplishment',
      '--answer',
      'Increased activation by 25%\nReduced churn by 10%',
      '--tags',
      'Metrics',
    ]);
    expect(metricsOutput.trim()).toMatch(/^Recorded intake response/);

    const payload = JSON.parse(runCli(['intake', 'bullets', '--json']));
    expect(payload.bullets).toHaveLength(3);
    expect(payload.bullets[0]).toMatchObject({
      text: 'Led SRE incident response overhaul',
      tags: ['Leadership', 'SRE'],
      source: {
        question: 'Tell me about a leadership win',
        type: 'intake',
      },
    });

    const filtered = JSON.parse(runCli(['intake', 'bullets', '--json', '--tag', 'metrics']));
    expect(filtered.bullets).toHaveLength(2);
    expect(filtered.bullets.map(entry => entry.text)).toEqual([
      'Increased activation by 25%',
      'Reduced churn by 10%',
    ]);

    const textOutput = runCli(['intake', 'bullets']);
    expect(textOutput).toContain('Led SRE incident response overhaul');
    expect(textOutput).toContain('Question: Share a metric-driven accomplishment');
  });

  it('tags shortlist entries and persists labels', () => {
    const output = runCli(['shortlist', 'tag', 'job-abc', 'dream', 'remote']);
    expect(output.trim()).toBe('Tagged job-abc with dream, remote');
    const raw = JSON.parse(
      fs.readFileSync(path.join(dataDir, 'shortlist.json'), 'utf8')
    );
    expect(raw.jobs['job-abc'].tags).toEqual(['dream', 'remote']);
  });

  it('deduplicates shortlist tags when casing differs', () => {
    runCli(['shortlist', 'tag', 'job-case', 'Remote']);
    const output = runCli(['shortlist', 'tag', 'job-case', 'remote', 'Hybrid']);
    expect(output.trim()).toBe('Tagged job-case with Remote, Hybrid');

    const raw = JSON.parse(
      fs.readFileSync(path.join(dataDir, 'shortlist.json'), 'utf8')
    );
    expect(raw.jobs['job-case'].tags).toEqual(['Remote', 'Hybrid']);

    const listing = runCli(['shortlist', 'list', '--tag', 'remote']);
    expect(listing).toContain('job-case');
    expect(listing).toContain('Tags: Remote, Hybrid');
  });

  it('archives discard reasons for shortlist entries', () => {
    runCli(['shortlist', 'tag', 'job-def', 'onsite']);
    const output = runCli([
      'shortlist',
      'discard',
      'job-def',
      '--reason',
      'Not remote friendly',
    ]);
    expect(output.trim()).toBe('Discarded job-def: Not remote friendly');
    const raw = JSON.parse(
      fs.readFileSync(path.join(dataDir, 'shortlist.json'), 'utf8')
    );
    expect(raw.jobs['job-def'].discarded).toHaveLength(1);
    const [entry] = raw.jobs['job-def'].discarded;
    expect(entry.reason).toBe('Not remote friendly');
    expect(entry.discarded_at).toMatch(/T.*Z$/);
  });

  it('captures optional tags when discarding shortlist entries', () => {
    runCli([
      'shortlist',
      'discard',
      'job-tags',
      '--reason',
      'Location mismatch',
      '--tags',
      'Remote,onsite,remote',
    ]);

    const shortlist = JSON.parse(
      fs.readFileSync(path.join(dataDir, 'shortlist.json'), 'utf8')
    );
    const [entry] = shortlist.jobs['job-tags'].discarded;
    expect(entry.tags).toEqual(['Remote', 'onsite']);

    const archive = JSON.parse(
      fs.readFileSync(path.join(dataDir, 'discarded_jobs.json'), 'utf8')
    );
    expect(archive['job-tags'][0].tags).toEqual(['Remote', 'onsite']);
  });

  it('surfaces discard tags in shortlist list output', () => {
    runCli([
      'shortlist',
      'discard',
      'job-with-discard-tags',
      '--reason',
      'Changed focus',
      '--tags',
      'Remote,onsite',
      '--date',
      '2025-03-05T12:00:00Z',
    ]);

    const output = runCli(['shortlist', 'list']);
    expect(output).toContain('job-with-discard-tags');
    expect(output).toContain('Last Discard Tags: Remote, onsite');
  });

  it('deduplicates discard tags in shortlist archive output', () => {
    const archivePath = path.join(dataDir, 'discarded_jobs.json');
    fs.writeFileSync(
      archivePath,
      `${JSON.stringify(
        {
          'job-archive-dup': [
            {
              reason: 'Legacy entry',
              discarded_at: '2025-03-08T15:00:00Z',
              tags: [' Remote ', 'remote', 'ONSITE', 'onsite'],
            },
          ],
        },
        null,
        2,
      )}\n`,
    );

    const output = runCli(['shortlist', 'archive', 'job-archive-dup']);
    expect(output).toContain('Tags: Remote, ONSITE');

    const json = JSON.parse(runCli(['shortlist', 'archive', 'job-archive-dup', '--json']));
    expect(json.history[0].tags).toEqual(['Remote', 'ONSITE']);
  });

  it('reports the newest discard in shortlist list summaries', () => {
    runCli([
      'shortlist',
      'discard',
      'job-newest-first',
      '--reason',
      'Old news',
      '--date',
      '2024-12-25T09:00:00Z',
    ]);

    runCli([
      'shortlist',
      'discard',
      'job-newest-first',
      '--reason',
      'Stay in touch',
      '--date',
      '2025-03-10T12:00:00Z',
    ]);

    const output = runCli(['shortlist', 'list']);
    expect(output).toContain('Last Discard: Stay in touch (2025-03-10T12:00:00.000Z)');
    expect(output).not.toContain('Last Discard: Old news (2024-12-25T09:00:00.000Z)');
  });

  it('shows last discard details for legacy entries without timestamps', () => {
    const shortlistPath = path.join(dataDir, 'shortlist.json');
    const legacyPayload = {
      jobs: {
        'job-legacy': {
          tags: [],
          discarded: [
            {
              reason: 'No longer relevant',
              tags: ['legacy', 'manual'],
            },
          ],
          metadata: {},
        },
      },
    };
    fs.writeFileSync(shortlistPath, `${JSON.stringify(legacyPayload, null, 2)}\n`);

    const output = runCli(['shortlist', 'list']);
    expect(output).toContain('Last Discard: No longer relevant (unknown time)');
    expect(output).toContain('Last Discard Tags: legacy, manual');
  });

  it('includes last_discard metadata in shortlist list --json exports', () => {
    runCli([
      'shortlist',
      'discard',
      'job-json',
      '--reason',
      'Initial screen passed',
      '--date',
      '2025-03-05T12:00:00Z',
    ]);

    runCli([
      'shortlist',
      'discard',
      'job-json',
      '--reason',
      'Scheduling call',
      '--tags',
      'follow_up,calendared',
      '--date',
      '2025-03-07T09:30:00Z',
    ]);

    const json = JSON.parse(runCli(['shortlist', 'list', '--json']));
    expect(json.jobs['job-json'].last_discard).toEqual({
      reason: 'Scheduling call',
      discarded_at: '2025-03-07T09:30:00.000Z',
      tags: ['follow_up', 'calendared'],
    });
    expect(json.jobs['job-json'].discard_count).toBe(2);
  });

  it('writes shortlist JSON snapshots to disk with --out', () => {
    runCli([
      'shortlist',
      'sync',
      'job-export',
      '--location',
      'Remote',
      '--level',
      'Staff',
    ]);

    runCli([
      'shortlist',
      'discard',
      'job-export',
      '--reason',
      'Deprioritized',
      '--date',
      '2025-03-05T12:00:00Z',
    ]);

    const outPath = path.join(dataDir, 'exports', 'shortlist.json');
    const output = runCli([
      'shortlist',
      'list',
      '--json',
      '--out',
      outPath,
    ]);

    expect(output.trim()).toBe(`Saved shortlist snapshot to ${outPath}`);

    const snapshot = JSON.parse(fs.readFileSync(outPath, 'utf8'));
    expect(snapshot.jobs).toHaveProperty('job-export');
    expect(snapshot.jobs['job-export']).toMatchObject({
      metadata: {
        location: 'Remote',
        level: 'Staff',
      },
      last_discard: {
        reason: 'Deprioritized',
        discarded_at: '2025-03-05T12:00:00.000Z',
      },
      discard_count: 1,
    });
  });

  it('syncs shortlist metadata and filters entries by location', () => {
    const syncOutput = runCli([
      'shortlist',
      'sync',
      'job-sync',
      '--location',
      'Remote',
      '--level',
      'Senior',
      '--compensation',
      '$200k',
      '--synced-at',
      '2025-04-05T06:07:08Z',
    ]);
    expect(syncOutput.trim()).toBe('Synced job-sync metadata');

    const store = JSON.parse(
      fs.readFileSync(path.join(dataDir, 'shortlist.json'), 'utf8')
    );
    expect(store.jobs['job-sync'].metadata).toMatchObject({
      location: 'Remote',
      level: 'Senior',
      compensation: '$200k',
      synced_at: '2025-04-05T06:07:08.000Z',
    });

    const listOutput = runCli(['shortlist', 'list', '--location', 'remote']);
    expect(listOutput).toContain('job-sync');
    expect(listOutput).toContain('Remote');
  });

  it('filters shortlist entries by compensation using normalized currency symbols', () => {
    runCli([
      'shortlist',
      'sync',
      'job-comp-filter',
      '--location',
      'Remote',
      '--level',
      'Staff',
      '--compensation',
      '185k',
    ]);

    const output = runCli(['shortlist', 'list', '--compensation', '185k']);
    expect(output).toContain('job-comp-filter');
    expect(output).toContain('Compensation: $185k');
  });

  it('filters shortlist entries by tag', () => {
    runCli(['shortlist', 'tag', 'job-remote', 'Remote', 'Dream']);
    runCli(['shortlist', 'tag', 'job-onsite', 'Onsite']);

    const textOutput = runCli(['shortlist', 'list', '--tag', 'remote']);
    expect(textOutput).toContain('job-remote');
    expect(textOutput).not.toContain('job-onsite');

    const jsonOutput = runCli(['shortlist', 'list', '--tag', 'remote', '--tag', 'dream', '--json']);
    const payload = JSON.parse(jsonOutput);
    expect(Object.keys(payload.jobs)).toEqual(['job-remote']);
    expect(payload.jobs['job-remote'].tags).toEqual(['Remote', 'Dream']);
  });

  it('lists shortlist entries as JSON with --json', () => {
    runCli([
      'shortlist',
      'sync',
      'job-json',
      '--location',
      'Remote',
      '--level',
      'Senior',
      '--compensation',
      '$200k',
      '--synced-at',
      '2025-06-01T10:00:00Z',
    ]);
    runCli(['shortlist', 'tag', 'job-json', 'Remote']);
    runCli([
      'shortlist',
      'discard',
      'job-json',
      '--reason',
      'Paused search',
      '--tags',
      'Paused,paused',
      '--date',
      '2025-06-02T09:30:00Z',
    ]);

    const output = runCli(['shortlist', 'list', '--json']);
    const payload = JSON.parse(output);

    expect(payload).toEqual({
      jobs: {
        'job-json': {
          discard_count: 1,
          tags: ['Remote'],
          last_discard: {
            reason: 'Paused search',
            discarded_at: '2025-06-02T09:30:00.000Z',
            tags: ['Paused'],
          },
          metadata: {
            location: 'Remote',
            level: 'Senior',
            compensation: '$200k',
            synced_at: '2025-06-01T10:00:00.000Z',
          },
          discarded: [
            {
              reason: 'Paused search',
              discarded_at: '2025-06-02T09:30:00.000Z',
              tags: ['Paused'],
            },
          ],
        },
      },
    });
  });

  it('creates shortlist sync metadata when invoked without flags for new jobs', () => {
    const shortlistPath = path.join(dataDir, 'shortlist.json');

    const before = Date.now();
    const output = runCli(['shortlist', 'sync', 'job-touch-create']);
    const after = Date.now();

    expect(output.trim()).toBe('Synced job-touch-create metadata');

    expect(fs.existsSync(shortlistPath)).toBe(true);
    const shortlist = JSON.parse(fs.readFileSync(shortlistPath, 'utf8'));
    expect(shortlist.jobs['job-touch-create']).toBeDefined();
    const metadata = shortlist.jobs['job-touch-create'].metadata;
    expect(typeof metadata.synced_at).toBe('string');
    const timestamp = new Date(metadata.synced_at).getTime();
    expect(Number.isNaN(timestamp)).toBe(false);
    expect(timestamp).toBeGreaterThanOrEqual(before - 10);
    expect(timestamp).toBeLessThanOrEqual(after + 2000);
  });

  it('refreshes shortlist sync timestamps when called without metadata flags', async () => {
    const shortlistPath = path.join(dataDir, 'shortlist.json');

    runCli(['shortlist', 'sync', 'job-touch', '--location', 'Remote']);

    const initial = JSON.parse(fs.readFileSync(shortlistPath, 'utf8'));
    const initialMetadata = initial.jobs['job-touch'].metadata;
    expect(initialMetadata).toMatchObject({ location: 'Remote' });
    const initialTimestamp = new Date(initialMetadata.synced_at);
    expect(Number.isNaN(initialTimestamp.getTime())).toBe(false);

    await new Promise(resolve => setTimeout(resolve, 10));

    const output = runCli(['shortlist', 'sync', 'job-touch']);
    expect(output.trim()).toBe('Synced job-touch metadata');

    const updated = JSON.parse(fs.readFileSync(shortlistPath, 'utf8'));
    const updatedMetadata = updated.jobs['job-touch'].metadata;
    const updatedTimestamp = new Date(updatedMetadata.synced_at);
    expect(Number.isNaN(updatedTimestamp.getTime())).toBe(false);
    expect(updatedTimestamp.getTime()).toBeGreaterThan(initialTimestamp.getTime());
  });

  it('restores currency symbols when sync invoked via shell quoting', () => {
    const bin = path.resolve('bin', 'jobbot.js');
    const command = [
      `${process.execPath} ${bin} shortlist sync job-shell`,
      '--location Remote',
      '--level Senior',
      '--compensation "$185k"',
    ].join(' ');
    execFileSync('bash', ['-lc', command], {
      encoding: 'utf8',
      env: { ...process.env, JOBBOT_DATA_DIR: dataDir },
    });

    const shortlist = JSON.parse(
      fs.readFileSync(path.join(dataDir, 'shortlist.json'), 'utf8')
    );
    expect(shortlist.jobs['job-shell'].metadata.compensation).toBe('$85k');
  });

  it('uses JOBBOT_SHORTLIST_CURRENCY when restoring compensation', () => {
    const bin = path.resolve('bin', 'jobbot.js');
    const command = [
      `${process.execPath} ${bin} shortlist sync job-euro`,
      '--location Remote',
      '--level Mid',
      '--compensation "120k"',
    ].join(' ');
    execFileSync('bash', ['-lc', command], {
      encoding: 'utf8',
      env: {
        ...process.env,
        JOBBOT_DATA_DIR: dataDir,
        JOBBOT_SHORTLIST_CURRENCY: '€',
      },
    });

    const shortlist = JSON.parse(
      fs.readFileSync(path.join(dataDir, 'shortlist.json'), 'utf8')
    );
    expect(shortlist.jobs['job-euro'].metadata).toMatchObject({
      compensation: '€120k',
      level: 'Mid',
      location: 'Remote',
    });
  });

  it('summarizes conversion funnel analytics', () => {
    runCli(['track', 'log', 'job-1', '--channel', 'email', '--date', '2025-01-02']);
    runCli(['track', 'add', 'job-1', '--status', 'screening']);

    runCli(['track', 'log', 'job-2', '--channel', 'referral', '--date', '2025-01-03']);
    runCli(['track', 'add', 'job-2', '--status', 'onsite']);

    runCli(['track', 'log', 'job-3', '--channel', 'email', '--date', '2025-01-04']);
    runCli(['track', 'add', 'job-3', '--status', 'offer']);
    runCli(['track', 'log', 'job-3', '--channel', 'offer_accepted', '--date', '2025-02-01']);

    runCli(['track', 'log', 'job-4', '--channel', 'email', '--date', '2025-01-05']);
    runCli(['track', 'add', 'job-4', '--status', 'rejected']);

    runCli(['track', 'add', 'job-5', '--status', 'withdrawn']);

    const textReport = runCli(['analytics', 'funnel']);
    expect(textReport).toContain('Outreach: 4');
    expect(textReport).toContain('Screening: 1 (25% conversion, 3 drop-off)');
    expect(textReport).toContain('Largest drop-off: Outreach → Screening (3 lost)');

    const jsonReport = runCli(['analytics', 'funnel', '--json']);
    const parsed = JSON.parse(jsonReport);
    expect(parsed.totals).toEqual({ trackedJobs: 5, withEvents: 4 });
    const stagesByKey = Object.fromEntries(parsed.stages.map(stage => [stage.key, stage]));
    expect(stagesByKey.outreach.count).toBe(4);
    expect(stagesByKey.screening.count).toBe(1);
    expect(stagesByKey.acceptance.count).toBe(1);
  }, 15000);

  it('exports anonymized analytics snapshots to disk', () => {
    runCli(['track', 'log', 'job-1', '--channel', 'email', '--date', '2025-03-01']);
    runCli(['track', 'add', 'job-1', '--status', 'screening']);
    runCli(['track', 'log', 'job-2', '--channel', 'referral', '--date', '2025-03-02']);
    runCli(['track', 'add', 'job-2', '--status', 'offer']);
    runCli(['track', 'log', 'job-2', '--channel', 'offer_accepted', '--date', '2025-03-15']);

    const outPath = path.join(dataDir, 'analytics-snapshot.json');
    const result = runCli(['analytics', 'export', '--out', outPath]);
    expect(result.trim()).toBe(`Saved analytics snapshot to ${outPath}`);

    const payload = JSON.parse(fs.readFileSync(outPath, 'utf8'));
    expect(payload.statuses).toMatchObject({ offer: 1, screening: 1 });
    expect(payload.channels).toEqual({ email: 1, offer_accepted: 1, referral: 1 });
    expect(JSON.stringify(payload)).not.toContain('job-1');
    expect(JSON.stringify(payload)).not.toContain('job-2');
  });

  it('bundles the latest deliverables run into a zip archive', async () => {
    const previous = path.join(
      dataDir,
      'deliverables',
      'job-321',
      '2025-03-01T09-00-00Z'
    );
    const latest = path.join(dataDir, 'deliverables', 'job-321', '2025-03-05T10-30-00Z');

    fs.mkdirSync(previous, { recursive: true });
    fs.mkdirSync(latest, { recursive: true });

    fs.writeFileSync(path.join(previous, 'resume.pdf'), 'outdated resume');
    fs.writeFileSync(path.join(latest, 'resume.pdf'), 'fresh resume');
    fs.writeFileSync(path.join(latest, 'cover_letter.md'), 'Updated letter');

    const bundlePath = path.join(dataDir, 'job-321-bundle.zip');
    const output = runCli(['deliverables', 'bundle', 'job-321', '--out', bundlePath]);
    expect(output.trim()).toBe(`Bundled job-321 deliverables to ${bundlePath}`);

    const buffer = fs.readFileSync(bundlePath);
    const zip = await JSZip.loadAsync(buffer);
    const entries = Object.keys(zip.files).sort();
    expect(entries).toEqual(['cover_letter.md', 'resume.pdf']);
    await expect(zip.file('resume.pdf').async('string')).resolves.toBe('fresh resume');
  });

  it('records interview sessions with transcripts and notes', () => {
    const transcriptPath = path.join(dataDir, 'transcript.txt');
    fs.writeFileSync(transcriptPath, 'Practiced STAR story\n');

    const reflectionsPath = path.join(dataDir, 'reflections.txt');
    fs.writeFileSync(reflectionsPath, 'Highlight quant impact\nTighter close');

    const output = runCli([
      'interviews',
      'record',
      'job-123',
      'session-1',
      '--transcript-file',
      transcriptPath,
      '--reflections-file',
      reflectionsPath,
      '--feedback',
      'Coach praised clarity',
      '--notes',
      'Follow up with salary research',
      '--stage',
      'Onsite',
      '--mode',
      'Voice',
      '--started-at',
      '2025-02-01T09:00:00Z',
      '--ended-at',
      '2025-02-01T10:30:00Z',
    ]);

    expect(output.trim()).toBe('Recorded session session-1 for job-123');

    const file = path.join(dataDir, 'interviews', 'job-123', 'session-1.json');
    const stored = JSON.parse(fs.readFileSync(file, 'utf8'));

    expect(stored.transcript).toBe('Practiced STAR story');
    expect(stored.reflections).toEqual(['Highlight quant impact', 'Tighter close']);
    expect(stored.feedback).toEqual(['Coach praised clarity']);
    expect(stored.notes).toBe('Follow up with salary research');
    expect(stored.stage).toBe('Onsite');
    expect(stored.mode).toBe('Voice');
    expect(stored.started_at).toBe('2025-02-01T09:00:00.000Z');
    expect(stored.ended_at).toBe('2025-02-01T10:30:00.000Z');

    const shown = runCli(['interviews', 'show', 'job-123', 'session-1']);
    const parsed = JSON.parse(shown);
    expect(parsed).toEqual(stored);
  });

  it('defaults interviews record stage and mode when omitted', () => {
    const output = runCli([
      'interviews',
      'record',
      'job-456',
      'session-default',
      '--transcript',
      'Practiced elevator pitch',
      '--reflections',
      'Tighten closing ask',
    ]);

    expect(output.trim()).toBe('Recorded session session-default for job-456');

    const file = path.join(dataDir, 'interviews', 'job-456', 'session-default.json');
    const stored = JSON.parse(fs.readFileSync(file, 'utf8'));

    expect(stored.stage).toBe('Behavioral');
    expect(stored.mode).toBe('Voice');
  });

  it('records rehearsal sessions with stage and mode shortcuts', () => {
    const output = runCli([
      'rehearse',
      'job-789',
      '--session',
      'prep-2025-02-01',
      '--behavioral',
      '--voice',
      '--transcript',
      'Walked through leadership story',
      '--reflections',
      'Add more quantified wins',
      '--feedback',
      'Strong presence',
      '--notes',
      'Send thank-you email',
      '--started-at',
      '2025-02-01T09:00:00Z',
      '--ended-at',
      '2025-02-01T09:45:00Z',
    ]);

    expect(output.trim()).toBe('Recorded rehearsal prep-2025-02-01 for job-789');

    const file = path.join(dataDir, 'interviews', 'job-789', 'prep-2025-02-01.json');
    const stored = JSON.parse(fs.readFileSync(file, 'utf8'));

    expect(stored).toMatchObject({
      job_id: 'job-789',
      session_id: 'prep-2025-02-01',
      stage: 'Behavioral',
      mode: 'Voice',
      transcript: 'Walked through leadership story',
      reflections: ['Add more quantified wins'],
      feedback: ['Strong presence'],
      notes: 'Send thank-you email',
      started_at: '2025-02-01T09:00:00.000Z',
      ended_at: '2025-02-01T09:45:00.000Z',
    });
  });

  it('defaults rehearse stage and mode when not provided', () => {
    const output = runCli([
      'rehearse',
      'job-quick',
      '--transcript',
      'Speed run behavioral prompts',
      '--reflections',
      'Anchor story with metrics',
    ]);

    const trimmed = output.trim();
    expect(trimmed.startsWith('Recorded rehearsal ')).toBe(true);
    const match = trimmed.match(/^Recorded rehearsal (.+) for job-quick$/);
    expect(match).not.toBeNull();
    const [, sessionId] = match;

    const file = path.join(dataDir, 'interviews', 'job-quick', `${sessionId}.json`);
    const stored = JSON.parse(fs.readFileSync(file, 'utf8'));

    expect(stored).toMatchObject({
      job_id: 'job-quick',
      session_id: sessionId,
      stage: 'Behavioral',
      mode: 'Voice',
      transcript: 'Speed run behavioral prompts',
      reflections: ['Anchor story with metrics'],
    });
    expect(stored).toHaveProperty('recorded_at');
  });

  it('transcribes audio rehearsals when a local speech transcriber is configured', () => {
    const audioPath = path.join(dataDir, 'voice-note.txt');
    fs.writeFileSync(audioPath, 'Discussed roadmap alignment');

    const transcriberScript = path.resolve(__dirname, 'fixtures', 'transcriber.js');
    const previous = process.env.JOBBOT_SPEECH_TRANSCRIBER;
    process.env.JOBBOT_SPEECH_TRANSCRIBER = `node ${transcriberScript} --file {{input}}`;

    try {
      const output = runCli(['rehearse', 'job-voice', '--audio', audioPath]);
      const trimmed = output.trim();
      expect(trimmed.startsWith('Recorded rehearsal ')).toBe(true);
      const match = trimmed.match(/^Recorded rehearsal (.+) for job-voice$/);
      expect(match).not.toBeNull();
      const [, sessionId] = match;

      const file = path.join(dataDir, 'interviews', 'job-voice', `${sessionId}.json`);
      const stored = JSON.parse(fs.readFileSync(file, 'utf8'));

      expect(stored).toMatchObject({
        job_id: 'job-voice',
        session_id: sessionId,
        stage: 'Behavioral',
        mode: 'Voice',
        transcript: 'Transcribed: Discussed roadmap alignment',
        audio_source: { type: 'file', name: 'voice-note.txt' },
      });
    } finally {
      if (previous === undefined) delete process.env.JOBBOT_SPEECH_TRANSCRIBER;
      else process.env.JOBBOT_SPEECH_TRANSCRIBER = previous;
    }
  });

  it('generates rehearsal plans for interviews', () => {
    const output = runCli([
      'interviews',
      'plan',
      '--stage',
      'system-design',
      '--role',
      'Staff Engineer',
    ]);

    expect(output).toContain('System Design rehearsal plan');
    expect(output).toContain('Role focus: Staff Engineer');
    expect(output).toContain('Architecture');
    expect(output).toContain('Resources');
    expect(output).toContain('Flashcards');
    expect(output).toContain('Question bank');
    expect(output).toContain('Dialog tree');
    expect(output).toMatch(/Follow-ups:/);
    expect(output).toMatch(/- Outline/);
  });

<<<<<<< HEAD
  it('prints onsite rehearsal plans with dialog tree follow-ups', () => {
    const output = runCli(['interviews', 'plan', '--onsite']);

    expect(output).toContain('Onsite rehearsal plan');
    expect(output).toContain('Dialog tree');
    expect(output).toContain(
      'transitions — Walk me through how you reset between onsite sessions and stay present.',
    );
    expect(output).toContain(
      'How do you capture notes for thank-you follow-ups before the next room?',
    );
=======
  it('speaks dialog prompts with a configured speech synthesizer', () => {
    const spokenLog = path.join(dataDir, 'spoken.txt');
    const synthesizer = [
      'node',
      path.resolve(__dirname, 'fixtures', 'synthesizer.js'),
      '--out',
      spokenLog,
      '--text',
      '{{input}}',
    ].join(' ');

    runCli([
      'interviews',
      'plan',
      '--stage',
      'behavioral',
      '--speak',
      '--speaker',
      synthesizer,
    ]);

    const spoken = fs.readFileSync(spokenLog, 'utf8').trim().split('\n');
    expect(spoken).toContain('Walk me through a recent project you led end-to-end.');
    expect(spoken).toContain('How did you bring partners along the way?');
    expect(spoken).toContain('Share a time you navigated conflict with a stakeholder.');
    expect(spoken).toContain('What trade-offs or data helped resolve it?');
>>>>>>> 5d75f5db
  });
});<|MERGE_RESOLUTION|>--- conflicted
+++ resolved
@@ -1665,7 +1665,6 @@
     expect(output).toMatch(/- Outline/);
   });
 
-<<<<<<< HEAD
   it('prints onsite rehearsal plans with dialog tree follow-ups', () => {
     const output = runCli(['interviews', 'plan', '--onsite']);
 
@@ -1677,7 +1676,8 @@
     expect(output).toContain(
       'How do you capture notes for thank-you follow-ups before the next room?',
     );
-=======
+  });
+
   it('speaks dialog prompts with a configured speech synthesizer', () => {
     const spokenLog = path.join(dataDir, 'spoken.txt');
     const synthesizer = [
@@ -1704,6 +1704,5 @@
     expect(spoken).toContain('How did you bring partners along the way?');
     expect(spoken).toContain('Share a time you navigated conflict with a stakeholder.');
     expect(spoken).toContain('What trade-offs or data helped resolve it?');
->>>>>>> 5d75f5db
   });
 });
--- conflicted
+++ resolved
@@ -712,7 +712,6 @@
     expect(listOutput).toContain('Remote');
   });
 
-<<<<<<< HEAD
   it('filters shortlist entries by compensation using normalized currency symbols', () => {
     runCli([
       'shortlist',
@@ -729,7 +728,8 @@
     const output = runCli(['shortlist', 'list', '--compensation', '185k']);
     expect(output).toContain('job-comp-filter');
     expect(output).toContain('Compensation: $185k');
-=======
+  });
+
   it('filters shortlist entries by tag', () => {
     runCli(['shortlist', 'tag', 'job-remote', 'Remote', 'Dream']);
     runCli(['shortlist', 'tag', 'job-onsite', 'Onsite']);
@@ -742,7 +742,6 @@
     const payload = JSON.parse(jsonOutput);
     expect(Object.keys(payload.jobs)).toEqual(['job-remote']);
     expect(payload.jobs['job-remote'].tags).toEqual(['Remote', 'Dream']);
->>>>>>> 4e941198
   });
 
   it('lists shortlist entries as JSON with --json', () => {

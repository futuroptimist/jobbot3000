import { describe, it, expect, beforeEach, afterEach } from 'vitest';
import { execFileSync } from 'node:child_process';
import fs from 'node:fs';
import os from 'node:os';
import path from 'node:path';
import { summarize } from '../src/index.js';
import JSZip from 'jszip';
import { STATUSES } from '../src/lifecycle.js';

let dataDir;

function runCli(args, input) {
  const bin = path.resolve('bin', 'jobbot.js');
  if (!dataDir) throw new Error('CLI data directory was not initialised');
  const opts = {
    encoding: 'utf8',
    env: { ...process.env, JOBBOT_DATA_DIR: dataDir },
  };
  if (input !== undefined) opts.input = input;
  return execFileSync('node', [bin, ...args], opts);
}

describe('jobbot CLI', () => {
  beforeEach(() => {
    // Allocate an isolated workspace for each test
    dataDir = fs.mkdtempSync(path.join(os.tmpdir(), 'jobbot-cli-'));
  });

  afterEach(() => {
    if (dataDir) {
      fs.rmSync(dataDir, { recursive: true, force: true });
      dataDir = undefined;
    }
  });

  it('initializes a resume skeleton with init command', () => {
    const output = runCli(['init']);
    expect(output.trim()).toMatch(/Initialized profile at/);

    const profileDir = path.join(dataDir, 'profile');
    const resumePath = path.join(profileDir, 'resume.json');
    const raw = fs.readFileSync(resumePath, 'utf8');
    const resume = JSON.parse(raw);

    expect(resume).toMatchObject({
      $schema:
        'https://raw.githubusercontent.com/jsonresume/resume-schema/v1.0.0/schema.json',
      basics: {
        name: '',
        label: '',
        email: '',
        phone: '',
        website: '',
        summary: '',
        location: {
          city: '',
          region: '',
          country: '',
        },
      },
      work: [],
      education: [],
      projects: [],
      skills: [],
      certificates: [],
      languages: [],
    });

    expect(typeof resume.meta?.generatedAt).toBe('string');
    expect(resume.meta?.generator).toBe('jobbot3000');
  });

  it('summarize from stdin', () => {
    const out = runCli(['summarize', '-'], 'First sentence. Second.');
    expect(out).toMatch(/First sentence\./);
  });

  it('summarizes multiple sentences when count provided', () => {
    const out = runCli(
      ['summarize', '-', '--sentences', '2'],
      'First. Second. Third.'
    );
    expect(out.trim()).toBe('## Summary\n\nFirst. Second.');
  });

  it('writes DOCX summaries when --docx is provided', async () => {
    const target = path.join(dataDir, 'summary.docx');
    const input = [
      'Title: Engineer',
      'Company: ACME',
      'Location: Remote',
      'First sentence. Second.',
    ].join('\n');
    const out = runCli(['summarize', '-', '--docx', target], input);
    expect(out).toContain('## Summary');
    const buffer = fs.readFileSync(target);
    const zip = await JSZip.loadAsync(buffer);
    const xml = await zip.file('word/document.xml').async('string');
    expect(xml).toContain('Engineer');
    expect(xml).toContain('Company');
    expect(xml).toContain('Summary');
  });

  it('localizes summaries when --locale is provided', async () => {
    const target = path.join(dataDir, 'resumen.docx');
    const input = [
      'Title: Ingeniero',
      'Company: Ejemplo SA',
      'Location: Remoto',
      'Summary',
      'Construir herramientas colaborativas.',
      'Requirements',
      '- Node.js',
    ].join('\n');

    const out = runCli(['summarize', '-', '--locale', 'es', '--docx', target], input);
    expect(out).toContain('**Empresa**: Ejemplo SA');
    expect(out).toContain('## Resumen');
    const buffer = fs.readFileSync(target);
    const zip = await JSZip.loadAsync(buffer);
    const xml = await zip.file('word/document.xml').async('string');
    expect(xml).toContain('Empresa');
    expect(xml).toContain('Resumen');
    expect(xml).toContain('Requisitos');
  });

  it('defaults to one sentence when --sentences is invalid', () => {
    const out = runCli(
      ['summarize', '-', '--sentences', 'foo'],
      'First. Second.'
    );
    expect(out.trim()).toBe('## Summary\n\nFirst.');
  });

  it('outputs plain text summary with --text', () => {
    const input = 'Title: Engineer\nCompany: ACME\nFirst. Second.';
    const out = runCli(['summarize', '-', '--text'], input);
    expect(out.trim()).toBe(summarize(input));
    expect(out).not.toMatch(/#|\*\*/);
  });

  it('localizes summaries when --locale is provided', () => {
    const input = [
      'Title: Ingeniero',
      'Company: ACME',
      'Location: Remoto',
      'Summary',
      'Breve descripción.',
      'Requirements',
      '- Diseñar sistemas',
    ].join('\n');
    const out = runCli(['summarize', '-', '--locale', 'es'], input);
    expect(out).toContain('**Empresa**: ACME');
    expect(out).toContain('## Resumen');
    expect(out).toContain('## Requisitos');
  });

  it('imports LinkedIn profile exports with import linkedin', () => {
    const fixture = path.resolve('test', 'fixtures', 'linkedin-profile.json');
    const out = runCli(['import', 'linkedin', fixture]);
    expect(out).toMatch(/Imported LinkedIn profile to/);
    expect(out).toMatch(/work \+1/);

    const resumePath = path.join(dataDir, 'profile', 'resume.json');
    const resume = JSON.parse(fs.readFileSync(resumePath, 'utf8'));

    expect(resume.basics.name).toBe('Casey Taylor');
    expect(resume.work).toHaveLength(1);
    expect(resume.skills.map(skill => skill.name)).toEqual([
      'Kubernetes',
      'AWS',
      'Incident Response',
    ]);
  });

  it('match from local files', () => {
    const job = 'Title: Engineer\nCompany: ACME\nRequirements\n- JavaScript\n- Node.js\n';
    const resume = 'I am an engineer with JavaScript experience.';
    const jobPath = path.resolve('test', 'fixtures', 'job.txt');
    const resumePath = path.resolve('test', 'fixtures', 'resume.txt');
    fs.mkdirSync(path.dirname(jobPath), { recursive: true });
    fs.writeFileSync(jobPath, job);
    fs.writeFileSync(resumePath, resume);
    const out = runCli(['match', '--resume', resumePath, '--job', jobPath, '--json']);
    const data = JSON.parse(out);
    expect(data.score).toBeGreaterThanOrEqual(50);
  });

  it('localizes match reports when --locale is provided', () => {
    const job = [
      'Title: Staff Engineer',
      'Company: Globex',
      'Requirements',
      '- JavaScript',
      '- Go',
    ].join('\n');
    const resume = 'Experienced Staff Engineer with deep JavaScript expertise.';
    const jobPath = path.join(dataDir, 'job-locale.txt');
    const resumePath = path.join(dataDir, 'resume-locale.txt');
    fs.writeFileSync(jobPath, job);
    fs.writeFileSync(resumePath, resume);
    const out = runCli([
      'match',
      '--resume',
      resumePath,
      '--job',
      jobPath,
      '--locale',
      'fr',
      '--explain',
    ]);
    expect(out).toContain('**Entreprise**: Globex');
    expect(out).toContain('## Correspondances');
    expect(out).toContain('## Explication');
  });

  it('writes DOCX match reports without breaking JSON output', async () => {
    const job = 'Title: Engineer\nCompany: ACME\nRequirements\n- JavaScript\n- Node.js\n';
    const resume = 'I am an engineer with JavaScript experience.';
    const jobPath = path.resolve('test', 'fixtures', 'job-docx.txt');
    const resumePath = path.resolve('test', 'fixtures', 'resume-docx.txt');
    fs.mkdirSync(path.dirname(jobPath), { recursive: true });
    fs.writeFileSync(jobPath, job);
    fs.writeFileSync(resumePath, resume);
    const target = path.join(dataDir, 'match.docx');
    const out = runCli([
      'match',
      '--resume',
      resumePath,
      '--job',
      jobPath,
      '--json',
      '--docx',
      target,
    ]);
    const payload = JSON.parse(out);
    expect(payload.score).toBeGreaterThanOrEqual(50);
    const buffer = fs.readFileSync(target);
    const zip = await JSZip.loadAsync(buffer);
    const xml = await zip.file('word/document.xml').async('string');
    expect(xml).toContain('Engineer');
    expect(xml).toContain('Fit Score');
    expect(xml).toContain('Matched');
  });

<<<<<<< HEAD
  it('localizes match output when --locale is provided', () => {
    const job = [
      'Title: Desarrollador',
      'Company: Ejemplo SA',
      'Requirements',
      '- Node.js',
      '- Trabajo en equipo',
    ].join('\n');
    const resume = 'Experiencia con Node.js y trabajo colaborativo.';
    const jobPath = path.join(dataDir, 'job-locale.txt');
    const resumePath = path.join(dataDir, 'resume-locale.txt');
=======
  it('surfaces must-have blockers in match --json output', () => {
    const job = [
      'Title: Staff Engineer',
      'Company: ExampleCorp',
      'Requirements',
      '- Must have Kubernetes expertise',
      '- Security clearance required',
      '- Developer experience focus',
      '- Strong communication skills',
    ].join('\n');
    const resume = [
      'Seasoned backend engineer focused on mentoring and developer experience.',
    ].join('\n');
    const jobPath = path.join(dataDir, 'job-blockers.txt');
    const resumePath = path.join(dataDir, 'resume-blockers.txt');
>>>>>>> 61063abd
    fs.writeFileSync(jobPath, job);
    fs.writeFileSync(resumePath, resume);

    const out = runCli([
      'match',
      '--resume',
      resumePath,
      '--job',
      jobPath,
<<<<<<< HEAD
      '--explain',
      '--locale',
      'es',
    ]);

    expect(out).toContain('**Empresa**: Ejemplo SA');
    expect(out).toContain('## Coincidencias');
    expect(out).toContain('## Explicación');
    expect(out).toMatch(/Puntaje de Ajuste/);
=======
      '--json',
    ]);

    const payload = JSON.parse(out);
    expect(payload.must_haves_missed).toEqual([
      'Must have Kubernetes expertise',
      'Security clearance required',
    ]);
    expect(payload.keyword_overlap).toEqual(['developer', 'experience']);
>>>>>>> 61063abd
  });

  it('explains hits and gaps with match --explain', () => {
    const job = [
      'Title: Staff Engineer',
      'Company: ExampleCorp',
      'Requirements',
      '- Distributed systems experience',
      '- Certified Kubernetes administrator',
      '- Mentors senior engineers',
    ].join('\n');
    const resume = [
      'Led distributed systems design and migrations to cloud-native stacks.',
      'Managed mentoring programs for staff engineers.',
    ].join('\n');
    const jobPath = path.resolve('test', 'fixtures', 'job-explain.txt');
    const resumePath = path.resolve('test', 'fixtures', 'resume-explain.txt');
    fs.mkdirSync(path.dirname(jobPath), { recursive: true });
    fs.writeFileSync(jobPath, job);
    fs.writeFileSync(resumePath, resume);

    const out = runCli([
      'match',
      '--resume',
      resumePath,
      '--job',
      jobPath,
      '--explain',
    ]);

    expect(out).toContain('## Explanation');
    expect(out).toMatch(/Matched 2 of 3 requirements/);
    expect(out).toMatch(/Gaps: Certified Kubernetes administrator/);
  });

  it('records application status with track add', () => {
    const status = STATUSES[0]; // pick a valid status
    const output = runCli(['track', 'add', 'job-123', '--status', status]);
    expect(output.trim()).toBe(`Recorded job-123 as ${status}`);
    const raw = fs.readFileSync(path.join(dataDir, 'applications.json'), 'utf8');
    const parsed = JSON.parse(raw);
    expect(parsed['job-123'].status).toBe(status);
    expect(parsed['job-123'].note).toBeUndefined();
    expect(parsed['job-123'].updated_at).toEqual(
      new Date(parsed['job-123'].updated_at).toISOString()
    );
  });

  it('records application status notes with track add --note', () => {
    const output = runCli([
      'track',
      'add',
      'job-456',
      '--status',
      'screening',
      '--note',
      'Emailed hiring manager',
    ]);
    expect(output.trim()).toBe('Recorded job-456 as screening');
    const raw = JSON.parse(
      fs.readFileSync(path.join(dataDir, 'applications.json'), 'utf8')
    );
    expect(raw['job-456']).toMatchObject({
      status: 'screening',
      note: 'Emailed hiring manager',
    });
    expect(raw['job-456'].updated_at).toEqual(
      new Date(raw['job-456'].updated_at).toISOString()
    );
  });

  it('logs application events with track log', () => {
    const output = runCli([
      'track',
      'log',
      'job-xyz',
      '--channel',
      'applied',
      '--date',
      '2025-03-04',
      '--contact',
      'Jordan Hiring Manager',
      '--documents',
      'resume.pdf,cover-letter.pdf',
      '--note',
      'Submitted via referral portal',
      '--remind-at',
      '2025-03-11T09:00:00Z',
    ]);
    expect(output.trim()).toBe('Logged job-xyz event applied');
    const raw = JSON.parse(
      fs.readFileSync(path.join(dataDir, 'application_events.json'), 'utf8')
    );
    expect(raw['job-xyz']).toEqual([
      {
        channel: 'applied',
        date: '2025-03-04T00:00:00.000Z',
        contact: 'Jordan Hiring Manager',
        documents: ['resume.pdf', 'cover-letter.pdf'],
        note: 'Submitted via referral portal',
        remind_at: '2025-03-11T09:00:00.000Z',
      },
    ]);
  });

  it('keeps shortlist discard history in sync when using track discard', () => {
    const output = runCli([
      'track',
      'discard',
      'job-track',
      '--reason',
      'Not a fit right now',
      '--tags',
      'Remote,onsite',
      '--date',
      '2025-04-05T12:00:00Z',
    ]);

    expect(output.trim()).toBe('Discarded job-track: Not a fit right now');

    const shortlistPath = path.join(dataDir, 'shortlist.json');
    const shortlist = JSON.parse(fs.readFileSync(shortlistPath, 'utf8'));
    expect(shortlist.jobs['job-track']).toBeDefined();
    expect(shortlist.jobs['job-track'].discarded).toEqual([
      {
        reason: 'Not a fit right now',
        discarded_at: '2025-04-05T12:00:00.000Z',
        tags: ['Remote', 'onsite'],
      },
    ]);

    const archivePath = path.join(dataDir, 'discarded_jobs.json');
    const archive = JSON.parse(fs.readFileSync(archivePath, 'utf8'));
    expect(archive['job-track']).toEqual([
      {
        reason: 'Not a fit right now',
        discarded_at: '2025-04-05T12:00:00.000Z',
        tags: ['Remote', 'onsite'],
      },
    ]);
  });

  it('shows application history with track history --json', () => {
    runCli([
      'track',
      'log',
      'job-xyz',
      '--channel',
      'applied',
      '--date',
      '2025-03-04',
      '--contact',
      'Jordan Hiring Manager',
      '--documents',
      'resume.pdf,cover-letter.pdf',
      '--note',
      'Submitted via referral portal',
      '--remind-at',
      '2025-03-11T09:00:00Z',
    ]);

    runCli([
      'track',
      'log',
      'job-xyz',
      '--channel',
      'follow_up',
      '--date',
      '2025-03-12T09:15:00Z',
      '--note',
      'Sent thank-you follow-up',
    ]);

    const textHistory = runCli(['track', 'history', 'job-xyz']);
    expect(textHistory).toContain('job-xyz');
    expect(textHistory).toContain('- applied (2025-03-04T00:00:00.000Z)');
    expect(textHistory).toContain('Contact: Jordan Hiring Manager');
    expect(textHistory).toContain('Documents: resume.pdf, cover-letter.pdf');
    expect(textHistory).toContain('Note: Submitted via referral portal');
    expect(textHistory).toContain('Reminder: 2025-03-11T09:00:00.000Z');
    expect(textHistory).toContain('- follow_up (2025-03-12T09:15:00.000Z)');
    expect(textHistory).toContain('Note: Sent thank-you follow-up');

    const jsonHistory = runCli(['track', 'history', 'job-xyz', '--json']);
    const parsed = JSON.parse(jsonHistory);
    expect(parsed.job_id).toBe('job-xyz');
    expect(parsed.events).toEqual([
      {
        channel: 'applied',
        date: '2025-03-04T00:00:00.000Z',
        contact: 'Jordan Hiring Manager',
        documents: ['resume.pdf', 'cover-letter.pdf'],
        note: 'Submitted via referral portal',
        remind_at: '2025-03-11T09:00:00.000Z',
      },
      {
        channel: 'follow_up',
        date: '2025-03-12T09:15:00.000Z',
        note: 'Sent thank-you follow-up',
      },
    ]);
  });

  it('notifies when application history is empty', () => {
    const output = runCli(['track', 'history', 'job-missing']);
    expect(output.trim()).toBe('No history for job-missing');
  });

  it('lists reminders with track reminders --json', () => {
    runCli([
      'track',
      'log',
      'job-1',
      '--channel',
      'follow_up',
      '--date',
      '2025-03-01T08:00:00Z',
      '--note',
      'Send status update',
      '--remind-at',
      '2025-03-05T09:00:00Z',
    ]);
    runCli([
      'track',
      'log',
      'job-2',
      '--channel',
      'call',
      '--date',
      '2025-03-02T10:00:00Z',
      '--contact',
      'Avery Hiring Manager',
      '--remind-at',
      '2025-03-07T15:00:00Z',
    ]);

    const output = runCli([
      'track',
      'reminders',
      '--json',
      '--now',
      '2025-03-06T00:00:00Z',
    ]);

    const payload = JSON.parse(output);
    expect(payload).toEqual({
      reminders: [
        {
          job_id: 'job-1',
          remind_at: '2025-03-05T09:00:00.000Z',
          channel: 'follow_up',
          note: 'Send status update',
          past_due: true,
        },
        {
          job_id: 'job-2',
          remind_at: '2025-03-07T15:00:00.000Z',
          channel: 'call',
          contact: 'Avery Hiring Manager',
          past_due: false,
        },
      ],
    });
  });

  it('formats reminder summaries and respects --upcoming-only', () => {
    runCli([
      'track',
      'log',
      'job-1',
      '--channel',
      'follow_up',
      '--date',
      '2025-03-01T08:00:00Z',
      '--note',
      'Send status update',
      '--remind-at',
      '2025-03-05T09:00:00Z',
    ]);
    runCli([
      'track',
      'log',
      'job-2',
      '--channel',
      'call',
      '--date',
      '2025-03-02T10:00:00Z',
      '--contact',
      'Avery Hiring Manager',
      '--remind-at',
      '2025-03-07T15:00:00Z',
    ]);

    const fullOutput = runCli([
      'track',
      'reminders',
      '--now',
      '2025-03-06T00:00:00Z',
    ]);

    expect(fullOutput).toContain(
      'job-1 — 2025-03-05T09:00:00.000Z (follow_up, past due)'
    );
    expect(fullOutput).toContain('  Note: Send status update');
    expect(fullOutput).toContain(
      'job-2 — 2025-03-07T15:00:00.000Z (call, upcoming)'
    );
    expect(fullOutput).toContain('  Contact: Avery Hiring Manager');

    const upcomingOnly = runCli([
      'track',
      'reminders',
      '--now',
      '2025-03-06T00:00:00Z',
      '--upcoming-only',
    ]);

    expect(upcomingOnly).not.toContain('job-1');
    expect(upcomingOnly).toContain(
      'job-2 — 2025-03-07T15:00:00.000Z (call, upcoming)'
    );
  });

  it('archives discarded jobs with reasons', () => {
    const output = runCli([
      'track',
      'discard',
      'job-789',
      '--reason',
      'Below compensation range',
    ]);
    expect(output.trim()).toBe('Discarded job-789: Below compensation range');
    const raw = JSON.parse(
      fs.readFileSync(path.join(dataDir, 'discarded_jobs.json'), 'utf8')
    );
    expect(raw['job-789']).toHaveLength(1);
    const entry = raw['job-789'][0];
    expect(entry.reason).toBe('Below compensation range');
    expect(entry.discarded_at).toEqual(new Date(entry.discarded_at).toISOString());
  });

  it('updates shortlist history when discarding via track command', () => {
    runCli([
      'track',
      'discard',
      'job-shortlist-sync',
      '--reason',
      'Not aligned with goals',
      '--tags',
      'remote,onsite',
    ]);

    const shortlistPath = path.join(dataDir, 'shortlist.json');
    expect(fs.existsSync(shortlistPath)).toBe(true);
    const shortlist = JSON.parse(fs.readFileSync(shortlistPath, 'utf8'));
    expect(shortlist.jobs['job-shortlist-sync']).toBeDefined();
    const [entry] = shortlist.jobs['job-shortlist-sync'].discarded;
    expect(entry).toMatchObject({
      reason: 'Not aligned with goals',
      tags: ['remote', 'onsite'],
    });
    expect(typeof entry.discarded_at).toBe('string');
  });

  it('surfaces discard archive snapshots with shortlist archive', () => {
    runCli([
      'shortlist',
      'discard',
      'job-1',
      '--reason',
      'Changed priorities',
      '--date',
      '2025-03-08T09:30:00Z',
    ]);
    runCli([
      'shortlist',
      'discard',
      'job-1',
      '--reason',
      'Not remote',
      '--tags',
      'remote,onsite',
      '--date',
      '2025-03-05T12:00:00Z',
    ]);
    runCli([
      'shortlist',
      'discard',
      'job-2',
      '--reason',
      'Compensation mismatch',
      '--tags',
      'compensation',
      '--date',
      '2025-04-01T14:45:00Z',
    ]);

    const archiveText = runCli(['shortlist', 'archive']);
    expect(archiveText).toContain('job-1');
    expect(archiveText).toContain('2025-04-01T14:45:00.000Z — Compensation mismatch');
    expect(archiveText).toContain('2025-03-05T12:00:00.000Z — Not remote');
    expect(archiveText).toContain('Tags: remote, onsite');
    expect(archiveText).toContain('job-2');
    expect(
      archiveText.indexOf('2025-03-08T09:30:00.000Z — Changed priorities') <
        archiveText.indexOf('2025-03-05T12:00:00.000Z — Not remote')
    ).toBe(true);

    const singleJob = runCli(['shortlist', 'archive', 'job-1']);
    expect(singleJob).toContain('job-1');
    expect(singleJob).toContain('2025-03-08T09:30:00.000Z — Changed priorities');
    expect(singleJob).not.toContain('job-2');
    expect(
      singleJob.indexOf('2025-03-08T09:30:00.000Z — Changed priorities') <
        singleJob.indexOf('2025-03-05T12:00:00.000Z — Not remote')
    ).toBe(true);

    const asJson = JSON.parse(runCli(['shortlist', 'archive', '--json']));
    expect(Object.keys(asJson.discarded)).toContain('job-1');
    expect(asJson.discarded['job-1']).toHaveLength(2);
    expect(asJson.discarded['job-1'][0]).toMatchObject({
      reason: 'Changed priorities',
      discarded_at: '2025-03-08T09:30:00.000Z',
    });
    expect(asJson.discarded['job-1'][1]).toMatchObject({
      reason: 'Not remote',
      discarded_at: '2025-03-05T12:00:00.000Z',
    });
    expect(asJson.discarded['job-2'][0]).toMatchObject({
      reason: 'Compensation mismatch',
      discarded_at: '2025-04-01T14:45:00.000Z',
      tags: ['compensation'],
    });

    const jobJson = JSON.parse(runCli(['shortlist', 'archive', 'job-2', '--json']));
    expect(jobJson).toEqual({
      job_id: 'job-2',
      history: [
        {
          reason: 'Compensation mismatch',
          discarded_at: '2025-04-01T14:45:00.000Z',
          tags: ['compensation'],
        },
      ],
    });

    const job1Json = JSON.parse(runCli(['shortlist', 'archive', 'job-1', '--json']));
    expect(job1Json.history[0]).toMatchObject({
      reason: 'Changed priorities',
      discarded_at: '2025-03-08T09:30:00.000Z',
    });
  });

  it('reports when discard archive is empty', () => {
    const emptyAll = runCli(['shortlist', 'archive']);
    expect(emptyAll.trim()).toBe('No discarded jobs found');

    const emptyJob = runCli(['shortlist', 'archive', 'job-missing']);
    expect(emptyJob.trim()).toBe('No discard history for job-missing');
  });

  it('renders legacy discard timestamps as (unknown time)', () => {
    const archivePath = path.join(dataDir, 'discarded_jobs.json');
    const legacyArchive = {
      'job-legacy': [
        { reason: 'Legacy entry without timestamp' },
        { reason: 'Legacy blank timestamp', discarded_at: '   ' },
      ],
    };
    fs.writeFileSync(archivePath, `${JSON.stringify(legacyArchive, null, 2)}\n`, 'utf8');

    const output = runCli(['shortlist', 'archive', 'job-legacy']);
    expect(output).toContain('- (unknown time) — Legacy entry without timestamp');
    expect(output).toContain('- (unknown time) — Legacy blank timestamp');
  });

  it('records intake responses and lists them', () => {
    const output = runCli([
      'intake',
      'record',
      '--question',
      'What motivates you?',
      '--answer',
      'Building accessible tools',
      '--tags',
      'growth,mission',
      '--notes',
      'Prefers collaborative teams',
      '--asked-at',
      '2025-02-01T12:34:56Z',
    ]);
    expect(output.trim()).toMatch(/^Recorded intake response /);

    const list = runCli(['intake', 'list']);
    expect(list).toContain('What motivates you?');
    expect(list).toContain('Answer: Building accessible tools');
    expect(list).toContain('Tags: growth, mission');

    const raw = JSON.parse(
      fs.readFileSync(path.join(dataDir, 'profile', 'intake.json'), 'utf8')
    );
    expect(raw.responses).toHaveLength(1);
    expect(raw.responses[0]).toMatchObject({
      question: 'What motivates you?',
      answer: 'Building accessible tools',
      tags: ['growth', 'mission'],
      notes: 'Prefers collaborative teams',
      asked_at: '2025-02-01T12:34:56.000Z',
      status: 'answered',
    });
  });

  it('records skipped intake prompts for later follow-up', () => {
    const output = runCli([
      'intake',
      'record',
      '--question',
      'Which benefits matter most?',
      '--skip',
      '--tags',
      'benefits',
      '--notes',
      'Circle back after research',
      '--asked-at',
      '2025-02-02T08:00:00Z',
    ]);
    expect(output.trim()).toMatch(/^Recorded intake response /);

    const list = runCli(['intake', 'list']);
    expect(list).toContain('Which benefits matter most?');
    expect(list).toContain('Status: Skipped');
    expect(list).toContain('Answer: (skipped)');
    expect(list).toContain('Tags: benefits');

    const asJson = JSON.parse(runCli(['intake', 'list', '--json']));
    expect(asJson.responses).toHaveLength(1);
    expect(asJson.responses[0]).toMatchObject({
      question: 'Which benefits matter most?',
      status: 'skipped',
      answer: '',
      notes: 'Circle back after research',
      tags: ['benefits'],
    });
  });

  it('filters intake list to skipped prompts with --skipped-only', () => {
    runCli([
      'intake',
      'record',
      '--question',
      'What motivates you?',
      '--answer',
      'Building accessible tools',
    ]);

    runCli([
      'intake',
      'record',
      '--question',
      'Which benefits matter most?',
      '--skip',
      '--notes',
      'Circle back after research',
    ]);

    const skipped = runCli(['intake', 'list', '--skipped-only']);
    expect(skipped).toContain('Which benefits matter most?');
    expect(skipped).toContain('Status: Skipped');
    expect(skipped).not.toContain('What motivates you?');

    const skippedJson = JSON.parse(
      runCli(['intake', 'list', '--json', '--skipped-only'])
    );
    expect(skippedJson.responses).toHaveLength(1);
    expect(skippedJson.responses[0]).toMatchObject({
      question: 'Which benefits matter most?',
      status: 'skipped',
    });
  });

  it('surfaces intake bullet suggestions and supports tag filters', () => {
    const leadershipOutput = runCli([
      'intake',
      'record',
      '--question',
      'Tell me about a leadership win',
      '--answer',
      'Led SRE incident response overhaul',
      '--tags',
      'Leadership,SRE',
      '--notes',
      'Focus on coordination',
    ]);
    expect(leadershipOutput.trim()).toMatch(/^Recorded intake response/);

    const metricsOutput = runCli([
      'intake',
      'record',
      '--question',
      'Share a metric-driven accomplishment',
      '--answer',
      'Increased activation by 25%\nReduced churn by 10%',
      '--tags',
      'Metrics',
    ]);
    expect(metricsOutput.trim()).toMatch(/^Recorded intake response/);

    const payload = JSON.parse(runCli(['intake', 'bullets', '--json']));
    expect(payload.bullets).toHaveLength(3);
    expect(payload.bullets[0]).toMatchObject({
      text: 'Led SRE incident response overhaul',
      tags: ['Leadership', 'SRE'],
      source: {
        question: 'Tell me about a leadership win',
        type: 'intake',
      },
    });

    const filtered = JSON.parse(runCli(['intake', 'bullets', '--json', '--tag', 'metrics']));
    expect(filtered.bullets).toHaveLength(2);
    expect(filtered.bullets.map(entry => entry.text)).toEqual([
      'Increased activation by 25%',
      'Reduced churn by 10%',
    ]);

    const textOutput = runCli(['intake', 'bullets']);
    expect(textOutput).toContain('Led SRE incident response overhaul');
    expect(textOutput).toContain('Question: Share a metric-driven accomplishment');
  });

  it('tags shortlist entries and persists labels', () => {
    const output = runCli(['shortlist', 'tag', 'job-abc', 'dream', 'remote']);
    expect(output.trim()).toBe('Tagged job-abc with dream, remote');
    const raw = JSON.parse(
      fs.readFileSync(path.join(dataDir, 'shortlist.json'), 'utf8')
    );
    expect(raw.jobs['job-abc'].tags).toEqual(['dream', 'remote']);
  });

  it('archives discard reasons for shortlist entries', () => {
    runCli(['shortlist', 'tag', 'job-def', 'onsite']);
    const output = runCli([
      'shortlist',
      'discard',
      'job-def',
      '--reason',
      'Not remote friendly',
    ]);
    expect(output.trim()).toBe('Discarded job-def: Not remote friendly');
    const raw = JSON.parse(
      fs.readFileSync(path.join(dataDir, 'shortlist.json'), 'utf8')
    );
    expect(raw.jobs['job-def'].discarded).toHaveLength(1);
    const [entry] = raw.jobs['job-def'].discarded;
    expect(entry.reason).toBe('Not remote friendly');
    expect(entry.discarded_at).toMatch(/T.*Z$/);
  });

  it('captures optional tags when discarding shortlist entries', () => {
    runCli([
      'shortlist',
      'discard',
      'job-tags',
      '--reason',
      'Location mismatch',
      '--tags',
      'Remote,onsite,remote',
    ]);

    const shortlist = JSON.parse(
      fs.readFileSync(path.join(dataDir, 'shortlist.json'), 'utf8')
    );
    const [entry] = shortlist.jobs['job-tags'].discarded;
    expect(entry.tags).toEqual(['Remote', 'onsite']);

    const archive = JSON.parse(
      fs.readFileSync(path.join(dataDir, 'discarded_jobs.json'), 'utf8')
    );
    expect(archive['job-tags'][0].tags).toEqual(['Remote', 'onsite']);
  });

  it('surfaces discard tags in shortlist list output', () => {
    runCli([
      'shortlist',
      'discard',
      'job-with-discard-tags',
      '--reason',
      'Changed focus',
      '--tags',
      'Remote,onsite',
      '--date',
      '2025-03-05T12:00:00Z',
    ]);

    const output = runCli(['shortlist', 'list']);
    expect(output).toContain('job-with-discard-tags');
    expect(output).toContain('Last Discard Tags: Remote, onsite');
  });

  it('reports the newest discard in shortlist list summaries', () => {
    runCli([
      'shortlist',
      'discard',
      'job-newest-first',
      '--reason',
      'Old news',
      '--date',
      '2024-12-25T09:00:00Z',
    ]);

    runCli([
      'shortlist',
      'discard',
      'job-newest-first',
      '--reason',
      'Stay in touch',
      '--date',
      '2025-03-10T12:00:00Z',
    ]);

    const output = runCli(['shortlist', 'list']);
    expect(output).toContain('Last Discard: Stay in touch (2025-03-10T12:00:00.000Z)');
    expect(output).not.toContain('Last Discard: Old news (2024-12-25T09:00:00.000Z)');
  });

  it('shows last discard details for legacy entries without timestamps', () => {
    const shortlistPath = path.join(dataDir, 'shortlist.json');
    const legacyPayload = {
      jobs: {
        'job-legacy': {
          tags: [],
          discarded: [
            {
              reason: 'No longer relevant',
              tags: ['legacy', 'manual'],
            },
          ],
          metadata: {},
        },
      },
    };
    fs.writeFileSync(shortlistPath, `${JSON.stringify(legacyPayload, null, 2)}\n`);

    const output = runCli(['shortlist', 'list']);
    expect(output).toContain('Last Discard: No longer relevant (unknown time)');
    expect(output).toContain('Last Discard Tags: legacy, manual');
  });

  it('includes last_discard metadata in shortlist list --json exports', () => {
    runCli([
      'shortlist',
      'discard',
      'job-json',
      '--reason',
      'Initial screen passed',
      '--date',
      '2025-03-05T12:00:00Z',
    ]);

    runCli([
      'shortlist',
      'discard',
      'job-json',
      '--reason',
      'Scheduling call',
      '--tags',
      'follow_up,calendared',
      '--date',
      '2025-03-07T09:30:00Z',
    ]);

    const json = JSON.parse(runCli(['shortlist', 'list', '--json']));
    expect(json.jobs['job-json'].last_discard).toEqual({
      reason: 'Scheduling call',
      discarded_at: '2025-03-07T09:30:00.000Z',
      tags: ['follow_up', 'calendared'],
    });
    expect(json.jobs['job-json'].discard_count).toBe(2);
  });

  it('writes shortlist JSON snapshots to disk with --out', () => {
    runCli([
      'shortlist',
      'sync',
      'job-export',
      '--location',
      'Remote',
      '--level',
      'Staff',
    ]);

    runCli([
      'shortlist',
      'discard',
      'job-export',
      '--reason',
      'Deprioritized',
      '--date',
      '2025-03-05T12:00:00Z',
    ]);

    const outPath = path.join(dataDir, 'exports', 'shortlist.json');
    const output = runCli([
      'shortlist',
      'list',
      '--json',
      '--out',
      outPath,
    ]);

    expect(output.trim()).toBe(`Saved shortlist snapshot to ${outPath}`);

    const snapshot = JSON.parse(fs.readFileSync(outPath, 'utf8'));
    expect(snapshot.jobs).toHaveProperty('job-export');
    expect(snapshot.jobs['job-export']).toMatchObject({
      metadata: {
        location: 'Remote',
        level: 'Staff',
      },
      last_discard: {
        reason: 'Deprioritized',
        discarded_at: '2025-03-05T12:00:00.000Z',
      },
      discard_count: 1,
    });
  });

  it('syncs shortlist metadata and filters entries by location', () => {
    const syncOutput = runCli([
      'shortlist',
      'sync',
      'job-sync',
      '--location',
      'Remote',
      '--level',
      'Senior',
      '--compensation',
      '$200k',
      '--synced-at',
      '2025-04-05T06:07:08Z',
    ]);
    expect(syncOutput.trim()).toBe('Synced job-sync metadata');

    const store = JSON.parse(
      fs.readFileSync(path.join(dataDir, 'shortlist.json'), 'utf8')
    );
    expect(store.jobs['job-sync'].metadata).toMatchObject({
      location: 'Remote',
      level: 'Senior',
      compensation: '$200k',
      synced_at: '2025-04-05T06:07:08.000Z',
    });

    const listOutput = runCli(['shortlist', 'list', '--location', 'remote']);
    expect(listOutput).toContain('job-sync');
    expect(listOutput).toContain('Remote');
  });

  it('filters shortlist entries by compensation using normalized currency symbols', () => {
    runCli([
      'shortlist',
      'sync',
      'job-comp-filter',
      '--location',
      'Remote',
      '--level',
      'Staff',
      '--compensation',
      '185k',
    ]);

    const output = runCli(['shortlist', 'list', '--compensation', '185k']);
    expect(output).toContain('job-comp-filter');
    expect(output).toContain('Compensation: $185k');
  });

  it('filters shortlist entries by tag', () => {
    runCli(['shortlist', 'tag', 'job-remote', 'Remote', 'Dream']);
    runCli(['shortlist', 'tag', 'job-onsite', 'Onsite']);

    const textOutput = runCli(['shortlist', 'list', '--tag', 'remote']);
    expect(textOutput).toContain('job-remote');
    expect(textOutput).not.toContain('job-onsite');

    const jsonOutput = runCli(['shortlist', 'list', '--tag', 'remote', '--tag', 'dream', '--json']);
    const payload = JSON.parse(jsonOutput);
    expect(Object.keys(payload.jobs)).toEqual(['job-remote']);
    expect(payload.jobs['job-remote'].tags).toEqual(['Remote', 'Dream']);
  });

  it('lists shortlist entries as JSON with --json', () => {
    runCli([
      'shortlist',
      'sync',
      'job-json',
      '--location',
      'Remote',
      '--level',
      'Senior',
      '--compensation',
      '$200k',
      '--synced-at',
      '2025-06-01T10:00:00Z',
    ]);
    runCli(['shortlist', 'tag', 'job-json', 'Remote']);
    runCli([
      'shortlist',
      'discard',
      'job-json',
      '--reason',
      'Paused search',
      '--tags',
      'Paused,paused',
      '--date',
      '2025-06-02T09:30:00Z',
    ]);

    const output = runCli(['shortlist', 'list', '--json']);
    const payload = JSON.parse(output);

    expect(payload).toEqual({
      jobs: {
        'job-json': {
          discard_count: 1,
          tags: ['Remote'],
          last_discard: {
            reason: 'Paused search',
            discarded_at: '2025-06-02T09:30:00.000Z',
            tags: ['Paused'],
          },
          metadata: {
            location: 'Remote',
            level: 'Senior',
            compensation: '$200k',
            synced_at: '2025-06-01T10:00:00.000Z',
          },
          discarded: [
            {
              reason: 'Paused search',
              discarded_at: '2025-06-02T09:30:00.000Z',
              tags: ['Paused'],
            },
          ],
        },
      },
    });
  });

  it('restores currency symbols when sync invoked via shell quoting', () => {
    const bin = path.resolve('bin', 'jobbot.js');
    const command = [
      `${process.execPath} ${bin} shortlist sync job-shell`,
      '--location Remote',
      '--level Senior',
      '--compensation "$185k"',
    ].join(' ');
    execFileSync('bash', ['-lc', command], {
      encoding: 'utf8',
      env: { ...process.env, JOBBOT_DATA_DIR: dataDir },
    });

    const shortlist = JSON.parse(
      fs.readFileSync(path.join(dataDir, 'shortlist.json'), 'utf8')
    );
    expect(shortlist.jobs['job-shell'].metadata.compensation).toBe('$85k');
  });

  it('uses JOBBOT_SHORTLIST_CURRENCY when restoring compensation', () => {
    const bin = path.resolve('bin', 'jobbot.js');
    const command = [
      `${process.execPath} ${bin} shortlist sync job-euro`,
      '--location Remote',
      '--level Mid',
      '--compensation "120k"',
    ].join(' ');
    execFileSync('bash', ['-lc', command], {
      encoding: 'utf8',
      env: {
        ...process.env,
        JOBBOT_DATA_DIR: dataDir,
        JOBBOT_SHORTLIST_CURRENCY: '€',
      },
    });

    const shortlist = JSON.parse(
      fs.readFileSync(path.join(dataDir, 'shortlist.json'), 'utf8')
    );
    expect(shortlist.jobs['job-euro'].metadata).toMatchObject({
      compensation: '€120k',
      level: 'Mid',
      location: 'Remote',
    });
  });

  it('summarizes conversion funnel analytics', () => {
    runCli(['track', 'log', 'job-1', '--channel', 'email', '--date', '2025-01-02']);
    runCli(['track', 'add', 'job-1', '--status', 'screening']);

    runCli(['track', 'log', 'job-2', '--channel', 'referral', '--date', '2025-01-03']);
    runCli(['track', 'add', 'job-2', '--status', 'onsite']);

    runCli(['track', 'log', 'job-3', '--channel', 'email', '--date', '2025-01-04']);
    runCli(['track', 'add', 'job-3', '--status', 'offer']);
    runCli(['track', 'log', 'job-3', '--channel', 'offer_accepted', '--date', '2025-02-01']);

    runCli(['track', 'log', 'job-4', '--channel', 'email', '--date', '2025-01-05']);
    runCli(['track', 'add', 'job-4', '--status', 'rejected']);

    runCli(['track', 'add', 'job-5', '--status', 'withdrawn']);

    const textReport = runCli(['analytics', 'funnel']);
    expect(textReport).toContain('Outreach: 4');
    expect(textReport).toContain('Screening: 1 (25% conversion, 3 drop-off)');
    expect(textReport).toContain('Largest drop-off: Outreach → Screening (3 lost)');

    const jsonReport = runCli(['analytics', 'funnel', '--json']);
    const parsed = JSON.parse(jsonReport);
    expect(parsed.totals).toEqual({ trackedJobs: 5, withEvents: 4 });
    const stagesByKey = Object.fromEntries(parsed.stages.map(stage => [stage.key, stage]));
    expect(stagesByKey.outreach.count).toBe(4);
    expect(stagesByKey.screening.count).toBe(1);
    expect(stagesByKey.acceptance.count).toBe(1);
  }, 15000);

  it('exports anonymized analytics snapshots to disk', () => {
    runCli(['track', 'log', 'job-1', '--channel', 'email', '--date', '2025-03-01']);
    runCli(['track', 'add', 'job-1', '--status', 'screening']);
    runCli(['track', 'log', 'job-2', '--channel', 'referral', '--date', '2025-03-02']);
    runCli(['track', 'add', 'job-2', '--status', 'offer']);
    runCli(['track', 'log', 'job-2', '--channel', 'offer_accepted', '--date', '2025-03-15']);

    const outPath = path.join(dataDir, 'analytics-snapshot.json');
    const result = runCli(['analytics', 'export', '--out', outPath]);
    expect(result.trim()).toBe(`Saved analytics snapshot to ${outPath}`);

    const payload = JSON.parse(fs.readFileSync(outPath, 'utf8'));
    expect(payload.statuses).toMatchObject({ offer: 1, screening: 1 });
    expect(payload.channels).toEqual({ email: 1, offer_accepted: 1, referral: 1 });
    expect(JSON.stringify(payload)).not.toContain('job-1');
    expect(JSON.stringify(payload)).not.toContain('job-2');
  });

  it('bundles the latest deliverables run into a zip archive', async () => {
    const previous = path.join(
      dataDir,
      'deliverables',
      'job-321',
      '2025-03-01T09-00-00Z'
    );
    const latest = path.join(dataDir, 'deliverables', 'job-321', '2025-03-05T10-30-00Z');

    fs.mkdirSync(previous, { recursive: true });
    fs.mkdirSync(latest, { recursive: true });

    fs.writeFileSync(path.join(previous, 'resume.pdf'), 'outdated resume');
    fs.writeFileSync(path.join(latest, 'resume.pdf'), 'fresh resume');
    fs.writeFileSync(path.join(latest, 'cover_letter.md'), 'Updated letter');

    const bundlePath = path.join(dataDir, 'job-321-bundle.zip');
    const output = runCli(['deliverables', 'bundle', 'job-321', '--out', bundlePath]);
    expect(output.trim()).toBe(`Bundled job-321 deliverables to ${bundlePath}`);

    const buffer = fs.readFileSync(bundlePath);
    const zip = await JSZip.loadAsync(buffer);
    const entries = Object.keys(zip.files).sort();
    expect(entries).toEqual(['cover_letter.md', 'resume.pdf']);
    await expect(zip.file('resume.pdf').async('string')).resolves.toBe('fresh resume');
  });

  it('records interview sessions with transcripts and notes', () => {
    const transcriptPath = path.join(dataDir, 'transcript.txt');
    fs.writeFileSync(transcriptPath, 'Practiced STAR story\n');

    const reflectionsPath = path.join(dataDir, 'reflections.txt');
    fs.writeFileSync(reflectionsPath, 'Highlight quant impact\nTighter close');

    const output = runCli([
      'interviews',
      'record',
      'job-123',
      'session-1',
      '--transcript-file',
      transcriptPath,
      '--reflections-file',
      reflectionsPath,
      '--feedback',
      'Coach praised clarity',
      '--notes',
      'Follow up with salary research',
      '--stage',
      'Onsite',
      '--mode',
      'Voice',
      '--started-at',
      '2025-02-01T09:00:00Z',
      '--ended-at',
      '2025-02-01T10:30:00Z',
    ]);

    expect(output.trim()).toBe('Recorded session session-1 for job-123');

    const file = path.join(dataDir, 'interviews', 'job-123', 'session-1.json');
    const stored = JSON.parse(fs.readFileSync(file, 'utf8'));

    expect(stored.transcript).toBe('Practiced STAR story');
    expect(stored.reflections).toEqual(['Highlight quant impact', 'Tighter close']);
    expect(stored.feedback).toEqual(['Coach praised clarity']);
    expect(stored.notes).toBe('Follow up with salary research');
    expect(stored.stage).toBe('Onsite');
    expect(stored.mode).toBe('Voice');
    expect(stored.started_at).toBe('2025-02-01T09:00:00.000Z');
    expect(stored.ended_at).toBe('2025-02-01T10:30:00.000Z');

    const shown = runCli(['interviews', 'show', 'job-123', 'session-1']);
    const parsed = JSON.parse(shown);
    expect(parsed).toEqual(stored);
  });

  it('defaults interviews record stage and mode when omitted', () => {
    const output = runCli([
      'interviews',
      'record',
      'job-456',
      'session-default',
      '--transcript',
      'Practiced elevator pitch',
      '--reflections',
      'Tighten closing ask',
    ]);

    expect(output.trim()).toBe('Recorded session session-default for job-456');

    const file = path.join(dataDir, 'interviews', 'job-456', 'session-default.json');
    const stored = JSON.parse(fs.readFileSync(file, 'utf8'));

    expect(stored.stage).toBe('Behavioral');
    expect(stored.mode).toBe('Voice');
  });

  it('records rehearsal sessions with stage and mode shortcuts', () => {
    const output = runCli([
      'rehearse',
      'job-789',
      '--session',
      'prep-2025-02-01',
      '--behavioral',
      '--voice',
      '--transcript',
      'Walked through leadership story',
      '--reflections',
      'Add more quantified wins',
      '--feedback',
      'Strong presence',
      '--notes',
      'Send thank-you email',
      '--started-at',
      '2025-02-01T09:00:00Z',
      '--ended-at',
      '2025-02-01T09:45:00Z',
    ]);

    expect(output.trim()).toBe('Recorded rehearsal prep-2025-02-01 for job-789');

    const file = path.join(dataDir, 'interviews', 'job-789', 'prep-2025-02-01.json');
    const stored = JSON.parse(fs.readFileSync(file, 'utf8'));

    expect(stored).toMatchObject({
      job_id: 'job-789',
      session_id: 'prep-2025-02-01',
      stage: 'Behavioral',
      mode: 'Voice',
      transcript: 'Walked through leadership story',
      reflections: ['Add more quantified wins'],
      feedback: ['Strong presence'],
      notes: 'Send thank-you email',
      started_at: '2025-02-01T09:00:00.000Z',
      ended_at: '2025-02-01T09:45:00.000Z',
    });
  });

  it('defaults rehearse stage and mode when not provided', () => {
    const output = runCli([
      'rehearse',
      'job-quick',
      '--transcript',
      'Speed run behavioral prompts',
      '--reflections',
      'Anchor story with metrics',
    ]);

    const trimmed = output.trim();
    expect(trimmed.startsWith('Recorded rehearsal ')).toBe(true);
    const match = trimmed.match(/^Recorded rehearsal (.+) for job-quick$/);
    expect(match).not.toBeNull();
    const [, sessionId] = match;

    const file = path.join(dataDir, 'interviews', 'job-quick', `${sessionId}.json`);
    const stored = JSON.parse(fs.readFileSync(file, 'utf8'));

    expect(stored).toMatchObject({
      job_id: 'job-quick',
      session_id: sessionId,
      stage: 'Behavioral',
      mode: 'Voice',
      transcript: 'Speed run behavioral prompts',
      reflections: ['Anchor story with metrics'],
    });
    expect(stored).toHaveProperty('recorded_at');
  });

  it('generates rehearsal plans for interviews', () => {
    const output = runCli([
      'interviews',
      'plan',
      '--stage',
      'system-design',
      '--role',
      'Staff Engineer',
    ]);

    expect(output).toContain('System Design rehearsal plan');
    expect(output).toContain('Role focus: Staff Engineer');
    expect(output).toContain('Architecture');
    expect(output).toContain('Resources');
    expect(output).toContain('Flashcards');
    expect(output).toContain('Question bank');
    expect(output).toMatch(/- Outline/);
  });
});<|MERGE_RESOLUTION|>--- conflicted
+++ resolved
@@ -243,7 +243,6 @@
     expect(xml).toContain('Matched');
   });
 
-<<<<<<< HEAD
   it('localizes match output when --locale is provided', () => {
     const job = [
       'Title: Desarrollador',
@@ -255,7 +254,26 @@
     const resume = 'Experiencia con Node.js y trabajo colaborativo.';
     const jobPath = path.join(dataDir, 'job-locale.txt');
     const resumePath = path.join(dataDir, 'resume-locale.txt');
-=======
+    fs.writeFileSync(jobPath, job);
+    fs.writeFileSync(resumePath, resume);
+
+    const out = runCli([
+      'match',
+      '--resume',
+      resumePath,
+      '--job',
+      jobPath,
+      '--explain',
+      '--locale',
+      'es',
+    ]);
+
+    expect(out).toContain('**Empresa**: Ejemplo SA');
+    expect(out).toContain('## Coincidencias');
+    expect(out).toContain('## Explicación');
+    expect(out).toMatch(/Puntaje de Ajuste/);
+  });
+
   it('surfaces must-have blockers in match --json output', () => {
     const job = [
       'Title: Staff Engineer',
@@ -271,7 +289,6 @@
     ].join('\n');
     const jobPath = path.join(dataDir, 'job-blockers.txt');
     const resumePath = path.join(dataDir, 'resume-blockers.txt');
->>>>>>> 61063abd
     fs.writeFileSync(jobPath, job);
     fs.writeFileSync(resumePath, resume);
 
@@ -281,17 +298,6 @@
       resumePath,
       '--job',
       jobPath,
-<<<<<<< HEAD
-      '--explain',
-      '--locale',
-      'es',
-    ]);
-
-    expect(out).toContain('**Empresa**: Ejemplo SA');
-    expect(out).toContain('## Coincidencias');
-    expect(out).toContain('## Explicación');
-    expect(out).toMatch(/Puntaje de Ajuste/);
-=======
       '--json',
     ]);
 
@@ -301,7 +307,6 @@
       'Security clearance required',
     ]);
     expect(payload.keyword_overlap).toEqual(['developer', 'experience']);
->>>>>>> 61063abd
   });
 
   it('explains hits and gaps with match --explain', () => {

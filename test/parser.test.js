--- conflicted
+++ resolved
@@ -115,21 +115,6 @@
     ]);
   });
 
-<<<<<<< HEAD
-  it('preserves leading numbers in requirement text', () => {
-    const text = `
-Title: Developer
-Company: Example Corp
-Requirements:
-5+ years experience
-10G networking knowledge
-`;
-    const parsed = parseJobText(text);
-    expect(parsed.requirements).toEqual([
-      '5+ years experience',
-      '10G networking knowledge'
-    ]);
-=======
   it('returns no requirements when header is absent', () => {
     const text = `
 Title: Developer
@@ -138,6 +123,5 @@
 `;
     const parsed = parseJobText(text);
     expect(parsed.requirements).toEqual([]);
->>>>>>> a6fe0f75
   });
 });
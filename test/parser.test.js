import { describe, it, expect } from 'vitest';
import { parseJobText } from '../src/parser.js';

describe('parseJobText', () => {
  it('strips dash, en dash, and em dash bullets', () => {
    const text = `
Title: Developer
Company: Example Corp
Requirements:
- Basic JavaScript
– Experience with Node.js
— Familiarity with testing
`;
    const parsed = parseJobText(text);
    expect(parsed.requirements).toEqual([
      'Basic JavaScript',
      'Experience with Node.js',
      'Familiarity with testing'
    ]);
  });

<<<<<<< HEAD
  it('parses requirements after a Responsibilities header', () => {
    const text = `
Title: Developer
Company: Example Corp
Responsibilities:
- Build features
- Fix bugs
`;
    const parsed = parseJobText(text);
    expect(parsed.requirements).toEqual(['Build features', 'Fix bugs']);
  });

  it('prefers Requirements section when Responsibilities appears first', () => {
    const text = `
Title: Developer
Company: Example Corp
Responsibilities:
- Build features
Requirements:
- Must do things
`;
    const parsed = parseJobText(text);
    expect(parsed.requirements).toEqual(['Must do things']);
=======
  it('captures requirement text on header line and strips other bullet types', () => {
    const text = `
Title: Developer
Company: Example Corp
Requirements: Proficient in JS
* Basic JavaScript
• Experience with Node.js
+ Familiarity with testing
+ Keen eye for detail
+ Excellent communication
`;
    const parsed = parseJobText(text);
    expect(parsed.requirements).toEqual([
      'Proficient in JS',
      'Basic JavaScript',
      'Experience with Node.js',
      'Familiarity with testing',
      'Keen eye for detail',
      'Excellent communication'
    ]);
>>>>>>> 32d9e952
  });
});<|MERGE_RESOLUTION|>--- conflicted
+++ resolved
@@ -19,7 +19,6 @@
     ]);
   });
 
-<<<<<<< HEAD
   it('parses requirements after a Responsibilities header', () => {
     const text = `
 Title: Developer
@@ -43,7 +42,8 @@
 `;
     const parsed = parseJobText(text);
     expect(parsed.requirements).toEqual(['Must do things']);
-=======
+  });
+
   it('captures requirement text on header line and strips other bullet types', () => {
     const text = `
 Title: Developer
@@ -64,6 +64,5 @@
       'Keen eye for detail',
       'Excellent communication'
     ]);
->>>>>>> 32d9e952
   });
 });
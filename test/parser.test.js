import { describe, it, expect } from 'vitest';
import { parseJobText } from '../src/parser.js';

describe('parseJobText', () => {
  it('strips dash, en dash, and em dash bullets', () => {
    const text = `
Title: Developer
Company: Example Corp
Requirements:
- Basic JavaScript
– Experience with Node.js
— Familiarity with testing
`;
    const parsed = parseJobText(text);
    expect(parsed.requirements).toEqual([
      'Basic JavaScript',
      'Experience with Node.js',
      'Familiarity with testing'
    ]);
  });

<<<<<<< HEAD
  it('parses requirements after a Responsibilities header', () => {
    const text = `
Title: Developer
Company: Example Corp
Responsibilities:
- Build features
- Fix bugs
`;
    const parsed = parseJobText(text);
    expect(parsed.requirements).toEqual(['Build features', 'Fix bugs']);
=======
  it('strips asterisk, bullet, and plus bullets', () => {
    const text = `
Title: Developer
Company: Example Corp
Requirements:
* Basic JavaScript
• Experience with Node.js
+ Familiarity with testing
+ Keen eye for detail
+ Excellent communication
`;
    const parsed = parseJobText(text);
    expect(parsed.requirements).toEqual([
      'Basic JavaScript',
      'Experience with Node.js',
      'Familiarity with testing',
      'Keen eye for detail',
      'Excellent communication'
    ]);
>>>>>>> 424a64ad
  });
});<|MERGE_RESOLUTION|>--- conflicted
+++ resolved
@@ -19,7 +19,6 @@
     ]);
   });
 
-<<<<<<< HEAD
   it('parses requirements after a Responsibilities header', () => {
     const text = `
 Title: Developer
@@ -30,7 +29,8 @@
 `;
     const parsed = parseJobText(text);
     expect(parsed.requirements).toEqual(['Build features', 'Fix bugs']);
-=======
+  });
+
   it('strips asterisk, bullet, and plus bullets', () => {
     const text = `
 Title: Developer
@@ -50,6 +50,5 @@
       'Keen eye for detail',
       'Excellent communication'
     ]);
->>>>>>> 424a64ad
   });
 });
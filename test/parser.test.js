import { describe, it, expect } from 'vitest';
import { parseJobText } from '../src/parser.js';

describe('parseJobText', () => {
  it('strips dash, en dash, and em dash bullets', () => {
    const text = `
Title: Developer
Company: Example Corp
Requirements:
- Basic JavaScript
– Experience with Node.js
— Familiarity with testing
`;
    const parsed = parseJobText(text);
    expect(parsed.requirements).toEqual([
      'Basic JavaScript',
      'Experience with Node.js',
      'Familiarity with testing'
    ]);
  });

<<<<<<< HEAD
  it('captures requirement text on header line', () => {
    const text = `
Title: Developer
Company: Example Corp
Requirements: Proficient in JS
- Experience with Node.js
`;
    const parsed = parseJobText(text);
    expect(parsed.requirements).toEqual([
      'Proficient in JS',
      'Experience with Node.js'
=======
  it('strips asterisk, bullet, and plus bullets', () => {
    const text = `
Title: Developer
Company: Example Corp
Requirements:
* Basic JavaScript
• Experience with Node.js
+ Familiarity with testing
+ Keen eye for detail
+ Excellent communication
`;
    const parsed = parseJobText(text);
    expect(parsed.requirements).toEqual([
      'Basic JavaScript',
      'Experience with Node.js',
      'Familiarity with testing',
      'Keen eye for detail',
      'Excellent communication'
>>>>>>> 424a64ad
    ]);
  });
});<|MERGE_RESOLUTION|>--- conflicted
+++ resolved
@@ -19,24 +19,11 @@
     ]);
   });
 
-<<<<<<< HEAD
-  it('captures requirement text on header line', () => {
+  it('captures requirement text on header line and strips other bullet types', () => {
     const text = `
 Title: Developer
 Company: Example Corp
 Requirements: Proficient in JS
-- Experience with Node.js
-`;
-    const parsed = parseJobText(text);
-    expect(parsed.requirements).toEqual([
-      'Proficient in JS',
-      'Experience with Node.js'
-=======
-  it('strips asterisk, bullet, and plus bullets', () => {
-    const text = `
-Title: Developer
-Company: Example Corp
-Requirements:
 * Basic JavaScript
 • Experience with Node.js
 + Familiarity with testing
@@ -45,12 +32,12 @@
 `;
     const parsed = parseJobText(text);
     expect(parsed.requirements).toEqual([
+      'Proficient in JS',
       'Basic JavaScript',
       'Experience with Node.js',
       'Familiarity with testing',
       'Keen eye for detail',
       'Excellent communication'
->>>>>>> 424a64ad
     ]);
   });
 });
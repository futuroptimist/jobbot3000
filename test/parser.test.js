import { describe, it, expect } from 'vitest';
import { parseJobText } from '../src/parser.js';

describe('parseJobText', () => {
  it('strips dash, en dash, and em dash bullets', () => {
    const text = `
Title: Developer
Company: Example Corp
Requirements:
- Basic JavaScript
– Experience with Node.js
— Familiarity with testing
`;
    const parsed = parseJobText(text);
    expect(parsed.requirements).toEqual([
      'Basic JavaScript',
      'Experience with Node.js',
      'Familiarity with testing'
    ]);
  });

<<<<<<< HEAD
  it('parses requirements after a Responsibilities header', () => {
    const text = `
Title: Developer
Company: Example Corp
Responsibilities:
- Build features
- Fix bugs
`;
    const parsed = parseJobText(text);
    expect(parsed.requirements).toEqual(['Build features', 'Fix bugs']);
  });

  it('strips asterisk, bullet, and plus bullets', () => {
=======
  it('captures requirement text on header line and strips other bullet types', () => {
>>>>>>> 32d9e952
    const text = `
Title: Developer
Company: Example Corp
Requirements: Proficient in JS
* Basic JavaScript
• Experience with Node.js
+ Familiarity with testing
+ Keen eye for detail
+ Excellent communication
`;
    const parsed = parseJobText(text);
    expect(parsed.requirements).toEqual([
      'Proficient in JS',
      'Basic JavaScript',
      'Experience with Node.js',
      'Familiarity with testing',
      'Keen eye for detail',
      'Excellent communication'
    ]);
  });
});<|MERGE_RESOLUTION|>--- conflicted
+++ resolved
@@ -19,7 +19,6 @@
     ]);
   });
 
-<<<<<<< HEAD
   it('parses requirements after a Responsibilities header', () => {
     const text = `
 Title: Developer
@@ -32,10 +31,7 @@
     expect(parsed.requirements).toEqual(['Build features', 'Fix bugs']);
   });
 
-  it('strips asterisk, bullet, and plus bullets', () => {
-=======
   it('captures requirement text on header line and strips other bullet types', () => {
->>>>>>> 32d9e952
     const text = `
 Title: Developer
 Company: Example Corp

import { describe, it, expect } from 'vitest';
import { summarizeBaseline } from '../src/summarize.baseline.js';

describe('summarizeBaseline', () => {
  it('returns first sentence by default and trims whitespace', () => {
    const text = ' First sentence.  Second sentence! Third?';
    expect(summarizeBaseline(text)).toBe('First sentence.');
  });

  it('limits output to requested number of sentences', () => {
    const text = 'One. Two. Three.';
    expect(summarizeBaseline(text, 2)).toBe('One. Two.');
  });

  it('returns empty string when text is falsy', () => {
    expect(summarizeBaseline('')).toBe('');
    // @ts-expect-error testing null input
    expect(summarizeBaseline(null)).toBe('');
    // @ts-expect-error testing undefined input
    expect(summarizeBaseline()).toBe('');
  });

  it('returns empty string when count is 0', () => {
    const text = 'First. Second.';
    expect(summarizeBaseline(text, 0)).toBe('');
  });

  it('returns empty string when count is negative', () => {
    const text = 'First. Second.';
    expect(summarizeBaseline(text, -1)).toBe('');
  });

<<<<<<< HEAD
  it('returns first sentence and collapses whitespace', () => {
    const text = 'First sentence.   \nSecond sentence.';
    expect(summarizeBaseline(text)).toBe('First sentence.');
  });

  it('returns trimmed text when no sentence terminator exists', () => {
    const text = '  No punctuation here  ';
    expect(summarizeBaseline(text, 3)).toBe('No punctuation here');
=======
  it('returns the first sentence by default', () => {
    const text = 'First sentence. Second sentence.';
    expect(summarizeBaseline(text)).toBe('First sentence.');
  });

  it('returns the first N sentences and normalizes whitespace', () => {
    const text = 'First.  Second.\nThird.';
    expect(summarizeBaseline(text, 2)).toBe('First. Second.');
  });

  it('returns trimmed text when no terminator is present', () => {
    const text = '  No punctuation here  ';
    expect(summarizeBaseline(text)).toBe('No punctuation here');
>>>>>>> f74743f5
  });
});<|MERGE_RESOLUTION|>--- conflicted
+++ resolved
@@ -30,16 +30,6 @@
     expect(summarizeBaseline(text, -1)).toBe('');
   });
 
-<<<<<<< HEAD
-  it('returns first sentence and collapses whitespace', () => {
-    const text = 'First sentence.   \nSecond sentence.';
-    expect(summarizeBaseline(text)).toBe('First sentence.');
-  });
-
-  it('returns trimmed text when no sentence terminator exists', () => {
-    const text = '  No punctuation here  ';
-    expect(summarizeBaseline(text, 3)).toBe('No punctuation here');
-=======
   it('returns the first sentence by default', () => {
     const text = 'First sentence. Second sentence.';
     expect(summarizeBaseline(text)).toBe('First sentence.');
@@ -50,9 +40,13 @@
     expect(summarizeBaseline(text, 2)).toBe('First. Second.');
   });
 
-  it('returns trimmed text when no terminator is present', () => {
+  it('returns first sentence and collapses whitespace', () => {
+    const text = 'First sentence.   \nSecond sentence.';
+    expect(summarizeBaseline(text)).toBe('First sentence.');
+  });
+
+  it('returns trimmed text when no sentence terminator exists', () => {
     const text = '  No punctuation here  ';
-    expect(summarizeBaseline(text)).toBe('No punctuation here');
->>>>>>> f74743f5
+    expect(summarizeBaseline(text, 3)).toBe('No punctuation here');
   });
 });
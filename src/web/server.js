import express from 'express';
import { randomBytes } from 'node:crypto';
import { performance } from 'node:perf_hooks';

import {
  createCommandAdapter,
  sanitizeOutputString,
  sanitizeOutputValue,
} from './command-adapter.js';
import { ALLOW_LISTED_COMMANDS, validateCommandPayload } from './command-registry.js';
import { STATUSES } from '../lifecycle.js';

function createInMemoryRateLimiter(options = {}) {
  const windowMs = Number(options.windowMs ?? 60000);
  if (!Number.isFinite(windowMs) || windowMs <= 0) {
    throw new Error('rateLimit.windowMs must be a positive number');
  }
  const maxRaw = options.max ?? 30;
  const max = Math.trunc(Number(maxRaw));
  if (!Number.isFinite(max) || max <= 0) {
    throw new Error('rateLimit.max must be a positive integer');
  }

  const buckets = new Map();
  return {
    limit: max,
    windowMs,
    check(key) {
      const now = Date.now();
      const entry = buckets.get(key);
      if (!entry || entry.reset <= now) {
        const reset = now + windowMs;
        buckets.set(key, { count: 1, reset });
        return { allowed: true, remaining: Math.max(0, max - 1), reset };
      }

      entry.count += 1;
      const allowed = entry.count <= max;
      const remaining = Math.max(0, max - entry.count);
      return { allowed, remaining, reset: entry.reset };
    },
  };
}

function escapeHtml(value) {
  if (typeof value !== 'string') return '';
  return value.replace(/[&<>"']/g, character => {
    switch (character) {
      case '&':
        return '&amp;';
      case '<':
        return '&lt;';
      case '>':
        return '&gt;';
      case '"':
        return '&quot;';
      case "'":
        return '&#39;';
      default:
        return character;
    }
  });
}

function minifyInlineCss(css) {
  if (typeof css !== 'string') {
    return '';
  }
  return css
    .replace(/\/\*[\s\S]*?\*\//g, '')
    .replace(/\s+/g, ' ')
    .replace(/\s*([{}:;,])\s*/g, '$1')
    .replace(/;}/g, '}')
    .trim();
}

<<<<<<< HEAD
const LEADING_WHITESPACE_SENSITIVE_TAGS = new Set([
  'pre',
  'code',
  'textarea',
  'script',
  'style',
]);
=======
function minifyInlineScript(script) {
  if (typeof script !== 'string') {
    return '';
  }
  return script
    .split('\n')
    .map(line => line.trimEnd())
    .filter((line, index, lines) => line.length > 0 || (index > 0 && lines[index - 1].length > 0))
    .join('\n')
    .trim();
}
>>>>>>> 1d30b021

function compactHtml(value) {
  if (typeof value !== 'string') {
    return '';
  }
  return value
    .replace(/\r?\n/g, ' ')
    .replace(/\s{2,}/g, ' ')
    .replace(/>\s+</g, '><')
    .replace(/>\s+/g, (match, offset, source) => {
      const tagStart = source.lastIndexOf('<', offset);
      if (tagStart === -1) {
        return match;
      }

      const tag = source.slice(tagStart, offset);
      if (/^<\//.test(tag) || /^<!/.test(tag) || /^<\?/.test(tag)) {
        return match;
      }

      const tagNameMatch = /^<\s*([a-z0-9:-]+)/i.exec(tag);
      if (!tagNameMatch) {
        return match;
      }

      const tagName = tagNameMatch[1].toLowerCase();
      if (LEADING_WHITESPACE_SENSITIVE_TAGS.has(tagName)) {
        return match;
      }

      return '>';
    })
    .trim();
}

const STATUS_PAGE_STYLES = minifyInlineCss(String.raw`
  :root {
    color-scheme: dark;
    --background: #0b0d0f;
    --foreground: #f1f5f9;
    --muted: #94a3b8;
    --accent: #38bdf8;
    --focus: #facc15;
    --pill-bg: rgba(56, 189, 248, 0.12);
    --pill-bg-hover: rgba(56, 189, 248, 0.18);
    --pill-border: rgba(56, 189, 248, 0.35);
    --pill-text: #e2e8f0;
    --card-border: rgba(148, 163, 184, 0.25);
    --card-surface: rgba(15, 23, 42, 0.35);
    --code-bg: rgba(148, 163, 184, 0.12);
    --danger-bg: rgba(239, 68, 68, 0.16);
    --danger-border: rgba(239, 68, 68, 0.55);
    --danger-text: #fca5a5;
    --success-bg: rgba(34, 197, 94, 0.16);
    --success-border: rgba(34, 197, 94, 0.5);
    --success-text: #bbf7d0;
    --body-font: 'Inter', system-ui, -apple-system, BlinkMacSystemFont, 'Segoe UI', sans-serif;
    background-color: var(--background);
    color: var(--foreground);
  }
  [data-theme='light'] {
    color-scheme: light;
    --background: #f8fafc;
    --foreground: #0f172a;
    --muted: #475569;
    --accent: #0ea5e9;
    --focus: #ca8a04;
    --pill-bg: rgba(14, 165, 233, 0.12);
    --pill-bg-hover: rgba(14, 165, 233, 0.2);
    --pill-border: rgba(14, 165, 233, 0.3);
    --pill-text: #0f172a;
    --card-border: rgba(148, 163, 184, 0.3);
    --card-surface: rgba(255, 255, 255, 0.8);
    --code-bg: rgba(15, 23, 42, 0.08);
    --danger-bg: rgba(239, 68, 68, 0.12);
    --danger-border: rgba(239, 68, 68, 0.45);
    --danger-text: #b91c1c;
    --success-bg: rgba(34, 197, 94, 0.12);
    --success-border: rgba(34, 197, 94, 0.45);
    --success-text: #166534;
  }
  body {
    margin: 0;
    padding: 0;
    display: flex;
    flex-direction: column;
    min-height: 100vh;
    background-color: var(--background);
    color: var(--foreground);
    font-family: var(--body-font);
  }
  header,
  main,
  footer {
    margin: 0 auto;
    width: min(960px, 100%);
    padding: 2rem 1.5rem;
  }
  header {
    padding-bottom: 1rem;
  }
  .header-actions {
    display: flex;
    flex-wrap: wrap;
    align-items: center;
    gap: 1rem;
  }
  h1 {
    font-size: clamp(2rem, 4vw, 2.5rem);
    margin-bottom: 0.5rem;
  }
  h2 {
    font-size: clamp(1.4rem, 3vw, 1.75rem);
    margin-top: 2rem;
  }
  h3 {
    margin-top: 0;
    font-size: clamp(1.15rem, 2vw, 1.35rem);
  }
  p {
    max-width: 65ch;
  }
  code {
    background-color: var(--code-bg);
    border-radius: 0.35rem;
    padding: 0.15rem 0.4rem;
  }
  ul {
    padding-left: 1.5rem;
  }
  a {
    color: var(--accent);
  }
  a:focus,
  button:focus,
  summary:focus {
    outline: 3px solid var(--focus);
    outline-offset: 2px;
  }
  footer {
    margin-top: auto;
    border-top: 1px solid var(--card-border);
    color: var(--muted);
  }
  .pill {
    display: inline-flex;
    align-items: center;
    gap: 0.5rem;
    background-color: var(--pill-bg);
    border-radius: 999px;
    padding: 0.35rem 0.85rem;
    font-size: 0.9rem;
    color: var(--pill-text);
    border: 1px solid var(--pill-border);
  }
  .theme-toggle-button {
    display: inline-flex;
    align-items: center;
    gap: 0.5rem;
    background-color: var(--pill-bg);
    border: 1px solid var(--pill-border);
    border-radius: 999px;
    color: var(--pill-text);
    cursor: pointer;
    padding: 0.35rem 0.85rem;
    font: inherit;
    transition: background-color 0.2s ease-in-out, border-color 0.2s ease-in-out;
  }
  .theme-toggle-button:hover {
    background-color: var(--pill-bg-hover);
  }
  .theme-toggle-button span[aria-hidden='true'] {
    font-size: 1.1rem;
  }
  .primary-nav {
    display: flex;
    flex-wrap: wrap;
    gap: 0.75rem;
    margin-top: 2rem;
  }
  .primary-nav a {
    display: inline-flex;
    align-items: center;
    gap: 0.5rem;
    padding: 0.35rem 0.85rem;
    border-radius: 999px;
    border: 1px solid transparent;
    color: var(--foreground);
    background-color: transparent;
    text-decoration: none;
    font-weight: 500;
  }
  .primary-nav a[aria-current='page'] {
    background-color: var(--pill-bg);
    border-color: var(--pill-border);
    color: var(--pill-text);
  }
  .grid {
    display: grid;
    gap: 1.5rem;
  }
  .grid.two-column {
    grid-template-columns: repeat(auto-fit, minmax(240px, 1fr));
  }
  .card {
    border: 1px solid var(--card-border);
    border-radius: 1rem;
    padding: 1.5rem;
    background-color: var(--card-surface);
  }
  .status-panel {
    position: relative;
    display: block;
  }
  .status-panel [data-state-slot] {
    margin: 0;
  }
  .status-panel [data-state-slot][hidden] {
    display: none !important;
  }
  .status-panel__loading {
    display: inline-flex;
    align-items: center;
    gap: 0.75rem;
    color: var(--muted);
  }
  .status-panel__loading::before {
    content: '';
    display: inline-block;
    width: 1rem;
    height: 1rem;
    border-radius: 50%;
    border: 2px solid var(--pill-border);
    border-top-color: var(--accent);
    animation: status-panel-spin 0.9s linear infinite;
  }
  @keyframes status-panel-spin {
    to {
      transform: rotate(360deg);
    }
  }
  .status-panel__error {
    border-radius: 0.85rem;
    border: 1px solid var(--danger-border);
    background-color: var(--danger-bg);
    color: var(--danger-text);
    padding: 1rem 1.25rem;
  }
  .status-panel__error strong {
    display: block;
    font-size: 1rem;
    margin-bottom: 0.35rem;
  }
  .filters {
    display: flex;
    flex-wrap: wrap;
    gap: 1rem;
    margin: 1.5rem 0 1rem;
  }
  .filters label {
    display: flex;
    flex-direction: column;
    gap: 0.35rem;
    font-size: 0.95rem;
    min-width: 160px;
    color: var(--muted);
  }
  .filters input {
    border-radius: 0.6rem;
    border: 1px solid var(--card-border);
    padding: 0.5rem 0.75rem;
    font-size: 0.95rem;
    background-color: rgba(15, 23, 42, 0.35);
    color: var(--foreground);
  }
  [data-theme='light'] .filters input {
    background-color: rgba(255, 255, 255, 0.9);
  }
  .filters__actions {
    display: flex;
    align-items: center;
    gap: 0.75rem;
  }
  .filters__actions button {
    border-radius: 999px;
    border: 1px solid var(--pill-border);
    background-color: var(--pill-bg);
    color: var(--pill-text);
    padding: 0.4rem 1rem;
    font-weight: 600;
    cursor: pointer;
  }
  .filters__actions button:disabled {
    opacity: 0.5;
    cursor: not-allowed;
  }
  .filters__actions button[data-variant='ghost'] {
    background-color: transparent;
    border-color: var(--card-border);
    color: var(--foreground);
  }
  .shortlist-table {
    width: 100%;
    border-collapse: collapse;
    border-radius: 1rem;
    overflow: hidden;
    background-color: rgba(15, 23, 42, 0.3);
  }
  [data-theme='light'] .shortlist-table {
    background-color: rgba(255, 255, 255, 0.9);
  }
  .shortlist-table th,
  .shortlist-table td {
    text-align: left;
    padding: 0.75rem 1rem;
    border-bottom: 1px solid rgba(148, 163, 184, 0.2);
  }
  .shortlist-table tbody tr:last-child th,
  .shortlist-table tbody tr:last-child td {
    border-bottom: none;
  }
  .shortlist-table tbody tr:nth-child(even) {
    background-color: rgba(148, 163, 184, 0.08);
  }
  .table-container {
    overflow-x: auto;
  }
  .pagination {
    display: flex;
    align-items: center;
    gap: 0.75rem;
    margin-top: 1rem;
    color: var(--muted);
  }
  .pagination button {
    border-radius: 999px;
    border: 1px solid var(--pill-border);
    background-color: var(--pill-bg);
    color: var(--pill-text);
    padding: 0.35rem 0.85rem;
    font-weight: 600;
    cursor: pointer;
  }
  .pagination button:disabled {
    opacity: 0.5;
    cursor: not-allowed;
  }
  .status-panel__empty {
    color: var(--muted);
  }
  .references ul {
    padding-left: 1rem;
  }
  .link-button {
    background: none;
    border: none;
    color: var(--accent);
    cursor: pointer;
    padding: 0;
    font: inherit;
    text-decoration: underline;
  }
  .link-button:focus-visible {
    outline: 2px solid var(--accent);
    outline-offset: 2px;
  }
  .application-detail,
  .application-actions {
    margin-top: 1.5rem;
    padding: 1.25rem;
    border: 1px solid var(--card-border);
    border-radius: 1rem;
    background-color: var(--card-surface);
  }
  [data-theme='light'] .application-detail,
  [data-theme='light'] .application-actions {
    background-color: rgba(255, 255, 255, 0.9);
  }
  .application-actions__title {
    margin: 0 0 0.75rem;
    font-size: 1.1rem;
  }
  .application-actions__form {
    display: grid;
    gap: 0.75rem;
  }
  .application-actions label {
    display: grid;
    gap: 0.35rem;
    font-weight: 500;
  }
  .application-actions select,
  .application-actions textarea {
    width: 100%;
    border-radius: 0.75rem;
    border: 1px solid var(--card-border);
    background-color: transparent;
    color: var(--foreground);
    padding: 0.6rem 0.75rem;
    font: inherit;
  }
  [data-theme='light'] .application-actions select,
  [data-theme='light'] .application-actions textarea {
    background-color: rgba(255, 255, 255, 0.9);
  }
  .application-actions textarea {
    min-height: 3.5rem;
    resize: vertical;
  }
  .application-actions__message {
    margin: 0;
    padding: 0.55rem 0.85rem;
    border-radius: 0.75rem;
    font-size: 0.95rem;
  }
  .application-actions__message[data-variant='info'] {
    background-color: var(--pill-bg);
    border: 1px solid var(--pill-border);
    color: var(--accent);
  }
  .application-actions__message[data-variant='success'] {
    background-color: var(--success-bg);
    border: 1px solid var(--success-border);
    color: var(--success-text);
  }
  .application-actions__message[data-variant='error'] {
    background-color: var(--danger-bg);
    border: 1px solid var(--danger-border);
    color: var(--danger-text);
  }
  .application-detail__section + .application-detail__section {
    margin-top: 1rem;
  }
  .application-detail__meta {
    display: grid;
    grid-template-columns: minmax(120px, 160px) 1fr;
    gap: 0.35rem 1rem;
    margin: 0;
  }
  .application-detail__meta dt {
    font-weight: 600;
    color: var(--muted);
  }
  .application-detail__meta dd {
    margin: 0;
  }
  .application-detail__tags {
    margin: 0;
  }
  .application-detail__events {
    margin: 0;
    padding-left: 1.25rem;
  }
  .application-detail__events li {
    margin-bottom: 0.75rem;
  }
  .application-detail__events li:last-child {
    margin-bottom: 0;
  }
  .application-detail__event-header {
    font-weight: 600;
  }
  .application-detail__empty {
    color: var(--muted);
  }
  .application-detail__loading {
    color: var(--muted);
  }
  .application-detail__error {
    border-radius: 0.85rem;
    border: 1px solid var(--danger-border);
    background-color: var(--danger-bg);
    color: var(--danger-text);
    padding: 0.85rem 1rem;
  }
  .application-detail__error strong {
    display: block;
    margin-bottom: 0.35rem;
  }
  [hidden] {
    display: none !important;
  }
`);
const STATUS_PAGE_SCRIPT = minifyInlineScript(String.raw`      (() => {
        const themeStorageKey = 'jobbot:web:theme';
        const routeStorageKey = 'jobbot:web:route';
        const root = document.documentElement;
        const toggle = document.querySelector('[data-theme-toggle]');
        const label = toggle ? toggle.querySelector('[data-theme-toggle-label]') : null;
        const router = document.querySelector('[data-router]');
        const routeSections = router ? Array.from(router.querySelectorAll('[data-route]')) : [];
        const routeNames = new Set(
          routeSections.map(section => section.getAttribute('data-route')),
        );
        const navLinks = Array.from(document.querySelectorAll('[data-route-link]'));
        const statusPanels = new Map();
        const csrfHeader = document.body?.dataset.csrfHeader || '';
        const csrfToken = document.body?.dataset.csrfToken || '';
        const routeListeners = new Map();

        function normalizePanelId(value) {
          if (typeof value !== 'string') {
            return null;
          }
          const trimmed = value.trim();
          return trimmed.length > 0 ? trimmed : null;
        }

        function describePanel(panel) {
          const id = normalizePanelId(panel.getAttribute('data-status-panel'));
          if (!id) {
            return null;
          }

          const slotElements = Array.from(panel.querySelectorAll('[data-state-slot]'));
          if (slotElements.length === 0) {
            return null;
          }

          const slots = new Map();
          for (const slot of slotElements) {
            const state = normalizePanelId(slot.getAttribute('data-state-slot'));
            if (!state) {
              continue;
            }
            slots.set(state, slot);
          }

          if (slots.size === 0) {
            return null;
          }

          const initialStateAttr = normalizePanelId(panel.getAttribute('data-state'));
          const defaultState = initialStateAttr && slots.has(initialStateAttr)
            ? initialStateAttr
            : slots.has('ready')
              ? 'ready'
              : slots.keys().next().value;
          const messageElement = panel.querySelector('[data-error-message]');

          return {
            id,
            element: panel,
            slots,
            defaultState,
            messageElement,
            messageDefault:
              messageElement?.dataset.errorDefault?.trim() ??
              messageElement?.textContent ??
              '',
            state: null,
          };
        }

        function applyPanelState(panel, nextState, options = {}) {
          if (!panel) {
            return false;
          }
          const normalized = panel.slots.has(nextState) ? nextState : panel.defaultState;
          for (const [stateName, slotElement] of panel.slots) {
            if (stateName === normalized) {
              slotElement.removeAttribute('hidden');
            } else {
              slotElement.setAttribute('hidden', '');
            }
          }

          panel.element.setAttribute('data-state', normalized);
          if (normalized === 'loading') {
            panel.element.setAttribute('aria-busy', 'true');
          } else {
            panel.element.removeAttribute('aria-busy');
          }

          if (panel.messageElement) {
            if (normalized === 'error') {
              const provided = typeof options.message === 'string' ? options.message.trim() : '';
              panel.messageElement.textContent = provided || panel.messageDefault;
            } else if (!options.preserveMessage) {
              panel.messageElement.textContent = panel.messageDefault;
            }
          }

          panel.state = normalized;
          return true;
        }

        function setPanelState(id, state, options = {}) {
          const normalizedId = normalizePanelId(id);
          if (!normalizedId) {
            return false;
          }
          const panel = statusPanels.get(normalizedId);
          if (!panel) {
            return false;
          }
          return applyPanelState(panel, normalizePanelId(state) ?? state, options);
        }

        function getPanelState(id) {
          const normalizedId = normalizePanelId(id);
          return normalizedId ? statusPanels.get(normalizedId)?.state ?? null : null;
        }

        function listStatusPanelIds() {
          return Array.from(statusPanels.keys());
        }

        function initializeStatusPanels() {
          statusPanels.clear();
          const panels = Array.from(document.querySelectorAll('[data-status-panel]'));
          for (const element of panels) {
            const descriptor = describePanel(element);
            if (!descriptor) {
              continue;
            }
            statusPanels.set(descriptor.id, descriptor);
            applyPanelState(descriptor, descriptor.state ?? descriptor.defaultState);
          }
        }

        function buildCommandUrl(pathname) {
          return new URL(pathname, window.location.href);
        }

        async function postCommand(pathname, payload, { invalidResponse, failureMessage }) {
          if (typeof fetch !== 'function') {
            throw new Error('Fetch API is unavailable in this environment');
          }
          const headers = { 'content-type': 'application/json' };
          if (csrfHeader && csrfToken) {
            headers[csrfHeader] = csrfToken;
          }
          const response = await fetch(buildCommandUrl(pathname), {
            method: 'POST',
            headers,
            body: JSON.stringify(payload),
          });
          let parsed;
          try {
            parsed = await response.json();
          } catch {
            throw new Error(invalidResponse);
          }
          if (!response.ok) {
            const message =
              parsed && typeof parsed.error === 'string' ? parsed.error : failureMessage;
            throw new Error(message);
          }
          const data = parsed?.data;
          if (!data || typeof data !== 'object') {
            throw new Error(invalidResponse);
          }
          return data;
        }

        function setupShortlistView() {
          const section = document.querySelector('[data-route="applications"]');
          if (!section) {
            return null;
          }

          const form = section.querySelector('[data-shortlist-filters]');
          const inputs = {
            location: form?.querySelector('[data-shortlist-filter="location"]') ?? null,
            level: form?.querySelector('[data-shortlist-filter="level"]') ?? null,
            compensation: form?.querySelector('[data-shortlist-filter="compensation"]') ?? null,
            tags: form?.querySelector('[data-shortlist-filter="tags"]') ?? null,
            limit: form?.querySelector('[data-shortlist-filter="limit"]') ?? null,
          };
          const resetButton = section.querySelector('[data-shortlist-reset]');
          const table = section.querySelector('[data-shortlist-table]');
          const tbody = section.querySelector('[data-shortlist-body]');
          const emptyState = section.querySelector('[data-shortlist-empty]');
          const pagination = section.querySelector('[data-shortlist-pagination]');
          const range = section.querySelector('[data-shortlist-range]');
          const prevButton = section.querySelector('[data-shortlist-prev]');
          const nextButton = section.querySelector('[data-shortlist-next]');
          const detailElements = (() => {
            const container = section.querySelector('[data-application-detail]');
            if (!container) return null;
            return {
              container,
              blocks: {
                empty: container.querySelector('[data-detail-state="empty"]'),
                loading: container.querySelector('[data-detail-state="loading"]'),
                error: container.querySelector('[data-detail-state="error"]'),
                ready: container.querySelector('[data-detail-state="ready"]'),
              },
              title: container.querySelector('[data-detail-title]'),
              meta: container.querySelector('[data-detail-meta]'),
              tags: container.querySelector('[data-detail-tags]'),
              discard: container.querySelector('[data-detail-discard]'),
              events: container.querySelector('[data-detail-events]'),
              errorMessage: container.querySelector('[data-detail-error]'),
            };
          })();
          const detailState = { loading: false, jobId: null };
          const actionElements = (() => {
            const container = section.querySelector('[data-application-actions]');
            if (!container) return null;
            const form = container.querySelector('[data-application-status-form]');
            return {
              container,
              form,
              status: container.querySelector('[data-application-status]'),
              note: container.querySelector('[data-application-note]'),
              clear: container.querySelector('[data-action-clear]'),
              message: container.querySelector('[data-action-message]'),
              submit: form?.querySelector('button[type="submit"]') ?? null,
            };
          })();
          const actionState = { jobId: null, submitting: false, enabled: false };

          function formatStatusLabelText(value) {
            return (value || '')
              .split('_')
              .map(part => (part ? part[0].toUpperCase() + part.slice(1) : part))
              .join(' ');
          }

          function setActionMessage(variant, text) {
            if (!actionElements?.message) return;
            const messageText = typeof text === 'string' ? text.trim() : '';
            if (!variant || !messageText) {
              actionElements.message.textContent = '';
              actionElements.message.setAttribute('hidden', '');
              actionElements.message.removeAttribute('data-variant');
              return;
            }
            actionElements.message.textContent = messageText;
            actionElements.message.setAttribute('data-variant', variant);
            actionElements.message.removeAttribute('hidden');
          }

          function resetActionForm(options = {}) {
            if (!actionElements) return;
            if (actionElements.status) actionElements.status.value = '';
            if (actionElements.note) actionElements.note.value = '';
            if (!options.preserveMessage) {
              setActionMessage(null);
            }
          }

          function updateActionControls(options = {}) {
            if (!actionElements) return;
            if (typeof options.enabled === 'boolean') {
              actionState.enabled = options.enabled;
            }
            if (typeof options.submitting === 'boolean') {
              actionState.submitting = options.submitting;
            }
            const disabled = !actionState.enabled || actionState.submitting;
            const controls = [
              actionElements.status,
              actionElements.note,
              actionElements.submit,
              actionElements.clear,
            ];
            for (const control of controls) {
              if (control) {
                control.disabled = disabled;
              }
            }
          }

          function updateActionVisibility(visible) {
            if (!actionElements?.container) return;
            if (visible) {
              actionElements.container.removeAttribute('hidden');
            } else {
              actionElements.container.setAttribute('hidden', '');
            }
          }

          function prepareActionPanel(jobId, { preserveMessage = false } = {}) {
            if (!actionElements) return;
            actionState.jobId = jobId;
            if (!jobId) {
              resetActionForm({ preserveMessage: false });
              updateActionControls({ enabled: false, submitting: false });
              updateActionVisibility(false);
              return;
            }
            resetActionForm({ preserveMessage });
            updateActionControls({ enabled: true, submitting: false });
            updateActionVisibility(true);
          }

          if (actionElements) {
            prepareActionPanel(null);
          }

          function clampLimit(value) {
            const number = Number.parseInt(value, 10);
            if (!Number.isFinite(number) || Number.isNaN(number)) {
              return 10;
            }
            if (number < 1) return 1;
            if (number > 100) return 100;
            return number;
          }

          const defaultLimit = clampLimit(inputs.limit?.value ?? 10);
          if (inputs.limit) {
            inputs.limit.value = String(defaultLimit);
          }

          const state = {
            loaded: false,
            loading: false,
            offset: 0,
            limit: defaultLimit,
            total: 0,
            filters: {},
            lastError: null,
          };

          function parseTags(value) {
            if (!value) return [];
            return value
              .split(',')
              .map(entry => entry.trim())
              .filter(entry => entry.length > 0);
          }

          function readFiltersFromInputs() {
            const filters = {};
            const location = inputs.location?.value?.trim();
            if (location) filters.location = location;
            const level = inputs.level?.value?.trim();
            if (level) filters.level = level;
            const compensation = inputs.compensation?.value?.trim();
            if (compensation) filters.compensation = compensation;
            const tagsList = parseTags(inputs.tags?.value ?? '');
            if (tagsList.length > 0) {
              filters.tags = tagsList;
            }
            return filters;
          }

          function buildRequestPayload(filters, offset, limit) {
            const payload = { offset, limit };
            if (filters.location) payload.location = filters.location;
            if (filters.level) payload.level = filters.level;
            if (filters.compensation) payload.compensation = filters.compensation;
            if (Array.isArray(filters.tags) && filters.tags.length > 0) {
              payload.tags = filters.tags;
            }
            return payload;
          }

          function buildDiscardSummary(count, summary) {
            if (!count || count <= 0 || !summary || typeof summary !== 'object') {
              return 'No discards';
            }
            const reason = summary.reason || 'Unknown reason';
            const when = summary.discarded_at || '(unknown time)';
            const tagsSummary =
              Array.isArray(summary.tags) && summary.tags.length > 0
                ? 'Tags: ' + summary.tags.join(', ')
                : '';
            const parts = ['Count: ' + count, reason + ' (' + when + ')'];
            if (tagsSummary) parts.push(tagsSummary);
            return parts.join(' • ');
          }

          function toggleDetailVisibility(visible) {
            if (!detailElements?.container) return;
            if (visible) {
              detailElements.container.removeAttribute('hidden');
            } else {
              detailElements.container.setAttribute('hidden', '');
            }
            if (actionElements?.container) {
              if (visible && actionState.jobId) {
                updateActionVisibility(true);
              } else if (!visible) {
                updateActionVisibility(false);
              }
            }
          }

          function setDetailState(state, options = {}) {
            if (!detailElements) return;
            const blocks = detailElements.blocks || {};
            const target = blocks[state] ? state : 'empty';
            const forceVisible = options.forceVisible === true;
            if (target === 'empty' && !forceVisible) {
              toggleDetailVisibility(false);
            } else {
              toggleDetailVisibility(true);
            }
            for (const [name, element] of Object.entries(blocks)) {
              if (!element) continue;
              if (name === target) {
                element.removeAttribute('hidden');
              } else {
                element.setAttribute('hidden', '');
              }
            }
            if (detailElements.errorMessage) {
              const defaultMessage =
                detailElements.errorMessage.getAttribute('data-detail-error-default') ||
                'Check the server logs or retry shortly.';
              if (target === 'error') {
                const message =
                  typeof options.message === 'string' && options.message.trim()
                    ? options.message.trim()
                    : defaultMessage;
                detailElements.errorMessage.textContent = message;
              } else {
                detailElements.errorMessage.textContent = defaultMessage;
              }
            }
            if (actionElements) {
              if (target === 'ready' && detailState.jobId) {
                prepareActionPanel(detailState.jobId, { preserveMessage: options.preserveMessage });
              } else if (target !== 'ready') {
                prepareActionPanel(null);
              }
            }
          }

          function clearDetailContents() {
            if (!detailElements) return;
            if (detailElements.title) detailElements.title.textContent = '';
            if (detailElements.meta) detailElements.meta.textContent = '';
            if (detailElements.tags) detailElements.tags.textContent = '';
            if (detailElements.discard) detailElements.discard.textContent = '';
            if (detailElements.events) detailElements.events.textContent = '';
          }

          function renderDetail(jobId, data) {
            if (!detailElements) return;
            detailState.jobId = jobId;
            clearDetailContents();
            const metadata = data && typeof data === 'object' ? data.metadata || {} : {};

            if (detailElements.title) {
              detailElements.title.textContent = 'Application ' + jobId;
            }

            if (detailElements.meta) {
              const fragment = document.createDocumentFragment();
              const entries = [
                ['Location', metadata?.location || '—'],
                ['Level', metadata?.level || '—'],
                ['Compensation', metadata?.compensation || '—'],
                ['Synced', metadata?.synced_at || '—'],
              ];
              for (const [label, value] of entries) {
                const dt = document.createElement('dt');
                dt.textContent = label;
                fragment.appendChild(dt);
                const dd = document.createElement('dd');
                dd.textContent = value || '—';
                fragment.appendChild(dd);
              }
              detailElements.meta.appendChild(fragment);
            }

            if (detailElements.tags) {
              const tags = Array.isArray(data?.tags)
                ? data.tags.filter(tag => typeof tag === 'string' && tag.trim())
                : [];
              detailElements.tags.textContent =
                tags.length > 0 ? 'Tags: ' + tags.join(', ') : 'Tags: (none)';
            }

            if (detailElements.discard) {
              const count =
                typeof data?.discard_count === 'number' ? data.discard_count : 0;
              const parts = ['Discard count: ' + count];
              if (data?.last_discard && typeof data.last_discard === 'object') {
                const reason =
                  typeof data.last_discard.reason === 'string' && data.last_discard.reason.trim()
                    ? data.last_discard.reason.trim()
                    : 'Unknown reason';
                const when =
                  typeof data.last_discard.discarded_at === 'string' &&
                  data.last_discard.discarded_at.trim()
                    ? data.last_discard.discarded_at.trim()
                    : 'unknown time';
                parts.push('Last discard: ' + reason + ' (' + when + ')');
                const discardTags = Array.isArray(data.last_discard.tags)
                  ? data.last_discard.tags.filter(tag => typeof tag === 'string' && tag.trim())
                  : [];
                const tagSummary =
                  discardTags.length > 0 ? discardTags.join(', ') : '(none)';
                parts.push('Last discard tags: ' + tagSummary);
              } else if (count === 0) {
                parts.push('No discards recorded.');
              }
              detailElements.discard.textContent = parts.join(' • ');
            }

            if (detailElements.events) {
              detailElements.events.textContent = '';
              const events = Array.isArray(data?.events) ? data.events : [];
              if (events.length === 0) {
                const empty = document.createElement('li');
                empty.className = 'application-detail__empty';
                empty.textContent = 'No timeline entries recorded.';
                detailElements.events.appendChild(empty);
              } else {
                for (const entry of events) {
                  const li = document.createElement('li');
                  const header = document.createElement('div');
                  header.className = 'application-detail__event-header';
                  const headerParts = [];
                  if (typeof entry?.channel === 'string' && entry.channel.trim()) {
                    headerParts.push(entry.channel.trim());
                  }
                  if (typeof entry?.date === 'string' && entry.date.trim()) {
                    headerParts.push('(' + entry.date.trim() + ')');
                  }
                  header.textContent = headerParts.length > 0 ? headerParts.join(' ') : 'Event';
                  li.appendChild(header);
                  if (typeof entry?.contact === 'string' && entry.contact.trim()) {
                    const contact = document.createElement('div');
                    contact.textContent = 'Contact: ' + entry.contact.trim();
                    li.appendChild(contact);
                  }
                  if (typeof entry?.note === 'string' && entry.note.trim()) {
                    const note = document.createElement('div');
                    note.textContent = 'Note: ' + entry.note.trim();
                    li.appendChild(note);
                  }
                  if (Array.isArray(entry?.documents) && entry.documents.length > 0) {
                    const documentsList = entry.documents
                      .filter(doc => typeof doc === 'string' && doc.trim())
                      .join(', ');
                    if (documentsList) {
                      const documents = document.createElement('div');
                      documents.textContent = 'Documents: ' + documentsList;
                      li.appendChild(documents);
                    }
                  }
                  if (typeof entry?.remind_at === 'string' && entry.remind_at.trim()) {
                    const remind = document.createElement('div');
                    remind.textContent = 'Reminder: ' + entry.remind_at.trim();
                    li.appendChild(remind);
                  }
                  detailElements.events.appendChild(li);
                }
              }
            }
          }

          function renderRows(items) {
            if (!tbody) return;
            tbody.textContent = '';
            if (!Array.isArray(items) || items.length === 0) {
              emptyState?.removeAttribute('hidden');
              table?.setAttribute('hidden', '');
              pagination?.setAttribute('hidden', '');
              return;
            }

            emptyState?.setAttribute('hidden', '');
            table?.removeAttribute('hidden');

            const fragment = document.createDocumentFragment();
            for (const item of items) {
              const row = document.createElement('tr');
              const hasMetadata =
                item &&
                typeof item === 'object' &&
                item.metadata &&
                typeof item.metadata === 'object';
              const metadata = hasMetadata ? item.metadata : {};
              const tagsList = Array.isArray(item?.tags)
                ? item.tags.filter(tag => typeof tag === 'string' && tag.trim())
                : [];
              const discardCount = typeof item?.discard_count === 'number' ? item.discard_count : 0;
              const hasLastDiscard =
                item &&
                typeof item === 'object' &&
                item.last_discard &&
                typeof item.last_discard === 'object';
              const lastDiscard = hasLastDiscard ? item.last_discard : null;

              const jobId =
                item && typeof item.id === 'string' && item.id.trim() ? item.id.trim() : 'Unknown';
              const cells = [
                jobId,
                metadata.location || '—',
                metadata.level || '—',
                metadata.compensation || '—',
                tagsList.length > 0 ? tagsList.join(', ') : '—',
                metadata.synced_at || '—',
                buildDiscardSummary(discardCount, lastDiscard),
              ];

              row.setAttribute('data-job-id', jobId);

              for (const value of cells) {
                const cell = document.createElement('td');
                cell.textContent = value;
                row.appendChild(cell);
              }

              const actionCell = document.createElement('td');
              const viewButton = document.createElement('button');
              viewButton.type = 'button';
              viewButton.className = 'link-button';
              viewButton.textContent = 'View details';
              viewButton.setAttribute('data-shortlist-view', jobId);
              actionCell.appendChild(viewButton);
              row.appendChild(actionCell);
              fragment.appendChild(row);
            }

            tbody.appendChild(fragment);
            pagination?.removeAttribute('hidden');
          }

          async function loadDetail(jobId) {
            if (!detailElements || !jobId) {
              return;
            }
            if (detailState.loading && detailState.jobId === jobId) {
              return;
            }
            detailState.loading = true;
            detailState.jobId = jobId;
            setDetailState('loading', { forceVisible: true });
            try {
              const data = await fetchShortlistDetail(jobId);
              if (detailState.jobId !== jobId) {
                return;
              }
              renderDetail(jobId, data);
              setDetailState('ready', { forceVisible: true });
              dispatchApplicationDetailLoaded(data);
            } catch (err) {
              if (detailState.jobId !== jobId) {
                return;
              }
              const message =
                err && typeof err.message === 'string'
                  ? err.message
                  : 'Unable to load application detail';
              setDetailState('error', { message, forceVisible: true });
            } finally {
              if (detailState.jobId === jobId) {
                detailState.loading = false;
              }
            }
          }

          function updatePaginationControls(data) {
            const total = Number.isFinite(data?.total) ? data.total : state.total;
            const offset = Number.isFinite(data?.offset) ? data.offset : state.offset;
            const limit = clampLimit(data?.limit ?? state.limit);
            state.total = Math.max(0, total);
            state.offset = Math.max(0, offset);
            state.limit = limit;

            if (range) {
              if (state.total === 0) {
                range.textContent = 'Showing 0 of 0';
              } else {
                const start = state.offset + 1;
                const end = Math.min(state.offset + state.limit, state.total);
                range.textContent =
                  'Showing ' + start + '-' + end + ' of ' + state.total;
              }
            }

            if (pagination) {
              if (state.total === 0) {
                pagination.setAttribute('hidden', '');
              } else {
                pagination.removeAttribute('hidden');
              }
            }

            if (prevButton) {
              prevButton.disabled = state.offset <= 0;
            }
            if (nextButton) {
              nextButton.disabled = state.offset + state.limit >= state.total;
            }
          }

          async function fetchShortlist(payload) {
            return postCommand('/commands/shortlist-list', payload, {
              invalidResponse: 'Received invalid response while loading shortlist',
              failureMessage: 'Failed to load shortlist',
            });
          }

          async function fetchShortlistDetail(jobId) {
            if (!jobId) {
              throw new Error('Job ID is required');
            }
            return postCommand(
              '/commands/shortlist-show',
              { jobId },
              {
                invalidResponse: 'Received invalid response while loading application detail',
                failureMessage: 'Failed to load application detail',
              },
            );
          }

          async function recordApplicationStatus(jobId, status, note) {
            if (!jobId) {
              throw new Error('Job ID is required');
            }
            if (!status) {
              throw new Error('Status is required');
            }
            const payload = { jobId, status };
            if (note) {
              payload.note = note;
            }
            return postCommand('/commands/track-record', payload, {
              invalidResponse: 'Received invalid response while recording application status',
              failureMessage: 'Failed to record application status',
            });
          }

          async function refresh(options = {}) {
            if (state.loading) {
              return false;
            }

            const useForm = options.useForm === true;
              const filters =
                options.filters ?? (useForm ? readFiltersFromInputs() : state.filters);
              const nextLimit = clampLimit(
                options.limit ?? (useForm ? inputs.limit?.value : state.limit),
              );
              const nextOffset = Math.max(
                0,
                options.offset ?? (options.resetOffset ? 0 : state.offset),
              );

            if (inputs.limit) {
              inputs.limit.value = String(nextLimit);
            }

            const payload = buildRequestPayload(filters || {}, nextOffset, nextLimit);

            state.loading = true;
            setPanelState('applications', 'loading', { preserveMessage: true });

            try {
              const data = await fetchShortlist(payload);
              const items = Array.isArray(data.items) ? data.items : [];
              state.loaded = true;
              state.loading = false;
              state.filters = filters || {};
              state.limit = clampLimit(data.limit ?? nextLimit);
              state.offset = Math.max(0, data.offset ?? nextOffset);
              state.total = Math.max(0, data.total ?? items.length);
              state.lastError = null;
              renderRows(items);
              updatePaginationControls(data);
              setPanelState('applications', 'ready', { preserveMessage: true });
              dispatchApplicationsLoaded(data);
              return true;
            } catch (err) {
              state.loading = false;
              state.lastError = err;
              const message =
                err && typeof err.message === 'string'
                  ? err.message
                  : 'Unable to load shortlist';
              setPanelState('applications', 'error', { message });
              return false;
            }
          }

          function resetFilters() {
            if (inputs.location) inputs.location.value = '';
            if (inputs.level) inputs.level.value = '';
            if (inputs.compensation) inputs.compensation.value = '';
            if (inputs.tags) inputs.tags.value = '';
            if (inputs.limit) inputs.limit.value = String(defaultLimit);
            state.filters = {};
            state.offset = 0;
            state.limit = defaultLimit;
          }

            form?.addEventListener('submit', event => {
              event.preventDefault();
              const filters = readFiltersFromInputs();
              refresh({
                filters,
                offset: 0,
                limit: inputs.limit?.value,
                useForm: true,
                resetOffset: true,
              });
            });

            resetButton?.addEventListener('click', () => {
              resetFilters();
              refresh({
                filters: {},
                offset: 0,
                limit: defaultLimit,
                useForm: false,
                resetOffset: true,
              });
            });

          actionElements?.clear?.addEventListener('click', () => {
            if (actionState.submitting) {
              return;
            }
            resetActionForm();
          });

          actionElements?.form?.addEventListener('submit', async event => {
            event.preventDefault();
            if (actionState.submitting) {
              return;
            }
            const jobId = actionState.jobId;
            if (!jobId) {
              setActionMessage('error', 'Select an application before recording status');
              return;
            }
            const statusValue =
              typeof actionElements.status?.value === 'string'
                ? actionElements.status.value.trim()
                : '';
            if (!statusValue) {
              setActionMessage('error', 'Select a status before saving');
              return;
            }
            const noteValue =
              typeof actionElements.note?.value === 'string'
                ? actionElements.note.value.trim()
                : '';
            try {
              updateActionControls({ submitting: true });
              setActionMessage('info', 'Saving status…');
              const data = await recordApplicationStatus(
                jobId,
                statusValue,
                noteValue || undefined,
              );
              const fallbackMessage =
                'Recorded ' + jobId + ' as ' + formatStatusLabelText(statusValue);
              const message =
                data && typeof data.message === 'string' && data.message.trim()
                  ? data.message.trim()
                  : fallbackMessage;
              setActionMessage('success', message);
              dispatchApplicationStatusRecorded({
                jobId,
                status: statusValue,
                note: noteValue || undefined,
                data,
              });
              resetActionForm({ preserveMessage: true });
            } catch (err) {
              const message =
                err && typeof err.message === 'string' && err.message.trim()
                  ? err.message.trim()
                  : 'Unable to record application status';
              setActionMessage('error', message);
            } finally {
              updateActionControls({ submitting: false });
            }
          });

          prevButton?.addEventListener('click', () => {
            const nextOffset = Math.max(0, state.offset - state.limit);
            refresh({ offset: nextOffset });
          });

          nextButton?.addEventListener('click', () => {
            const nextOffset = state.offset + state.limit;
            refresh({ offset: nextOffset });
          });

          tbody?.addEventListener('click', event => {
            const target = event.target;
            if (!(target instanceof Element)) {
              return;
            }
            const button = target.closest('[data-shortlist-view]');
            if (!button) {
              return;
            }
            const jobId = button.getAttribute('data-shortlist-view');
            if (!jobId) {
              return;
            }
            event.preventDefault();
            loadDetail(jobId);
          });

          setDetailState('empty');

          addRouteListener('applications', () => {
            if (!state.loaded && !state.loading) {
              const filters = readFiltersFromInputs();
              state.filters = filters;
              refresh({ filters, offset: 0, limit: inputs.limit?.value, resetOffset: true });
            }
          });

          scheduleApplicationsReady({ available: true });

          return {
            refresh,
            getState() {
              return {
                ...state,
                filters: { ...state.filters },
              };
            },
          };
        }

        function setupAnalyticsView() {
          const section = document.querySelector('[data-route="analytics"]');
          if (!section) {
            return null;
          }

          const totalsEl = section.querySelector('[data-analytics-totals]');
          const dropoffEl = section.querySelector('[data-analytics-dropoff]');
          const missingEl = section.querySelector('[data-analytics-missing]');
          const table = section.querySelector('[data-analytics-table]');
          const rowsContainer = section.querySelector('[data-analytics-rows]');
          const emptyEl = section.querySelector('[data-analytics-empty]');
          const sankeyEl = section.querySelector('[data-analytics-sankey]');

          const state = { loading: false, loaded: false, data: null, lastError: null };

          function formatConversion(rate) {
            if (!Number.isFinite(rate)) {
              return 'n/a';
            }
            const percent = Math.round(rate * 100);
            return String(percent) + '%';
          }

          function render(data) {
            state.data = data;
            const tracked = Number.isFinite(data?.totals?.trackedJobs)
              ? data.totals.trackedJobs
              : 0;
            const withEvents = Number.isFinite(data?.totals?.withEvents)
              ? data.totals.withEvents
              : 0;
            if (totalsEl) {
              totalsEl.textContent =
                'Tracked jobs: ' + tracked + ' • Outreach events: ' + withEvents;
            }

            if (dropoffEl) {
              const drop = Number.isFinite(data?.largestDropOff?.dropOff)
                ? data.largestDropOff.dropOff
                : 0;
              if (drop > 0 && data?.largestDropOff?.fromLabel && data?.largestDropOff?.toLabel) {
                dropoffEl.textContent =
                  'Largest drop-off: ' +
                  data.largestDropOff.fromLabel +
                  ' → ' +
                  data.largestDropOff.toLabel +
                  ' (' +
                  drop +
                  ')';
              } else {
                dropoffEl.textContent = 'Largest drop-off: none';
              }
            }

            if (missingEl) {
              const count = Number.isFinite(data?.missing?.statuslessJobs?.count)
                ? data.missing.statuslessJobs.count
                : 0;
              if (count > 0) {
                const noun = count === 1 ? 'job' : 'jobs';
                missingEl.textContent =
                  String(count) + ' ' + noun + ' with outreach but no status recorded';
                missingEl.removeAttribute('hidden');
              } else {
                missingEl.textContent = '';
                missingEl.setAttribute('hidden', '');
              }
            }

            const stages = Array.isArray(data?.stages) ? data.stages : [];
            if (rowsContainer) {
              rowsContainer.textContent = '';
              if (stages.length === 0) {
                table?.setAttribute('hidden', '');
                if (emptyEl) emptyEl.removeAttribute('hidden');
              } else {
                table?.removeAttribute('hidden');
                if (emptyEl) emptyEl.setAttribute('hidden', '');
                const fragment = document.createDocumentFragment();
                for (const stage of stages) {
                  const row = document.createElement('tr');
                  const stageCell = document.createElement('th');
                  stageCell.scope = 'row';
                  stageCell.textContent =
                    typeof stage?.label === 'string' && stage.label.trim()
                      ? stage.label.trim()
                      : typeof stage?.key === 'string' && stage.key.trim()
                        ? stage.key.trim()
                        : 'Stage';
                  row.appendChild(stageCell);

                  const countCell = document.createElement('td');
                  const count = Number.isFinite(stage?.count) ? stage.count : 0;
                  countCell.textContent = String(count);
                  row.appendChild(countCell);

                  const conversionCell = document.createElement('td');
                  conversionCell.textContent = formatConversion(stage?.conversionRate);
                  row.appendChild(conversionCell);

                  const dropCell = document.createElement('td');
                  const dropOff = Number.isFinite(stage?.dropOff) ? stage.dropOff : 0;
                  dropCell.textContent = String(dropOff);
                  row.appendChild(dropCell);

                  fragment.appendChild(row);
                }
                rowsContainer.appendChild(fragment);
              }
            }

            if (sankeyEl) {
              const nodes = Array.isArray(data?.sankey?.nodes) ? data.sankey.nodes : [];
              const links = Array.isArray(data?.sankey?.links) ? data.sankey.links : [];
              const dropEdges = links.filter(link => link && link.drop).length;
              if (nodes.length > 0 || links.length > 0) {
                sankeyEl.textContent =
                  'Sankey summary: ' +
                  nodes.length +
                  ' nodes • ' +
                  links.length +
                  ' links (drop-off edges: ' +
                  dropEdges +
                  ')';
                sankeyEl.removeAttribute('hidden');
              } else {
                sankeyEl.textContent = '';
                sankeyEl.setAttribute('hidden', '');
              }
            }
          }

          async function refresh() {
            if (state.loading) {
              return false;
            }
            state.loading = true;
            setPanelState('analytics', 'loading', { preserveMessage: true });

            try {
              const data = await postCommand(
                '/commands/analytics-funnel',
                {},
                {
                  invalidResponse: 'Received invalid response while loading analytics',
                  failureMessage: 'Failed to load analytics',
                },
              );
              state.loading = false;
              state.loaded = true;
              state.lastError = null;
              render(data);
              setPanelState('analytics', 'ready', { preserveMessage: true });
              dispatchAnalyticsLoaded(data);
              return true;
            } catch (err) {
              state.loading = false;
              state.lastError = err;
              const message =
                err && typeof err.message === 'string'
                  ? err.message
                  : 'Unable to load analytics';
              setPanelState('analytics', 'error', { message });
              return false;
            }
          }

          addRouteListener('analytics', () => {
            if (!state.loaded && !state.loading) {
              refresh();
            }
          });

          scheduleAnalyticsReady({ available: true });

          return {
            refresh,
            getState() {
              return { ...state };
            },
          };
        }
        const prefersDark =
          typeof window.matchMedia === 'function'
            ? window.matchMedia('(prefers-color-scheme: dark)')
            : null;

        function updateToggle(theme) {
          if (!toggle) return;
          const isLight = theme === 'light';
          toggle.setAttribute('aria-pressed', isLight ? 'true' : 'false');
          const labelText = isLight ? 'Enable dark theme' : 'Enable light theme';
          if (label) {
            label.textContent = labelText;
          }
          toggle.setAttribute('title', labelText);
          toggle.setAttribute('aria-label', labelText);
        }

        function applyTheme(theme, options = {}) {
          const normalized = theme === 'light' ? 'light' : 'dark';
          root.setAttribute('data-theme', normalized);
          updateToggle(normalized);
          if (options.persist) {
            try {
              localStorage.setItem(themeStorageKey, normalized);
            } catch {
              // Ignore storage failures (for example, private browsing)
            }
          }
        }

        function readStoredTheme() {
          try {
            const value = localStorage.getItem(themeStorageKey);
            if (value === 'light' || value === 'dark') {
              return value;
            }
          } catch {
            return null;
          }
          return null;
        }

        function resolveInitialTheme() {
          const stored = readStoredTheme();
          if (stored) {
            return stored;
          }
          if (prefersDark?.matches === false) {
            return 'light';
          }
          return 'dark';
        }

<<<<<<< HEAD
            if (missingEl) {
              const count = Number.isFinite(data?.missing?.statuslessJobs?.count)
                ? data.missing.statuslessJobs.count
                : 0;
              if (count > 0) {
                const noun = count === 1 ? 'job' : 'jobs';
                missingEl.textContent =
                  String(count) + ' ' + noun + ' with outreach but no status recorded';
                missingEl.removeAttribute('hidden');
              } else {
                missingEl.textContent = '';
                missingEl.setAttribute('hidden', '');
              }
            }

            const stages = Array.isArray(data?.stages) ? data.stages : [];
            if (rowsContainer) {
              rowsContainer.textContent = '';
              if (stages.length === 0) {
                table?.setAttribute('hidden', '');
                if (emptyEl) emptyEl.removeAttribute('hidden');
              } else {
                table?.removeAttribute('hidden');
                if (emptyEl) emptyEl.setAttribute('hidden', '');
                const fragment = document.createDocumentFragment();
                for (const stage of stages) {
                  const row = document.createElement('tr');
                  const stageCell = document.createElement('th');
                  stageCell.scope = 'row';
                  stageCell.textContent =
                    typeof stage?.label === 'string' && stage.label.trim()
                      ? stage.label.trim()
                      : typeof stage?.key === 'string' && stage.key.trim()
                        ? stage.key.trim()
                        : 'Stage';
                  row.appendChild(stageCell);

                  const countCell = document.createElement('td');
                  const count = Number.isFinite(stage?.count) ? stage.count : 0;
                  countCell.textContent = String(count);
                  row.appendChild(countCell);

                  const conversionCell = document.createElement('td');
                  conversionCell.textContent = formatConversion(stage?.conversionRate);
                  row.appendChild(conversionCell);

                  const dropCell = document.createElement('td');
                  const dropOff = Number.isFinite(stage?.dropOff) ? stage.dropOff : 0;
                  dropCell.textContent = String(dropOff);
                  row.appendChild(dropCell);

                  fragment.appendChild(row);
                }
                rowsContainer.appendChild(fragment);
              }
            }

            if (sankeyEl) {
              const nodes = Array.isArray(data?.sankey?.nodes) ? data.sankey.nodes : [];
              const links = Array.isArray(data?.sankey?.links) ? data.sankey.links : [];
              const dropEdges = links.filter(link => link && link.drop).length;
              if (nodes.length > 0 || links.length > 0) {
                sankeyEl.textContent =
                  'Sankey summary: ' +
                  nodes.length +
                  ' nodes • ' +
                  links.length +
                  ' links (drop-off edges: ' +
                  dropEdges +
                  ')';
                sankeyEl.removeAttribute('hidden');
              } else {
                sankeyEl.textContent = '';
                sankeyEl.setAttribute('hidden', '');
              }
            }
          }

          async function refresh() {
            if (state.loading) {
              return false;
            }
            state.loading = true;
            setPanelState('analytics', 'loading', { preserveMessage: true });

            try {
              const data = await postCommand(
                '/commands/analytics-funnel',
                {},
                {
                  invalidResponse: 'Received invalid response while loading analytics',
                  failureMessage: 'Failed to load analytics',
                },
              );
              state.loading = false;
              state.loaded = true;
              state.lastError = null;
              render(data);
              setPanelState('analytics', 'ready', { preserveMessage: true });
              dispatchAnalyticsLoaded(data);
              return true;
            } catch (err) {
              state.loading = false;
              state.lastError = err;
              const message =
                err && typeof err.message === 'string'
                  ? err.message
                  : 'Unable to load analytics';
              setPanelState('analytics', 'error', { message });
              return false;
            }
          }

          addRouteListener('analytics', () => {
            if (!state.loaded && !state.loading) {
              refresh();
            }
          });

          scheduleAnalyticsReady({ available: true });

          return {
            refresh,
            getState() {
              return { ...state };
            },
          };
        }
        const prefersDark =
          typeof window.matchMedia === 'function'
            ? window.matchMedia('(prefers-color-scheme: dark)')
            : null;

        function updateToggle(theme) {
          if (!toggle) return;
          const isLight = theme === 'light';
          toggle.setAttribute('aria-pressed', isLight ? 'true' : 'false');
          const labelText = isLight ? 'Enable dark theme' : 'Enable light theme';
          if (label) {
            label.textContent = labelText;
          }
          toggle.setAttribute('title', labelText);
          toggle.setAttribute('aria-label', labelText);
        }

        function applyTheme(theme, options = {}) {
          const normalized = theme === 'light' ? 'light' : 'dark';
          root.setAttribute('data-theme', normalized);
          updateToggle(normalized);
          if (options.persist) {
            try {
              localStorage.setItem(themeStorageKey, normalized);
            } catch {
              /* Ignore storage failures (for example, private browsing) */
            }
          }
        }

        function readStoredTheme() {
          try {
            const value = localStorage.getItem(themeStorageKey);
            if (value === 'light' || value === 'dark') {
              return value;
            }
          } catch {
            return null;
          }
          return null;
        }

        function resolveInitialTheme() {
          const stored = readStoredTheme();
          if (stored) {
            return stored;
          }
          if (prefersDark?.matches === false) {
            return 'light';
          }
          return 'dark';
        }

=======
>>>>>>> 1d30b021
        applyTheme(resolveInitialTheme());

        toggle?.addEventListener('click', () => {
          const currentTheme = root.getAttribute('data-theme');
          const nextTheme = currentTheme === 'light' ? 'dark' : 'light';
          applyTheme(nextTheme, { persist: true });
        });

        prefersDark?.addEventListener('change', event => {
          if (readStoredTheme()) {
            return;
          }
          applyTheme(event.matches ? 'dark' : 'light');
        });

        function normalizeRoute(value) {
          if (typeof value !== 'string') {
            return null;
          }
          const trimmed = value.trim().toLowerCase();
          return routeNames.has(trimmed) ? trimmed : null;
        }

        function addRouteListener(route, handler) {
          const normalized = normalizeRoute(route);
          if (!normalized || typeof handler !== 'function') {
            return;
          }
          if (!routeListeners.has(normalized)) {
            routeListeners.set(normalized, new Set());
          }
          routeListeners.get(normalized).add(handler);
        }

        function notifyRouteListeners(route) {
          const listeners = routeListeners.get(route);
          if (!listeners) {
            return;
          }
          for (const listener of listeners) {
            try {
              listener(route);
            } catch {
              /* Ignore listener failures so navigation remains responsive. */
            }
          }
        }

        function dispatchRouteChanged(route) {
          dispatchDocumentEvent('jobbot:route-changed', { route });
        }

        const defaultRoute = routeSections[0]?.getAttribute('data-route') ?? null;

        function readStoredRoute() {
          try {
            const value = localStorage.getItem(routeStorageKey);
            return normalizeRoute(value);
          } catch {
            return null;
          }
        }

        function writeStoredRoute(route) {
          try {
            localStorage.setItem(routeStorageKey, route);
          } catch {
            /* Ignore storage failures (for example, private browsing) */
          }
        }

        function applyRoute(route, options = {}) {
          const normalized = normalizeRoute(route) ?? defaultRoute;
          if (!normalized) {
            return;
          }

          router?.setAttribute('data-active-route', normalized);

          for (const section of routeSections) {
            const sectionRoute = section.getAttribute('data-route');
            if (sectionRoute === normalized) {
              section.removeAttribute('hidden');
              section.setAttribute('data-active', 'true');
            } else {
              section.setAttribute('hidden', '');
              section.removeAttribute('data-active');
            }
          }

          for (const link of navLinks) {
            const target = normalizeRoute(link.getAttribute('data-route-link'));
            if (target === normalized) {
              link.setAttribute('aria-current', 'page');
            } else {
              link.removeAttribute('aria-current');
            }
          }

          notifyRouteListeners(normalized);
          dispatchRouteChanged(normalized);

          if (options.persist) {
            writeStoredRoute(normalized);
          }

          if (options.syncHash) {
            const nextHash = '#' + normalized;
            if (window.location.hash !== nextHash) {
              window.location.hash = nextHash;
              return;
            }
          }
        }

        function routeFromHash() {
          if (!window.location.hash) {
            return null;
          }
          return normalizeRoute(window.location.hash.slice(1));
        }

        function handleHashChange() {
          const fromHash = routeFromHash();
          if (!fromHash) {
            return;
          }
          applyRoute(fromHash, { persist: true });
        }

        const initialRoute = routeFromHash() ?? readStoredRoute() ?? defaultRoute;
        if (initialRoute) {
          applyRoute(initialRoute, { persist: true, syncHash: true });
        }

        window.addEventListener('hashchange', handleHashChange);

        for (const link of navLinks) {
          link.addEventListener('click', event => {
            const targetRoute = normalizeRoute(link.getAttribute('data-route-link'));
            if (!targetRoute) {
              return;
            }
            event.preventDefault();
            applyRoute(targetRoute, { persist: true, syncHash: true });
          });
        }

        initializeStatusPanels();

        const shortlistApi = setupShortlistView();
        if (!shortlistApi) {
          scheduleApplicationsReady({ available: false });
        }

        const analyticsApi = setupAnalyticsView();
        if (!analyticsApi) {
          scheduleAnalyticsReady({ available: false });
        }

        const jobbotStatusApi = {
          setPanelState(id, state, options) {
            return setPanelState(id, state, options ?? {});
          },
          getPanelState(id) {
            return getPanelState(id);
          },
          listPanels() {
            return listStatusPanelIds();
          },
          refreshApplications(options) {
            return shortlistApi ? shortlistApi.refresh(options ?? {}) : false;
          },
          getApplicationsState() {
            return shortlistApi ? shortlistApi.getState() : null;
          },
          refreshAnalytics() {
            return analyticsApi ? analyticsApi.refresh() : false;
          },
          getAnalyticsState() {
            return analyticsApi ? analyticsApi.getState() : null;
          },
        };

        window.JobbotStatusHub = jobbotStatusApi;

        function dispatchDocumentEvent(name, detail, options = {}) {
          const { bubbles = false, cancelable = false } = options;
          try {
            document.dispatchEvent(new CustomEvent(name, { detail, bubbles, cancelable }));
          } catch {
            const fallback = document.createEvent('Event');
            fallback.initEvent(name, bubbles, cancelable);
            if (detail !== undefined) {
              fallback.detail = detail;
            }
            document.dispatchEvent(fallback);
          }
        }

        function dispatchApplicationsReady(detail = {}) {
          dispatchDocumentEvent('jobbot:applications-ready', detail);
        }

        function scheduleApplicationsReady(detail = {}) {
          const emit = () => {
            dispatchApplicationsReady(detail);
          };
          if (typeof queueMicrotask === 'function') {
            queueMicrotask(emit);
          } else {
            setTimeout(emit, 0);
          }
        }

        function dispatchApplicationsLoaded(detail = {}) {
          dispatchDocumentEvent('jobbot:applications-loaded', detail);
        }

        function dispatchAnalyticsReady(detail = {}) {
          dispatchDocumentEvent('jobbot:analytics-ready', detail);
        }

        function scheduleAnalyticsReady(detail = {}) {
          const emit = () => {
            dispatchAnalyticsReady(detail);
          };
          if (typeof queueMicrotask === 'function') {
            queueMicrotask(emit);
          } else {
            setTimeout(emit, 0);
          }
        }

        function dispatchAnalyticsLoaded(detail = {}) {
          dispatchDocumentEvent('jobbot:analytics-loaded', detail);
        }

        function dispatchApplicationDetailLoaded(detail = {}) {
          const jobId =
            typeof detail?.job_id === 'string' && detail.job_id.trim()
              ? detail.job_id.trim()
              : detailState.jobId;
          const eventDetail = { jobId, data: detail };
          dispatchDocumentEvent('jobbot:application-detail-loaded', eventDetail);
        }

        function dispatchApplicationStatusRecorded(detail = {}) {
          const jobId =
            typeof detail?.jobId === 'string' && detail.jobId.trim()
              ? detail.jobId.trim()
              : detailState.jobId;
          const eventDetail = {
            jobId,
            status: typeof detail?.status === 'string' ? detail.status : undefined,
            note:
              typeof detail?.note === 'string' && detail.note.trim()
                ? detail.note.trim()
                : undefined,
            data: detail?.data,
          };
          dispatchDocumentEvent('jobbot:application-status-recorded', eventDetail);
        }

        const dispatchRouterReady = () => {
          dispatchDocumentEvent('jobbot:router-ready');
        };

        const dispatchStatusPanelsReady = () => {
          const detail = { panels: listStatusPanelIds() };
          dispatchDocumentEvent('jobbot:status-panels-ready', detail);
        };

        const notifyReady = () => {
          dispatchRouterReady();
          dispatchStatusPanelsReady();
        };

        if (typeof queueMicrotask === 'function') {
          queueMicrotask(notifyReady);
        } else {
          setTimeout(notifyReady, 0);
        }
      })();`);


function formatStatusLabel(status) {
  return status
    .split('_')
    .map(part => (part ? part[0].toUpperCase() + part.slice(1) : part))
    .join(' ');
}

function normalizeCsrfOptions(csrf = {}) {
  const headerName =
    typeof csrf.headerName === 'string' && csrf.headerName.trim()
      ? csrf.headerName.trim()
      : 'x-jobbot-csrf';
  const token = typeof csrf.token === 'string' ? csrf.token.trim() : '';
  if (!token) {
    throw new Error('csrf.token must be provided');
  }
  return {
    headerName,
    token,
  };
}

function normalizeAuthOptions(auth) {
  if (!auth || auth === false) {
    return null;
  }
  if (auth.__normalizedAuth === true) {
    return auth;
  }

  const rawTokens = auth.tokens ?? auth.token;
  let tokenCandidates = [];
  if (Array.isArray(rawTokens)) {
    tokenCandidates = rawTokens;
  } else if (typeof rawTokens === 'string') {
    tokenCandidates = rawTokens.split(',');
  }

  const normalizedTokens = [];
  for (const candidate of tokenCandidates) {
    if (typeof candidate !== 'string') {
      throw new Error('auth tokens must be provided as strings');
    }
    const trimmed = candidate.trim();
    if (!trimmed) {
      continue;
    }
    normalizedTokens.push(trimmed);
  }

  if (normalizedTokens.length === 0) {
    throw new Error('auth.tokens must include at least one non-empty token');
  }

  const headerName =
    typeof auth.headerName === 'string' && auth.headerName.trim()
      ? auth.headerName.trim()
      : 'authorization';

  let scheme = 'Bearer';
  if (auth.scheme === '' || auth.scheme === false || auth.scheme === null) {
    scheme = '';
  } else if (typeof auth.scheme === 'string') {
    const trimmed = auth.scheme.trim();
    scheme = trimmed;
  } else if (auth.scheme !== undefined && auth.scheme !== null) {
    throw new Error('auth.scheme must be a string when provided');
  }

  const requireScheme = Boolean(scheme);
  const schemePrefix = requireScheme ? `${scheme} ` : '';
  const normalized = {
    __normalizedAuth: true,
    headerName,
    scheme: requireScheme ? scheme : '',
    requireScheme,
    tokens: new Set(normalizedTokens),
    schemePrefixLower: schemePrefix.toLowerCase(),
    schemePrefixLength: schemePrefix.length,
  };

  return normalized;
}

function normalizeInfo(info) {
  if (!info || typeof info !== 'object') return {};
  const normalized = {};
  if (typeof info.service === 'string' && info.service.trim()) {
    normalized.service = info.service.trim();
  }
  if (typeof info.version === 'string' && info.version.trim()) {
    normalized.version = info.version.trim();
  }
  return normalized;
}

function normalizeHealthChecks(checks) {
  if (checks == null) return [];
  if (!Array.isArray(checks)) {
    throw new Error('health checks must be provided as an array');
  }
  return checks.map((check, index) => {
    if (!check || typeof check !== 'object') {
      throw new Error(`health check at index ${index} must be an object`);
    }
    const { name, run } = check;
    if (typeof name !== 'string' || !name.trim()) {
      throw new Error(`health check at index ${index} requires a non-empty name`);
    }
    if (typeof run !== 'function') {
      throw new Error(`health check "${name}" must provide a run() function`);
    }
    return { name: name.trim(), run };
  });
}

function buildHealthResponse({ info, uptime, timestamp, checks }) {
  let status = 'ok';
  for (const entry of checks) {
    if (entry.status === 'error') {
      status = 'error';
      break;
    }
    if (status === 'ok' && entry.status === 'warn') {
      status = 'warn';
    }
  }

  const payload = {
    status,
    uptime,
    timestamp,
    checks,
  };
  if (info.service) payload.service = info.service;
  if (info.version) payload.version = info.version;
  return payload;
}

function isPlainObject(value) {
  if (!value || typeof value !== 'object') return false;
  const prototype = Object.getPrototypeOf(value);
  return prototype === null || prototype === Object.prototype;
}

function sanitizeCommandResult(result) {
  if (result == null) {
    return {};
  }
  if (typeof result === 'string') {
    return sanitizeOutputString(result);
  }
  if (typeof result !== 'object') {
    return result;
  }
  if (Array.isArray(result)) {
    return sanitizeOutputValue(result);
  }
  if (!isPlainObject(result)) {
    return sanitizeOutputValue(result);
  }
  const sanitized = {};
  for (const [key, value] of Object.entries(result)) {
    if (key === 'stdout' || key === 'stderr' || key === 'error') {
      sanitized[key] = sanitizeOutputString(value);
      continue;
    }
    if (key === 'data' || key === 'returnValue') {
      sanitized[key] = sanitizeOutputValue(value, { key });
      continue;
    }
    sanitized[key] = value;
  }
  return sanitized;
}

async function runHealthChecks(checks) {
  const results = [];
  for (const { name, run } of checks) {
    const started = performance.now();
    const result = { name, status: 'ok' };
    try {
      const outcome = await run();
      if (outcome && typeof outcome === 'object') {
        if (outcome.status && typeof outcome.status === 'string') {
          const status = outcome.status.toLowerCase();
          if (status === 'warn' || status === 'warning') {
            result.status = 'warn';
          } else if (status === 'error' || status === 'fail' || status === 'failed') {
            result.status = 'error';
          }
        }
        if (outcome.details !== undefined) {
          result.details = outcome.details;
        }
        if (outcome.error && typeof outcome.error === 'string') {
          result.error = outcome.error;
          result.status = 'error';
        }
      }
    } catch (err) {
      result.status = 'error';
      result.error = err?.message ? String(err.message) : String(err);
    }

    const duration = performance.now() - started;
    result.duration_ms = Number(duration.toFixed(3));
    results.push(result);
  }
  return results;
}

function stringLength(value) {
  return typeof value === 'string' ? value.length : 0;
}

function roundDuration(started) {
  return Number((performance.now() - started).toFixed(3));
}

function buildCommandLogEntry({
  command,
  status,
  httpStatus,
  durationMs,
  payloadFields = [],
  clientIp,
  userAgent,
  result,
  errorMessage,
}) {
  const entry = {
    event: 'web.command',
    command,
    status,
    httpStatus,
    durationMs,
    payloadFields: Array.isArray(payloadFields) ? payloadFields : [],
    stdoutLength: result ? stringLength(result.stdout) : 0,
    stderrLength: result ? stringLength(result.stderr) : 0,
  };
  if (clientIp) entry.clientIp = clientIp;
  if (userAgent) entry.userAgent = userAgent;
  if (result && typeof result.correlationId === 'string' && result.correlationId) {
    entry.correlationId = result.correlationId;
  }
  if (result && typeof result.traceId === 'string' && result.traceId) {
    entry.traceId = result.traceId;
  }
  if (errorMessage) entry.errorMessage = errorMessage;
  return entry;
}

function logCommandTelemetry(logger, level, details) {
  if (!logger) return;
  const fn = typeof logger[level] === 'function' ? logger[level] : undefined;
  if (!fn) return;
  try {
    fn(buildCommandLogEntry(details));
  } catch {
    // Ignore logger failures so HTTP responses are unaffected.
  }
}

export function createWebApp({
  info,
  healthChecks,
  commandAdapter,
  csrf,
  rateLimit,
  logger,
  auth,
} = {}) {
  const normalizedInfo = normalizeInfo(info);
  const normalizedChecks = normalizeHealthChecks(healthChecks);
  const csrfOptions = normalizeCsrfOptions(csrf);
  const rateLimiter = createInMemoryRateLimiter(rateLimit);
  const authOptions = normalizeAuthOptions(auth);
  const app = express();
  const availableCommands = new Set(
    ALLOW_LISTED_COMMANDS.filter(name => typeof commandAdapter?.[name] === 'function'),
  );
  const jsonParser = express.json({ limit: '1mb' });

  app.get('/assets/status-hub.js', (req, res) => {
    res.set('Content-Type', 'application/javascript; charset=utf-8');
    res.set('Cache-Control', 'no-store');
    res.send(STATUS_PAGE_SCRIPT);
  });

  app.get('/', (req, res) => {
    const serviceName = normalizedInfo.service || 'jobbot web interface';
    const version = normalizedInfo.version ? `Version ${normalizedInfo.version}` : 'Local build';
    const commands = Array.from(availableCommands).sort();
    const commandList =
      commands.length === 0
        ? '<li><em>No CLI commands have been allowed yet.</em></li>'
        : commands
            .map(name => {
              const escapedName = escapeHtml(name);
              return [
                '<li><code>',
                escapedName,
                '</code> &mdash; accessible via POST /commands/',
                escapedName,
                '</li>',
              ].join('');
            })
            .join('');
    const skipLinkStyle =
      'position:absolute;left:-999px;top:auto;width:1px;height:1px;overflow:hidden;';
    const repoUrl = 'https://github.com/jobbot3000/jobbot3000';
    const readmeUrl = `${repoUrl}/blob/main/README.md`;
    const roadmapUrl = `${repoUrl}/blob/main/docs/web-interface-roadmap.md`;
    const operationsUrl = `${repoUrl}/blob/main/docs/web-operational-playbook.md`;
    const csrfHeaderAttr = escapeHtml(csrfOptions.headerName);
    const csrfTokenAttr = escapeHtml(csrfOptions.token);

    res.set('Content-Type', 'text/html; charset=utf-8');
    const rawHtml = `<!doctype html>
<html lang="en" data-theme="dark">
  <head>
    <meta charset="utf-8" />
    <meta name="viewport" content="width=device-width, initial-scale=1" />
    <title>${escapeHtml(serviceName)}</title>
    <style>${STATUS_PAGE_STYLES}</style>
  </head>
  <body data-csrf-header="${csrfHeaderAttr}" data-csrf-token="${csrfTokenAttr}">
    <a href="#main" class="pill" style="${skipLinkStyle}">Skip to main content</a>
    <header>
      <div class="header-actions">
        <p class="pill" aria-label="Service metadata">
          <strong>${escapeHtml(serviceName)}</strong>
          <span aria-hidden="true">•</span>
          <span>${escapeHtml(version)}</span>
        </p>
        <button
          type="button"
          class="theme-toggle-button"
          data-theme-toggle
          aria-pressed="false"
        >
          <span aria-hidden="true">🌓</span>
          <span data-theme-toggle-label>Enable light theme</span>
        </button>
      </div>
      <h1>${escapeHtml(serviceName)}</h1>
      <p>
          This lightweight status hub surfaces the Express adapter that bridges the jobbot3000 CLI
          with the experimental web interface. Use the navigation below to switch between the
          overview, available commands, and automated audits.
      </p>
      <nav class="primary-nav" aria-label="Status navigation">
        <a href="#overview" data-route-link="overview">Overview</a>
        <a href="#applications" data-route-link="applications">Applications</a>
        <a href="#commands" data-route-link="commands">Commands</a>
        <a href="#analytics" data-route-link="analytics">Analytics</a>
        <a href="#audits" data-route-link="audits">Audits</a>
      </nav>
    </header>
    <main id="main" tabindex="-1" data-router>
      <section class="view" data-route="overview" aria-labelledby="overview-heading">
        <h2 id="overview-heading">Overview</h2>
        <p>
          The adapter exposes jobbot3000 CLI workflows through guarded HTTP endpoints. Routing is
          entirely hash-based so the page remains static and local-friendly while still supporting
          deep links to individual sections.
        </p>
        <div class="grid two-column">
          <article class="card">
            <h3>CLI bridge</h3>
            <p>
              Every request funnels through <code>createCommandAdapter</code>, which validates
              payloads, redacts sensitive output, and streams telemetry for observability. See
              <code>test/web-command-adapter.test.js</code> for coverage across success and error
              paths.
            </p>
          </article>
          <article class="card">
            <h3>Operational safeguards</h3>
            <p>
              Rate limiting, CSRF protection, and optional auth tokens mirror the production guard
              rails baked into the Express server. The status view keeps requirements front and
              center so API consumers wire headers correctly.
            </p>
          </article>
        </div>
      </section>
      <section class="view" data-route="applications" aria-labelledby="applications-heading" hidden>
        <h2 id="applications-heading">Applications</h2>
          <p>
            Review shortlisted roles captured by the CLI. Filters map directly to
            <code>jobbot shortlist list</code> flags so the web view stays aligned
            with scripted flows.
          </p>
        <form class="filters" data-shortlist-filters>
          <label>
            <span>Location</span>
            <input
              type="text"
              placeholder="Remote"
              autocomplete="off"
              data-shortlist-filter="location"
            />
          </label>
          <label>
            <span>Level</span>
            <input
              type="text"
              placeholder="Senior"
              autocomplete="off"
              data-shortlist-filter="level"
            />
          </label>
          <label>
            <span>Compensation</span>
            <input
              type="text"
              placeholder="$185k"
              autocomplete="off"
              data-shortlist-filter="compensation"
            />
          </label>
          <label>
            <span>Tags</span>
            <input
              type="text"
              placeholder="remote,dream"
              autocomplete="off"
              data-shortlist-filter="tags"
            />
          </label>
          <label>
            <span>Page size</span>
            <input
              type="number"
              min="1"
              max="100"
              value="10"
              data-shortlist-filter="limit"
            />
          </label>
          <div class="filters__actions">
            <button type="submit">Apply filters</button>
            <button type="button" data-shortlist-reset data-variant="ghost">Reset</button>
          </div>
        </form>
        <div
          class="status-panel"
          data-status-panel="applications"
          data-state="ready"
          aria-live="polite"
        >
          <div data-state-slot="ready">
            <p data-shortlist-empty hidden>No matching applications found.</p>
            <div class="table-container">
              <table class="shortlist-table" data-shortlist-table hidden>
                <thead>
                  <tr>
                    <th scope="col">Job ID</th>
                    <th scope="col">Location</th>
                    <th scope="col">Level</th>
                    <th scope="col">Compensation</th>
                    <th scope="col">Tags</th>
                    <th scope="col">Synced</th>
                    <th scope="col">Discard summary</th>
                    <th scope="col">Actions</th>
                  </tr>
                </thead>
                <tbody data-shortlist-body></tbody>
              </table>
            </div>
            <div class="pagination" data-shortlist-pagination hidden>
              <button type="button" data-shortlist-prev>Previous</button>
              <span class="pagination-info" data-shortlist-range>Showing 0 of 0</span>
              <button type="button" data-shortlist-next>Next</button>
            </div>
            <div class="application-detail" data-application-detail hidden>
              <div
                class="application-detail__section application-detail__empty"
                data-detail-state="empty"
              >
                <p>Select an application to view its timeline.</p>
              </div>
              <div
                class="application-detail__section application-detail__loading"
                data-detail-state="loading"
                hidden
              >
                <p class="application-detail__loading" role="status" aria-live="polite">
                  Loading application detail…
                </p>
              </div>
              <div
                class="application-detail__section application-detail__error"
                data-detail-state="error"
                hidden
              >
                <strong>Unable to load application detail</strong>
                <p
                  data-detail-error
                  data-detail-error-default="Check the server logs or retry shortly."
                >
                  Check the server logs or retry shortly.
                </p>
              </div>
              <div class="application-detail__section" data-detail-state="ready" hidden>
                <h3 class="application-detail__title" data-detail-title></h3>
                <dl class="application-detail__meta" data-detail-meta></dl>
                <p class="application-detail__tags" data-detail-tags></p>
                <div class="application-detail__section" data-detail-discard></div>
                <ul class="application-detail__events" data-detail-events></ul>
              </div>
            </div>
            <div class="application-actions" data-application-actions hidden>
              <h3 class="application-actions__title">Record status update</h3>
              <form class="application-actions__form" data-application-status-form>
                <label>
                  <span>Status</span>
                  <select data-application-status>
                    <option value="">Select status</option>
                    ${STATUSES.map(status => {
                      const optionLabel = escapeHtml(formatStatusLabel(status));
                      const value = escapeHtml(status);
                      return `<option value="${value}">${optionLabel}</option>`;
                    }).join('')}
                  </select>
                </label>
                <label>
                  <span>Note (optional)</span>
                  <textarea
                    rows="2"
                    data-application-note
                    placeholder="Waiting on recruiter feedback"
                  ></textarea>
                </label>
                <div class="filters__actions">
                  <button type="submit">Save status</button>
                  <button type="button" data-action-clear data-variant="ghost">Clear</button>
                </div>
                <p class="application-actions__message" data-action-message hidden></p>
              </form>
            </div>
          </div>
          <div data-state-slot="loading" hidden>
            <p class="status-panel__loading" role="status" aria-live="polite">
              Loading shortlist entries…
            </p>
          </div>
          <div data-state-slot="error" hidden>
            <div class="status-panel__error" role="alert">
              <strong>Unable to load shortlist</strong>
              <p
                data-error-message
                data-error-default="Check the server logs or retry shortly."
              >
                Check the server logs or retry shortly.
              </p>
            </div>
          </div>
        </div>
      </section>
      <section class="view" data-route="commands" aria-labelledby="commands-heading" hidden>
        <h2 id="commands-heading">Allow-listed CLI commands</h2>
        <div
          class="status-panel"
          data-status-panel="commands"
          data-state="ready"
          aria-live="polite"
        >
          <div data-state-slot="ready">
            <p>
              The adapter only exposes safe CLI entry points. Each command requires a CSRF header
              and JSON payload that matches the schema enforced by the backend validators.
            </p>
            <ul>${commandList}</ul>
          </div>
          <div data-state-slot="loading" hidden>
            <p class="status-panel__loading" role="status" aria-live="polite">
              Loading allow-listed commands…
            </p>
          </div>
          <div data-state-slot="error" hidden>
            <div class="status-panel__error" role="alert">
              <strong>Unable to load commands</strong>
              <p
                data-error-message
                data-error-default="Please refresh the page or retry shortly."
              >
                Please refresh the page or retry shortly.
              </p>
            </div>
          </div>
        </div>
      </section>
      <section class="view" data-route="analytics" aria-labelledby="analytics-heading" hidden>
        <h2 id="analytics-heading">Analytics</h2>
        <p>
          View funnel metrics from <code>jobbot analytics funnel --json</code>:
          stage counts, conversion percentages, drop-offs, and missing statuses.
        </p>
        <div
          class="status-panel"
          data-status-panel="analytics"
          data-state="ready"
          aria-live="polite"
        >
          <div data-state-slot="ready">
            <div data-analytics-summary>
              <p data-analytics-totals>Tracked jobs: —</p>
              <p data-analytics-dropoff>Largest drop-off: none</p>
            </div>
            <p data-analytics-missing hidden></p>
            <div class="table-container">
              <table class="shortlist-table" data-analytics-table hidden>
                <thead>
                  <tr>
                    <th scope="col">Stage</th>
                    <th scope="col">Count</th>
                    <th scope="col">Conversion</th>
                    <th scope="col">Drop-off</th>
                  </tr>
                </thead>
                <tbody data-analytics-rows></tbody>
              </table>
            </div>
            <p data-analytics-empty hidden>No analytics data available.</p>
            <p data-analytics-sankey hidden></p>
          </div>
          <div data-state-slot="loading" hidden>
            <p class="status-panel__loading" role="status" aria-live="polite">
              Loading analytics funnel…
            </p>
          </div>
          <div data-state-slot="error" hidden>
            <div class="status-panel__error" role="alert">
              <strong>Unable to load analytics</strong>
              <p
                data-error-message
                data-error-default="Check the server logs or retry shortly."
              >
                Check the server logs or retry shortly.
              </p>
            </div>
          </div>
        </div>
      </section>
      <section class="view" data-route="audits" aria-labelledby="audits-heading" hidden>
        <h2 id="audits-heading">Automated audits</h2>
        <div
          class="status-panel"
          data-status-panel="audits"
          data-state="ready"
          aria-live="polite"
        >
          <div data-state-slot="ready">
            <div class="grid two-column">
              <p>
                Continuous accessibility checks rely on <code>axe-core</code> while performance
                scoring applies Lighthouse metrics to real HTTP responses. See
                <code>test/web-audits.test.js</code> for the automated coverage that enforces both
                baselines.
              </p>
              <article class="card references">
                <h3>Helpful references</h3>
                <nav aria-label="Documentation links">
                  <ul>
                    <li><a href="${repoUrl}">Repository</a></li>
                    <li><a href="${readmeUrl}">README</a></li>
                    <li><a href="${roadmapUrl}">Web interface roadmap</a></li>
                    <li><a href="${operationsUrl}">Operations playbook</a></li>
                  </ul>
                </nav>
              </article>
            </div>
          </div>
          <div data-state-slot="loading" hidden>
            <p class="status-panel__loading" role="status" aria-live="polite">
              Loading automated audit results…
            </p>
          </div>
          <div data-state-slot="error" hidden>
            <div class="status-panel__error" role="alert">
              <strong>Audit status unavailable</strong>
              <p
                data-error-message
                data-error-default="Check the server logs and reload to fetch audit results."
              >
                Check the server logs and reload to fetch audit results.
              </p>
            </div>
          </div>
        </div>
      </section>
    </main>
    <footer>
        <p>
          Built for local-first deployments. Keep your CSRF token secret and run
          <code>npm run lint</code> and <code>npm run test:ci</code> before shipping changes.
        </p>
    </footer>
    <script src="/assets/status-hub.js" defer></script>
  </body>
</html>`;
    res.send(compactHtml(rawHtml));

  });

  app.get('/health', async (req, res) => {
    const timestamp = new Date().toISOString();
    const uptime = process.uptime();
    const results = await runHealthChecks(normalizedChecks);
    const payload = buildHealthResponse({
      info: normalizedInfo,
      uptime,
      timestamp,
      checks: results,
    });
    const statusCode = payload.status === 'error' ? 503 : 200;
    res.status(statusCode).json(payload);
  });

  app.post('/commands/:command', jsonParser, async (req, res) => {
    const commandParam = typeof req.params.command === 'string' ? req.params.command.trim() : '';
    if (!availableCommands.has(commandParam)) {
      res.status(404).json({ error: `Unknown command "${commandParam}"` });
      return;
    }

    const started = performance.now();
    const clientIp = req.ip || req.socket?.remoteAddress || undefined;
    const userAgent = req.get('user-agent');

    const rateKey = req.ip || req.socket?.remoteAddress || 'unknown';
    const rateStatus = rateLimiter.check(rateKey);
    res.set('X-RateLimit-Limit', String(rateLimiter.limit));
    res.set('X-RateLimit-Remaining', String(Math.max(0, rateStatus.remaining)));
    res.set('X-RateLimit-Reset', new Date(rateStatus.reset).toISOString());
    if (!rateStatus.allowed) {
      const retryAfterSeconds = Math.max(1, Math.ceil((rateStatus.reset - Date.now()) / 1000));
      res.set('Retry-After', String(retryAfterSeconds));
      res.status(429).json({ error: 'Too many requests' });
      return;
    }

    if (authOptions) {
      const respondUnauthorized = () => {
        if (authOptions.requireScheme && authOptions.scheme) {
          res.set('WWW-Authenticate', `${authOptions.scheme} realm="jobbot-web"`);
        }
        res.status(401).json({ error: 'Invalid or missing authorization token' });
      };

      const providedAuth = req.get(authOptions.headerName);
      const headerValue = typeof providedAuth === 'string' ? providedAuth.trim() : '';
      if (!headerValue) {
        respondUnauthorized();
        return;
      }

      let tokenValue = headerValue;
      if (authOptions.requireScheme) {
        const lowerValue = headerValue.toLowerCase();
        if (!lowerValue.startsWith(authOptions.schemePrefixLower)) {
          respondUnauthorized();
          return;
        }
        tokenValue = headerValue.slice(authOptions.schemePrefixLength).trim();
        if (!tokenValue) {
          respondUnauthorized();
          return;
        }
      }

      if (!authOptions.tokens.has(tokenValue)) {
        respondUnauthorized();
        return;
      }
    }

    const providedToken = req.get(csrfOptions.headerName);
    if ((providedToken ?? '').trim() !== csrfOptions.token) {
      res.status(403).json({ error: 'Invalid or missing CSRF token' });
      return;
    }

    let payload;
    try {
      payload = validateCommandPayload(commandParam, req.body ?? {});
    } catch (err) {
      res.status(400).json({ error: err?.message ?? 'Invalid command payload' });
      return;
    }

    const payloadFields = Object.keys(payload ?? {}).sort();

    try {
      const result = await commandAdapter[commandParam](payload);
      const sanitizedResult = sanitizeCommandResult(result);
      const durationMs = roundDuration(started);
      logCommandTelemetry(logger, 'info', {
        command: commandParam,
        status: 'success',
        httpStatus: 200,
        durationMs,
        payloadFields,
        clientIp,
        userAgent,
        result: sanitizedResult,
      });
      res.status(200).json(sanitizedResult);
    } catch (err) {
      const response = sanitizeCommandResult({
        error: err?.message ?? 'Command execution failed',
        stdout: err?.stdout,
        stderr: err?.stderr,
        correlationId: err?.correlationId,
        traceId: err?.traceId,
      });
      const durationMs = roundDuration(started);
      logCommandTelemetry(logger, 'error', {
        command: commandParam,
        status: 'error',
        httpStatus: 502,
        durationMs,
        payloadFields,
        clientIp,
        userAgent,
        result: response,
        errorMessage: response?.error,
      });
      res.status(502).json(response);
    }
  });

  app.use((err, req, res, next) => {
    if (err && err.type === 'entity.parse.failed') {
      res.status(400).json({ error: 'Invalid JSON payload' });
      return;
    }
    next(err);
  });

  return app;
}

export function startWebServer(options = {}) {
  const { host = '127.0.0.1' } = options;
  const portValue = options.port ?? 3000;
  const port = Number(portValue);
  if (!Number.isFinite(port) || port < 0 || port > 65535) {
    throw new Error('port must be a number between 0 and 65535');
  }
  const {
    commandAdapter: providedCommandAdapter,
    commandAdapterOptions,
    csrfToken: providedCsrfToken,
    csrfHeaderName,
    rateLimit,
    logger,
    enableNativeCli,
    auth: providedAuth,
    authTokens,
    authHeaderName,
    authScheme,
    ...rest
  } = options;
  const commandAdapter =
    providedCommandAdapter ??
    createCommandAdapter({ logger, enableNativeCli, ...(commandAdapterOptions ?? {}) });
  const resolvedCsrfToken =
    typeof providedCsrfToken === 'string' && providedCsrfToken.trim()
      ? providedCsrfToken.trim()
      : (process.env.JOBBOT_WEB_CSRF_TOKEN || '').trim() || randomBytes(32).toString('hex');
  const resolvedHeaderName =
    typeof csrfHeaderName === 'string' && csrfHeaderName.trim()
      ? csrfHeaderName.trim()
      : 'x-jobbot-csrf';
  let authConfig = providedAuth;
  if (authConfig === undefined || authConfig === null) {
    const tokensSource =
      authTokens ??
      process.env.JOBBOT_WEB_AUTH_TOKENS ??
      process.env.JOBBOT_WEB_AUTH_TOKEN;
    if (tokensSource !== undefined && tokensSource !== null && tokensSource !== false) {
      authConfig = {
        tokens: tokensSource,
        headerName: authHeaderName ?? process.env.JOBBOT_WEB_AUTH_HEADER,
        scheme: authScheme ?? process.env.JOBBOT_WEB_AUTH_SCHEME,
      };
    }
  }
  const normalizedAuth = normalizeAuthOptions(authConfig);
  const app = createWebApp({
    ...rest,
    commandAdapter,
    csrf: { token: resolvedCsrfToken, headerName: resolvedHeaderName },
    rateLimit,
    logger,
    auth: normalizedAuth,
  });

  return new Promise((resolve, reject) => {
    const server = app
      .listen(port, host, () => {
        const address = server.address();
        const actualPort = typeof address === 'object' && address ? address.port : port;
        const descriptor = {
          app,
          host,
          port: actualPort,
          url: `http://${host}:${actualPort}`,
          csrfToken: resolvedCsrfToken,
          csrfHeaderName: resolvedHeaderName,
          authHeaderName: normalizedAuth?.headerName ?? null,
          authScheme: normalizedAuth?.scheme ?? null,
          async close() {
            await new Promise((resolveClose, rejectClose) => {
              server.close(err => {
                if (err) rejectClose(err);
                else resolveClose();
              });
            });
          },
        };
        resolve(descriptor);
      })
      .on('error', err => {
        reject(err);
      });
  });
}<|MERGE_RESOLUTION|>--- conflicted
+++ resolved
@@ -74,7 +74,6 @@
     .trim();
 }
 
-<<<<<<< HEAD
 const LEADING_WHITESPACE_SENSITIVE_TAGS = new Set([
   'pre',
   'code',
@@ -82,7 +81,7 @@
   'script',
   'style',
 ]);
-=======
+
 function minifyInlineScript(script) {
   if (typeof script !== 'string') {
     return '';
@@ -94,7 +93,6 @@
     .join('\n')
     .trim();
 }
->>>>>>> 1d30b021
 
 function compactHtml(value) {
   if (typeof value !== 'string') {
@@ -1754,134 +1752,132 @@
           return 'dark';
         }
 
-<<<<<<< HEAD
-            if (missingEl) {
-              const count = Number.isFinite(data?.missing?.statuslessJobs?.count)
-                ? data.missing.statuslessJobs.count
-                : 0;
-              if (count > 0) {
-                const noun = count === 1 ? 'job' : 'jobs';
-                missingEl.textContent =
-                  String(count) + ' ' + noun + ' with outreach but no status recorded';
-                missingEl.removeAttribute('hidden');
-              } else {
-                missingEl.textContent = '';
-                missingEl.setAttribute('hidden', '');
-              }
-            }
-
-            const stages = Array.isArray(data?.stages) ? data.stages : [];
-            if (rowsContainer) {
-              rowsContainer.textContent = '';
-              if (stages.length === 0) {
-                table?.setAttribute('hidden', '');
-                if (emptyEl) emptyEl.removeAttribute('hidden');
-              } else {
-                table?.removeAttribute('hidden');
-                if (emptyEl) emptyEl.setAttribute('hidden', '');
-                const fragment = document.createDocumentFragment();
-                for (const stage of stages) {
-                  const row = document.createElement('tr');
-                  const stageCell = document.createElement('th');
-                  stageCell.scope = 'row';
-                  stageCell.textContent =
-                    typeof stage?.label === 'string' && stage.label.trim()
-                      ? stage.label.trim()
-                      : typeof stage?.key === 'string' && stage.key.trim()
-                        ? stage.key.trim()
-                        : 'Stage';
-                  row.appendChild(stageCell);
-
-                  const countCell = document.createElement('td');
-                  const count = Number.isFinite(stage?.count) ? stage.count : 0;
-                  countCell.textContent = String(count);
-                  row.appendChild(countCell);
-
-                  const conversionCell = document.createElement('td');
-                  conversionCell.textContent = formatConversion(stage?.conversionRate);
-                  row.appendChild(conversionCell);
-
-                  const dropCell = document.createElement('td');
-                  const dropOff = Number.isFinite(stage?.dropOff) ? stage.dropOff : 0;
-                  dropCell.textContent = String(dropOff);
-                  row.appendChild(dropCell);
-
-                  fragment.appendChild(row);
-                }
-                rowsContainer.appendChild(fragment);
-              }
-            }
-
-            if (sankeyEl) {
-              const nodes = Array.isArray(data?.sankey?.nodes) ? data.sankey.nodes : [];
-              const links = Array.isArray(data?.sankey?.links) ? data.sankey.links : [];
-              const dropEdges = links.filter(link => link && link.drop).length;
-              if (nodes.length > 0 || links.length > 0) {
-                sankeyEl.textContent =
-                  'Sankey summary: ' +
-                  nodes.length +
-                  ' nodes • ' +
-                  links.length +
-                  ' links (drop-off edges: ' +
-                  dropEdges +
-                  ')';
-                sankeyEl.removeAttribute('hidden');
-              } else {
-                sankeyEl.textContent = '';
-                sankeyEl.setAttribute('hidden', '');
-              }
-            }
-          }
-
-          async function refresh() {
-            if (state.loading) {
-              return false;
-            }
-            state.loading = true;
-            setPanelState('analytics', 'loading', { preserveMessage: true });
-
-            try {
-              const data = await postCommand(
-                '/commands/analytics-funnel',
-                {},
-                {
-                  invalidResponse: 'Received invalid response while loading analytics',
-                  failureMessage: 'Failed to load analytics',
-                },
-              );
-              state.loading = false;
-              state.loaded = true;
-              state.lastError = null;
-              render(data);
-              setPanelState('analytics', 'ready', { preserveMessage: true });
-              dispatchAnalyticsLoaded(data);
-              return true;
-            } catch (err) {
-              state.loading = false;
-              state.lastError = err;
-              const message =
-                err && typeof err.message === 'string'
-                  ? err.message
-                  : 'Unable to load analytics';
-              setPanelState('analytics', 'error', { message });
-              return false;
-            }
-          }
-
-          addRouteListener('analytics', () => {
-            if (!state.loaded && !state.loading) {
-              refresh();
-            }
-          });
-
-          scheduleAnalyticsReady({ available: true });
-
-          return {
-            refresh,
-            getState() {
-              return { ...state };
-            },
-          };
+        if (missingEl) {
+          const count = Number.isFinite(data?.missing?.statuslessJobs?.count)
+            ? data.missing.statuslessJobs.count
+            : 0;
+          if (count > 0) {
+            const noun = count === 1 ? 'job' : 'jobs';
+            missingEl.textContent =
+              String(count) + ' ' + noun + ' with outreach but no status recorded';
+            missingEl.removeAttribute('hidden');
+          } else {
+            missingEl.textContent = '';
+            missingEl.setAttribute('hidden', '');
+          }
+        }
+
+        const stages = Array.isArray(data?.stages) ? data.stages : [];
+        if (rowsContainer) {
+          rowsContainer.textContent = '';
+          if (stages.length === 0) {
+            table?.setAttribute('hidden', '');
+            if (emptyEl) emptyEl.removeAttribute('hidden');
+          } else {
+            table?.removeAttribute('hidden');
+            if (emptyEl) emptyEl.setAttribute('hidden', '');
+            const fragment = document.createDocumentFragment();
+            for (const stage of stages) {
+              const row = document.createElement('tr');
+              const stageCell = document.createElement('th');
+              stageCell.scope = 'row';
+              stageCell.textContent =
+                typeof stage?.label === 'string' && stage.label.trim()
+                  ? stage.label.trim()
+                  : typeof stage?.key === 'string' && stage.key.trim()
+                    ? stage.key.trim()
+                    : 'Stage';
+              row.appendChild(stageCell);
+
+              const countCell = document.createElement('td');
+              const count = Number.isFinite(stage?.count) ? stage.count : 0;
+              countCell.textContent = String(count);
+              row.appendChild(countCell);
+
+              const conversionCell = document.createElement('td');
+              conversionCell.textContent = formatConversion(stage?.conversionRate);
+              row.appendChild(conversionCell);
+
+              const dropCell = document.createElement('td');
+              const dropOff = Number.isFinite(stage?.dropOff) ? stage.dropOff : 0;
+              dropCell.textContent = String(dropOff);
+              row.appendChild(dropCell);
+
+              fragment.appendChild(row);
+            }
+            rowsContainer.appendChild(fragment);
+          }
+        }
+
+        if (sankeyEl) {
+          const nodes = Array.isArray(data?.sankey?.nodes) ? data.sankey.nodes : [];
+          const links = Array.isArray(data?.sankey?.links) ? data.sankey.links : [];
+          const dropEdges = links.filter(link => link && link.drop).length;
+          if (nodes.length > 0 || links.length > 0) {
+            sankeyEl.textContent =
+              'Sankey summary: ' +
+              nodes.length +
+              ' nodes • ' +
+              links.length +
+              ' links (drop-off edges: ' +
+              dropEdges +
+              ')';
+            sankeyEl.removeAttribute('hidden');
+          } else {
+            sankeyEl.textContent = '';
+            sankeyEl.setAttribute('hidden', '');
+          }
+        }
+
+        async function refresh() {
+          if (state.loading) {
+            return false;
+          }
+          state.loading = true;
+          setPanelState('analytics', 'loading', { preserveMessage: true });
+
+          try {
+            const data = await postCommand(
+              '/commands/analytics-funnel',
+              {},
+              {
+                invalidResponse: 'Received invalid response while loading analytics',
+                failureMessage: 'Failed to load analytics',
+              },
+            );
+            state.loading = false;
+            state.loaded = true;
+            state.lastError = null;
+            render(data);
+            setPanelState('analytics', 'ready', { preserveMessage: true });
+            dispatchAnalyticsLoaded(data);
+            return true;
+          } catch (err) {
+            state.loading = false;
+            state.lastError = err;
+            const message =
+              err && typeof err.message === 'string'
+                ? err.message
+                : 'Unable to load analytics';
+            setPanelState('analytics', 'error', { message });
+            return false;
+          }
+        }
+
+        addRouteListener('analytics', () => {
+          if (!state.loaded && !state.loading) {
+            refresh();
+          }
+        });
+
+        scheduleAnalyticsReady({ available: true });
+
+        return {
+          refresh,
+          getState() {
+            return { ...state };
+          },
+        };
         }
         const prefersDark =
           typeof window.matchMedia === 'function'
@@ -1936,8 +1932,6 @@
           return 'dark';
         }
 
-=======
->>>>>>> 1d30b021
         applyTheme(resolveInitialTheme());
 
         toggle?.addEventListener('click', () => {

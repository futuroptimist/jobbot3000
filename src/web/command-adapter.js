--- conflicted
+++ resolved
@@ -353,10 +353,9 @@
         stdoutLength: safeLength(stdout),
         stderrLength: safeLength(stderr),
       });
-<<<<<<< HEAD
       return {
         command: commandName,
-        returnValue: result,
+        returnValue: undefined,
         stdout,
         stderr,
         correlationId,
@@ -367,13 +366,6 @@
       const rawMessage = err?.message ?? 'Unknown error';
       const sanitizedMessage = redactSecrets(rawMessage);
       const error = new Error(`${commandName} command failed: ${sanitizedMessage}`);
-=======
-      return { command: commandName, returnValue: undefined, stdout, stderr, correlationId };
-    } catch (err) {
-      const durationMs = roundDuration(performance.now() - started);
-      const baseMessage = err?.message ?? 'Unknown error';
-      const error = new Error(`${commandName} command failed: ${baseMessage}`);
->>>>>>> e203cb5c
       error.cause = err;
       if (err && typeof err.stdout === 'string') {
         error.stdout = err.stdout;
@@ -385,10 +377,7 @@
         error.exitCode = err.exitCode;
       }
       error.correlationId = correlationId;
-<<<<<<< HEAD
       error.traceId = correlationId;
-=======
->>>>>>> e203cb5c
       logTelemetry('error', {
         event: 'cli.command',
         command: commandName,
@@ -398,10 +387,6 @@
         traceId: correlationId,
         errorMessage: sanitizedMessage,
         durationMs,
-<<<<<<< HEAD
-=======
-        errorMessage: baseMessage,
->>>>>>> e203cb5c
         stdoutLength: safeLength(err?.stdout),
         stderrLength: safeLength(err?.stderr),
       });

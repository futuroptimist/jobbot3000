--- conflicted
+++ resolved
@@ -753,20 +753,10 @@
   async function trackShow(options = {}) {
     const { jobId } = normalizeTrackShowRequest(options);
     const args = [jobId, '--json'];
-<<<<<<< HEAD
-    const {
-      stdout,
-      stderr,
-      returnValue,
-      correlationId,
-      traceId,
-    } = await runCli('track-show', args);
-=======
     const { stdout, stderr, returnValue, correlationId, traceId } = await runCli(
       'track-show',
       args,
     );
->>>>>>> bf28b547
 
     const payload = {
       command: 'track-show',

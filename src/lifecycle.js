import fs from 'node:fs/promises';
import path from 'node:path';

export const STATUSES = ['no_response', 'rejected', 'next_round'];

function paths() {
  const dir = process.env.JOBBOT_DATA_DIR || path.resolve('data');
  return { dir, file: path.join(dir, 'applications.json') };
}

<<<<<<< HEAD
/**
 * Read and parse JSON from `file`. Returns an empty object when the file doesn't exist.
 *
 * @param {string} file
 * @returns {Promise<object>}
 */
async function readJsonFile(file) {
  try {
    return JSON.parse(await fs.readFile(file, 'utf8'));
  } catch (err) {
    if (err.code !== 'ENOENT') throw err;
    return {};
  }
}

/**
 * Atomically write `data` as pretty JSON to `file`.
 *
 * @param {string} file
 * @param {object} data
 * @returns {Promise<void>}
 */
async function writeJsonFile(file, data) {
  const tmp = `${file}.tmp`;
  await fs.writeFile(tmp, JSON.stringify(data, null, 2));
  await fs.rename(tmp, file);
}

=======
// Read lifecycle JSON from disk, returning an empty object when the file is missing.
async function readLifecycleFile(file) {
  try {
    return JSON.parse(await fs.readFile(file, 'utf8'));
  } catch (err) {
    if (err.code === 'ENOENT') return {};
    throw err;
  }
}

>>>>>>> 9fb28e82
// Serialize writes to avoid clobbering entries when recordApplication is invoked concurrently.
let writeLock = Promise.resolve();

/**
 * Record an application's status. Throws if the lifecycle file cannot be read or contains
 * invalid JSON.
 */
export function recordApplication(id, status) {
  if (!STATUSES.includes(status)) {
    return Promise.reject(new Error(`unknown status: ${status}`));
  }
  const { dir, file } = paths();

  const run = async () => {
    await fs.mkdir(dir, { recursive: true });
<<<<<<< HEAD
    const data = await readJsonFile(file);
=======
    const data = await readLifecycleFile(file);
>>>>>>> 9fb28e82
    data[id] = status;
    await writeJsonFile(file, data);
    return data[id];
  };

  writeLock = writeLock.then(run, run);
  return writeLock;
}

/**
 * Return counts of application statuses. Throws if the lifecycle file cannot be read or contains
 * invalid JSON.
 */
export async function getLifecycleCounts() {
  const { file } = paths();
<<<<<<< HEAD
  const data = await readJsonFile(file);
  const counts = {};
  for (const s of STATUSES) counts[s] = 0;
  for (const s of Object.values(data)) {
    if (counts[s] !== undefined) counts[s] += 1;
=======
  const data = await readLifecycleFile(file);
  const counts = Object.fromEntries(STATUSES.map(s => [s, 0]));
  for (const status of Object.values(data)) {
    if (counts[status] !== undefined) counts[status] += 1;
>>>>>>> 9fb28e82
  }
  return counts;
}<|MERGE_RESOLUTION|>--- conflicted
+++ resolved
@@ -8,19 +8,18 @@
   return { dir, file: path.join(dir, 'applications.json') };
 }
 
-<<<<<<< HEAD
 /**
- * Read and parse JSON from `file`. Returns an empty object when the file doesn't exist.
+ * Read lifecycle JSON from disk, returning an empty object when the file is missing.
  *
  * @param {string} file
  * @returns {Promise<object>}
  */
-async function readJsonFile(file) {
+async function readLifecycleFile(file) {
   try {
     return JSON.parse(await fs.readFile(file, 'utf8'));
   } catch (err) {
-    if (err.code !== 'ENOENT') throw err;
-    return {};
+    if (err.code === 'ENOENT') return {};
+    throw err;
   }
 }
 
@@ -37,18 +36,6 @@
   await fs.rename(tmp, file);
 }
 
-=======
-// Read lifecycle JSON from disk, returning an empty object when the file is missing.
-async function readLifecycleFile(file) {
-  try {
-    return JSON.parse(await fs.readFile(file, 'utf8'));
-  } catch (err) {
-    if (err.code === 'ENOENT') return {};
-    throw err;
-  }
-}
-
->>>>>>> 9fb28e82
 // Serialize writes to avoid clobbering entries when recordApplication is invoked concurrently.
 let writeLock = Promise.resolve();
 
@@ -64,11 +51,7 @@
 
   const run = async () => {
     await fs.mkdir(dir, { recursive: true });
-<<<<<<< HEAD
-    const data = await readJsonFile(file);
-=======
     const data = await readLifecycleFile(file);
->>>>>>> 9fb28e82
     data[id] = status;
     await writeJsonFile(file, data);
     return data[id];
@@ -84,18 +67,10 @@
  */
 export async function getLifecycleCounts() {
   const { file } = paths();
-<<<<<<< HEAD
-  const data = await readJsonFile(file);
-  const counts = {};
-  for (const s of STATUSES) counts[s] = 0;
-  for (const s of Object.values(data)) {
-    if (counts[s] !== undefined) counts[s] += 1;
-=======
   const data = await readLifecycleFile(file);
   const counts = Object.fromEntries(STATUSES.map(s => [s, 0]));
   for (const status of Object.values(data)) {
     if (counts[status] !== undefined) counts[status] += 1;
->>>>>>> 9fb28e82
   }
   return counts;
 }
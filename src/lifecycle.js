--- conflicted
+++ resolved
@@ -10,21 +10,12 @@
 }
 
 /**
-<<<<<<< HEAD
- * Read a JSON file. Returns an empty object when the file is missing and rethrows
- * other errors.
- * @param {string} file
- * @returns {Promise<object>}
- */
-async function readJsonFile(file) {
-=======
  * Read lifecycle JSON from disk, returning an empty object when the file is missing.
  *
  * @param {string} file
  * @returns {Promise<object>}
  */
 async function readLifecycleFile(file) {
->>>>>>> a7369fed
   try {
     return JSON.parse(await fs.readFile(file, 'utf8'));
   } catch (err) {
@@ -33,8 +24,6 @@
   }
 }
 
-<<<<<<< HEAD
-=======
 /**
  * Atomically write `data` as pretty JSON to `file`.
  *
@@ -48,7 +37,6 @@
   await fs.rename(tmp, file);
 }
 
->>>>>>> a7369fed
 // Serialize writes to avoid clobbering entries when recordApplication is invoked concurrently.
 let writeLock = Promise.resolve();
 
@@ -64,11 +52,7 @@
 
   const run = async () => {
     await fs.mkdir(dir, { recursive: true });
-<<<<<<< HEAD
-    const data = await readJsonFile(file);
-=======
     const data = await readLifecycleFile(file);
->>>>>>> a7369fed
     data[id] = status;
     await writeJsonFile(file, data);
     return data[id];
@@ -83,19 +67,11 @@
  * invalid JSON.
  */
 export async function getLifecycleCounts() {
-<<<<<<< HEAD
   const { file } = getPaths();
-  const data = await readJsonFile(file);
-  const counts = Object.fromEntries(STATUSES.map(s => [s, 0]));
-  for (const s of Object.values(data)) {
-    if (counts[s] !== undefined) counts[s] += 1;
-=======
-  const { file } = paths();
   const data = await readLifecycleFile(file);
   const counts = Object.fromEntries(STATUSES.map(s => [s, 0]));
   for (const status of Object.values(data)) {
     if (counts[status] !== undefined) counts[status] += 1;
->>>>>>> a7369fed
   }
   return counts;
 }
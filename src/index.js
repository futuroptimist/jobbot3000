--- conflicted
+++ resolved
@@ -1,10 +1,5 @@
 export function summarize(text, count = 1) {
   if (!text) return '';
-<<<<<<< HEAD
-  const firstSentence = text.split(/(?<=[.!?])\s|\n/)[0];
-  return firstSentence.trim();
-=======
-  const sentences = text.split(/(?<=\.)\s|\n/).slice(0, count);
+  const sentences = text.split(/(?<=[.!?])\s|\n/).slice(0, count);
   return sentences.join(' ').trim();
->>>>>>> cf6d74d4
 }
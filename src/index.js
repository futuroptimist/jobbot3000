/**
 * Return the first N sentences from the given text.
<<<<<<< HEAD
 * Sentences end with '.', '!' or '?', optionally followed by closing quotes
 * or parentheses. If no terminator is found, the entire text is returned.
=======
 * Sentences end with '.', '!' or '?', including consecutive punctuation (e.g. `?!`),
 * optionally followed by closing quotes or parentheses.
 * Falls back to returning the trimmed input when no such punctuation exists.
 * If fewer complete sentences than requested exist, any remaining text is appended
 * so no content is lost. Parenthetical abbreviations like `(M.Sc.)` remain attached
 * to their surrounding sentence. Avoids splitting on decimal numbers.
>>>>>>> 76034800
 *
 * @param {string} text
 * @param {number} count
 * @returns {string}
 */
export function summarize(text, count = 1) {
  if (!text) return '';
<<<<<<< HEAD
  const sentences = [];
  let start = 0;
  let i = 0;
  while (i < text.length && sentences.length < count) {
    const ch = text[i];
    if (ch === '.' || ch === '!' || ch === '?') {
      let j = i + 1;
      while (j < text.length && (text[j] === '.' || text[j] === '!' || text[j] === '?')) j++;
      while (j < text.length && "\"'\u201d\u2019)".includes(text[j])) j++;
      if (j === text.length || /\s/.test(text[j])) {
        sentences.push(text.slice(start, j));
        j++;
        while (j < text.length && /\s/.test(text[j])) j++;
        start = j;
        i = j;
      } else {
        i++;
      }
    } else {
      i++;
    }
  }
  if (sentences.length < count && start < text.length) {
    sentences.push(text.slice(start));
  }
  return sentences
    .map((s) => s.replace(/\s+/g, ' ').trim())
    .join(' ')
    .trim();
=======

  /**
   * Scan character-by-character to avoid costly regular expressions.
   * Prevents regex-based DoS and stops once the requested number
   * of sentences is collected.
   * Handles consecutive punctuation (`?!`), skips trailing closing
   * quotes/parentheses, treats all Unicode whitespace as delimiters,
   * and avoids splitting on decimal numbers.
   */
  const sentences = [];
  let start = 0;
  const len = text.length;

  const spaceRe = /\s/;
  const isSpace = (c) => spaceRe.test(c);
  const closers = new Set(['"', "'", ')', ']', '}']);
  const openers = new Set(['(', '[', '{']);
  let parenDepth = 0;
  let quote = null;

  for (let i = 0; i < len && sentences.length < count; i++) {
    const ch = text[i];

    // Track nesting
    if (openers.has(ch)) parenDepth++;
    else if (closers.has(ch)) {
      if (ch === ')' || ch === ']' || ch === '}') {
        if (parenDepth > 0) parenDepth--;
      }
    } else if (ch === '"' || ch === "'") {
      if (quote === ch) quote = null;
      else if (!quote) quote = ch;
    }

    if (ch === '.' || ch === '!' || ch === '?') {
      // Skip decimals like 3.14
      if (
        ch === '.' &&
        i > 0 &&
        /\d/.test(text[i - 1]) &&
        i + 1 < len &&
        /\d/.test(text[i + 1])
      ) {
        continue;
      }

      let j = i + 1;

      // absorb consecutive punctuation like ?!
      while (j < len && (text[j] === '.' || text[j] === '!' || text[j] === '?')) j++;

      // absorb trailing closers (quotes, parentheses)
      while (j < len && closers.has(text[j])) {
        if (text[j] === ')' || text[j] === ']' || text[j] === '}') {
          if (parenDepth > 0) parenDepth--;
        } else if (quote && text[j] === quote) {
          quote = null;
        }
        j++;
      }

      // move forward to next non-space
      let k = j;
      while (k < len && isSpace(text[k])) k++;

      const next = text[k];
      const isLower = next && next.toLowerCase() === next && next.toUpperCase() !== next;

      if (parenDepth === 0 && !quote && (k === len || !isLower)) {
        sentences.push(text.slice(start, j));
        i = k;
        start = k;
        i--; // adjust for loop increment
      }
    }
  }

  let summary;
  if (sentences.length === 0) {
    summary = text;
  } else {
    if (sentences.length < count && start < len) {
      sentences.push(text.slice(start));
    }
    summary = sentences.join(' ');
  }

  return summary.replace(/\s+/g, ' ').trim();
>>>>>>> 76034800
}<|MERGE_RESOLUTION|>--- conflicted
+++ resolved
@@ -1,16 +1,11 @@
 /**
  * Return the first N sentences from the given text.
-<<<<<<< HEAD
- * Sentences end with '.', '!' or '?', optionally followed by closing quotes
- * or parentheses. If no terminator is found, the entire text is returned.
-=======
  * Sentences end with '.', '!' or '?', including consecutive punctuation (e.g. `?!`),
  * optionally followed by closing quotes or parentheses.
  * Falls back to returning the trimmed input when no such punctuation exists.
  * If fewer complete sentences than requested exist, any remaining text is appended
  * so no content is lost. Parenthetical abbreviations like `(M.Sc.)` remain attached
  * to their surrounding sentence. Avoids splitting on decimal numbers.
->>>>>>> 76034800
  *
  * @param {string} text
  * @param {number} count
@@ -18,37 +13,6 @@
  */
 export function summarize(text, count = 1) {
   if (!text) return '';
-<<<<<<< HEAD
-  const sentences = [];
-  let start = 0;
-  let i = 0;
-  while (i < text.length && sentences.length < count) {
-    const ch = text[i];
-    if (ch === '.' || ch === '!' || ch === '?') {
-      let j = i + 1;
-      while (j < text.length && (text[j] === '.' || text[j] === '!' || text[j] === '?')) j++;
-      while (j < text.length && "\"'\u201d\u2019)".includes(text[j])) j++;
-      if (j === text.length || /\s/.test(text[j])) {
-        sentences.push(text.slice(start, j));
-        j++;
-        while (j < text.length && /\s/.test(text[j])) j++;
-        start = j;
-        i = j;
-      } else {
-        i++;
-      }
-    } else {
-      i++;
-    }
-  }
-  if (sentences.length < count && start < text.length) {
-    sentences.push(text.slice(start));
-  }
-  return sentences
-    .map((s) => s.replace(/\s+/g, ' ').trim())
-    .join(' ')
-    .trim();
-=======
 
   /**
    * Scan character-by-character to avoid costly regular expressions.
@@ -137,5 +101,4 @@
   }
 
   return summary.replace(/\s+/g, ' ').trim();
->>>>>>> 76034800
 }
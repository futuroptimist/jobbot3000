--- conflicted
+++ resolved
@@ -1,6 +1,6 @@
 /**
  * Return the first N sentences from the given text.
- * Sentences end with '.', '!' or '?' followed by whitespace or a newline.
+ * Sentences end with '.', '!' or '?' optionally followed by closing quotes or parentheses.
  * Falls back to returning the trimmed input when no such punctuation exists.
  *
  * @param {string} text
@@ -9,20 +9,20 @@
  */
 export function summarize(text, count = 1) {
   if (!text) return '';
-<<<<<<< HEAD
 
   /**
    * Scan character-by-character to avoid costly regular expressions.
    * This prevents regex-based DoS and stops once the requested number
    * of sentences is collected.
+   * Handles trailing quotes/parentheses and treats all Unicode whitespace as a delimiter.
    */
   const sentences = [];
   let start = 0;
   const len = text.length;
 
-  // Treat any Unicode whitespace as a delimiter to match previous \s behaviour
   const isSpace = (c) => c.trim() === '';
-  const isClosing = (c) => c === '"' || c === '\'' || c === ')' || c === ']' || c === '}';
+  const isClosing = (c) =>
+    c === '"' || c === "'" || c === ')' || c === ']' || c === '}';
 
   for (let i = 0; i < len && sentences.length < count; i++) {
     const ch = text[i];
@@ -34,17 +34,11 @@
         i = j;
         while (i < len && isSpace(text[i])) i++;
         start = i;
-        i--; // compensate for loop increment
+        i--; // adjust for loop increment
       }
     }
   }
 
   const summary = sentences.length ? sentences.join(' ') : text;
   return summary.replace(/\s+/g, ' ').trim();
-=======
-  const sentences = text
-    .split(/(?<=[.!?]["')\]])\s+|(?<=[.!?])\s+/)
-    .slice(0, count);
-  return sentences.join(' ').replace(/\s+/g, ' ').trim();
->>>>>>> 20e1dddd
 }
/**
 * Return the first N sentences from the given text.
 * If `count` is zero or negative, returns an empty string.
 * Sentences end with '.', '!', '?', or '…', including consecutive punctuation (e.g. `?!`),
 * optionally followed by closing quotes or parentheses.
 * Falls back to returning the trimmed input when no such punctuation exists.
 * If fewer complete sentences than requested exist, any remaining text is appended
 * so no content is lost. Parenthetical abbreviations like `(M.Sc.)` remain attached
 * to their surrounding sentence. Avoids splitting on decimal numbers.
 * Returns an empty string when `count` is 0 or less.
 *
 * @param {string} text
 * @param {number} count Number of sentences to return; values <= 0 yield ''.
 * @returns {string}
 */
<<<<<<< HEAD
const spaceRe = /\s/;
const isSpace = (c) => spaceRe.test(c);
const closers = new Set(['"', "'", ')', ']', '}']);
const openers = new Set(['(', '[', '{']);
const isDigit = (c) => c >= '0' && c <= '9';
const isAlpha = (c) => (c >= 'a' && c <= 'z') || (c >= 'A' && c <= 'Z');
const isLowerTokenChar = (c) => (c >= 'a' && c <= 'z') || isDigit(c) || c === '-';
=======
// Fast ASCII whitespace lookup table for summarize(). Matches JS /\s/ for ASCII range.
const ASCII_WHITESPACE = new Uint8Array(33);
ASCII_WHITESPACE[9] = 1; // \t
ASCII_WHITESPACE[10] = 1; // \n
ASCII_WHITESPACE[11] = 1; // \v
ASCII_WHITESPACE[12] = 1; // \f
ASCII_WHITESPACE[13] = 1; // \r
ASCII_WHITESPACE[32] = 1; // space

function isSpaceCode(code) {
  if (!Number.isFinite(code)) return false;
  if (code <= 32) return ASCII_WHITESPACE[code] === 1;
  if (code >= 0x2000 && code <= 0x200a) return true;
  switch (code) {
    case 0x00a0:
    case 0x1680:
    case 0x2028:
    case 0x2029:
    case 0x202f:
    case 0x205f:
    case 0x3000:
    case 0xfeff:
      return true;
    default:
      return false;
  }
}
const DOUBLE_QUOTE = 34;
const SINGLE_QUOTE = 39;
const OPEN_PARENS = 40;
const OPEN_BRACKET = 91;
const OPEN_BRACE = 123;
const CLOSE_PARENS = 41;
const CLOSE_BRACKET = 93;
const CLOSE_BRACE = 125;
const DOT = 46;
const EXCLAMATION = 33;
const QUESTION = 63;
const ELLIPSIS = 0x2026;

function isDigitCode(code) {
  return code >= 48 && code <= 57;
}

function isAlphaCode(code) {
  return (code >= 65 && code <= 90) || (code >= 97 && code <= 122);
}

function collapseWhitespace(str) {
  if (!str) return '';
  const trimmed = str.trim();
  if (!trimmed) return '';

  if (
    trimmed.indexOf('  ') === -1 &&
    trimmed.indexOf('\n') === -1 &&
    trimmed.indexOf('\r') === -1 &&
    trimmed.indexOf('\t') === -1 &&
    trimmed.indexOf('\f') === -1 &&
    trimmed.indexOf('\v') === -1 &&
    trimmed.indexOf('\u00a0') === -1 &&
    trimmed.indexOf('\u2028') === -1 &&
    trimmed.indexOf('\u2029') === -1
  ) {
    return trimmed;
  }

  return trimmed.split(/\s+/).join(' ');
}

>>>>>>> 55401125
const abbreviations = new Set(['mr', 'mrs', 'ms', 'dr', 'prof', 'sr', 'jr', 'st', 'vs']);

export function summarize(text, count = 1) {
  if (!text || count <= 0) return '';

  if (
    text.indexOf('.') === -1 &&
    text.indexOf('!') === -1 &&
    text.indexOf('?') === -1 &&
    text.indexOf('…') === -1
  ) {
    return collapseWhitespace(text);
  }

  const sentences = [];
  let start = 0;
  const len = text.length;
  let parenDepth = 0;
  let quoteCode = 0;

  for (let i = 0; i < len && sentences.length < count; i++) {
    const code = text.charCodeAt(i);

    if (code === OPEN_PARENS || code === OPEN_BRACKET || code === OPEN_BRACE) {
      parenDepth++;
    } else if (code === CLOSE_PARENS || code === CLOSE_BRACKET || code === CLOSE_BRACE) {
      if (parenDepth > 0) parenDepth--;
    } else if (code === DOUBLE_QUOTE || code === SINGLE_QUOTE) {
      if (quoteCode === code) quoteCode = 0;
      else if (quoteCode === 0) quoteCode = code;
    }

    if (code === DOT || code === EXCLAMATION || code === QUESTION || code === ELLIPSIS) {
      if (
        code === DOT &&
        i > 0 &&
        isDigitCode(text.charCodeAt(i - 1)) &&
        i + 1 < len &&
        isDigitCode(text.charCodeAt(i + 1))
      ) {
        continue;
      }

      if (code === DOT) {
        let w = i - 1;
        while (w >= 0 && isAlphaCode(text.charCodeAt(w))) w--;
        const word = text.slice(w + 1, i).toLowerCase();
        if (abbreviations.has(word)) {
          continue;
        }
      }

      let j = i + 1;
      while (j < len) {
        const nextCode = text.charCodeAt(j);
        if (
          nextCode === DOT ||
          nextCode === EXCLAMATION ||
          nextCode === QUESTION ||
          nextCode === ELLIPSIS
        ) {
          j++;
          continue;
        }
        break;
      }

      while (j < len) {
        const closeCode = text.charCodeAt(j);
        if (
          closeCode === CLOSE_PARENS ||
          closeCode === CLOSE_BRACKET ||
          closeCode === CLOSE_BRACE ||
          closeCode === DOUBLE_QUOTE ||
          closeCode === SINGLE_QUOTE
        ) {
          if (
            closeCode === CLOSE_PARENS ||
            closeCode === CLOSE_BRACKET ||
            closeCode === CLOSE_BRACE
          ) {
            if (parenDepth > 0) parenDepth--;
          } else if (quoteCode && closeCode === quoteCode) {
            quoteCode = 0;
          }
          j++;
          continue;
        }
        break;
      }

<<<<<<< HEAD
      if (ch === '.') {
        const prev = i > 0 ? text[i - 1] : null;
        const immediateNext = i + 1 < len ? text[i + 1] : null;

        if (
          prev &&
          immediateNext &&
          !isSpace(immediateNext) &&
          !isSpace(prev) &&
          isLowerTokenChar(prev) &&
          isLowerTokenChar(immediateNext) &&
          !hasDotBefore &&
          !hasDotAfter
        ) {
          let left = i - 1;
          while (left >= 0 && isLowerTokenChar(text[left])) left--;

          let right = i + 1;
          while (right < len && isLowerTokenChar(text[right])) right++;

          const leftLen = i - 1 - left;
          const rightLen = right - (i + 1);

          if (leftLen > 0 && rightLen > 0) {
            continue;
          }
        }
      }

      let shouldSplit = false;
      if (parenDepth === 0 && !quote) {
        if (k === len) {
          shouldSplit = true;
        } else if (ch === '.') {
          if (hasDotAfter) {
            shouldSplit = false;
          } else if (isLower && (hasDotBefore || hasDotAfter)) {
            shouldSplit = false;
          } else {
            shouldSplit = true;
          }
=======
      let k = j;
      while (k < len && isSpaceCode(text.charCodeAt(k))) k++;

      let isLower = false;
      if (k < len) {
        const nextCode = text.charCodeAt(k);
        if (nextCode >= 0x61 && nextCode <= 0x7a) {
          isLower = true;
        } else if (nextCode >= 0x41 && nextCode <= 0x5a) {
          isLower = false;
        } else if (nextCode <= 0x7f) {
          isLower = false;
>>>>>>> 55401125
        } else {
          const nextChar = text[k];
          isLower =
            nextChar.toLowerCase() === nextChar &&
            nextChar.toUpperCase() !== nextChar;
        }
      }

      if (parenDepth === 0 && quoteCode === 0 && (k === len || !isLower)) {
        sentences.push(text.slice(start, j));
        i = k;
        start = k;
        i--;
      }
    }
  }

  let summary;
  if (sentences.length === 0) {
    summary = text;
  } else {
    if (sentences.length < count && start < len) {
      sentences.push(text.slice(start));
    }
    summary = sentences.join(' ');
  }

  return collapseWhitespace(summary);
}

export { recordApplication, getLifecycleCounts, STATUSES } from './lifecycle.js';<|MERGE_RESOLUTION|>--- conflicted
+++ resolved
@@ -13,15 +13,6 @@
  * @param {number} count Number of sentences to return; values <= 0 yield ''.
  * @returns {string}
  */
-<<<<<<< HEAD
-const spaceRe = /\s/;
-const isSpace = (c) => spaceRe.test(c);
-const closers = new Set(['"', "'", ')', ']', '}']);
-const openers = new Set(['(', '[', '{']);
-const isDigit = (c) => c >= '0' && c <= '9';
-const isAlpha = (c) => (c >= 'a' && c <= 'z') || (c >= 'A' && c <= 'Z');
-const isLowerTokenChar = (c) => (c >= 'a' && c <= 'z') || isDigit(c) || c === '-';
-=======
 // Fast ASCII whitespace lookup table for summarize(). Matches JS /\s/ for ASCII range.
 const ASCII_WHITESPACE = new Uint8Array(33);
 ASCII_WHITESPACE[9] = 1; // \t
@@ -92,7 +83,6 @@
   return trimmed.split(/\s+/).join(' ');
 }
 
->>>>>>> 55401125
 const abbreviations = new Set(['mr', 'mrs', 'ms', 'dr', 'prof', 'sr', 'jr', 'st', 'vs']);
 
 export function summarize(text, count = 1) {
@@ -184,49 +174,6 @@
         break;
       }
 
-<<<<<<< HEAD
-      if (ch === '.') {
-        const prev = i > 0 ? text[i - 1] : null;
-        const immediateNext = i + 1 < len ? text[i + 1] : null;
-
-        if (
-          prev &&
-          immediateNext &&
-          !isSpace(immediateNext) &&
-          !isSpace(prev) &&
-          isLowerTokenChar(prev) &&
-          isLowerTokenChar(immediateNext) &&
-          !hasDotBefore &&
-          !hasDotAfter
-        ) {
-          let left = i - 1;
-          while (left >= 0 && isLowerTokenChar(text[left])) left--;
-
-          let right = i + 1;
-          while (right < len && isLowerTokenChar(text[right])) right++;
-
-          const leftLen = i - 1 - left;
-          const rightLen = right - (i + 1);
-
-          if (leftLen > 0 && rightLen > 0) {
-            continue;
-          }
-        }
-      }
-
-      let shouldSplit = false;
-      if (parenDepth === 0 && !quote) {
-        if (k === len) {
-          shouldSplit = true;
-        } else if (ch === '.') {
-          if (hasDotAfter) {
-            shouldSplit = false;
-          } else if (isLower && (hasDotBefore || hasDotAfter)) {
-            shouldSplit = false;
-          } else {
-            shouldSplit = true;
-          }
-=======
       let k = j;
       while (k < len && isSpaceCode(text.charCodeAt(k))) k++;
 
@@ -239,7 +186,6 @@
           isLower = false;
         } else if (nextCode <= 0x7f) {
           isLower = false;
->>>>>>> 55401125
         } else {
           const nextChar = text[k];
           isLower =

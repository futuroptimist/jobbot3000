/**
 * Return the first N sentences from the given text.
 * If `count` is zero or negative, returns an empty string.
 * Sentences end with '.', '!', '?', or '…', including consecutive punctuation (e.g. `?!`),
 * optionally followed by closing quotes or parentheses.
 * Falls back to returning the trimmed input when no such punctuation exists.
 * If fewer complete sentences than requested exist, any remaining text is appended
 * so no content is lost. Parenthetical abbreviations like `(M.Sc.)` remain attached
 * to their surrounding sentence. Avoids splitting on decimal numbers.
 * Returns an empty string when `count` is 0 or less.
 *
 * @param {string} text
 * @param {number} count Number of sentences to return; values <= 0 yield ''.
 * @returns {string}
 */
<<<<<<< HEAD
const spaceRe = /\s/;
const isSpace = (c) => spaceRe.test(c);
const closers = new Set(['"', "'", ')', ']', '}']);
const openers = new Set(['(', '[', '{']);
const isDigit = (c) => c >= '0' && c <= '9';
const isAlpha = (c) => (c >= 'a' && c <= 'z') || (c >= 'A' && c <= 'Z');
const isLowerTokenChar = (c) => (c >= 'a' && c <= 'z') || isDigit(c) || c === '-';
=======
// Fast ASCII whitespace lookup table for summarize(). Matches JS /\s/ for ASCII range.
const ASCII_WHITESPACE = new Uint8Array(33);
ASCII_WHITESPACE[9] = 1; // \t
ASCII_WHITESPACE[10] = 1; // \n
ASCII_WHITESPACE[11] = 1; // \v
ASCII_WHITESPACE[12] = 1; // \f
ASCII_WHITESPACE[13] = 1; // \r
ASCII_WHITESPACE[32] = 1; // space

function isSpaceCode(code) {
  if (!Number.isFinite(code)) return false;
  if (code <= 32) return ASCII_WHITESPACE[code] === 1;
  if (code >= 0x2000 && code <= 0x200a) return true;
  switch (code) {
    case 0x00a0:
    case 0x1680:
    case 0x2028:
    case 0x2029:
    case 0x202f:
    case 0x205f:
    case 0x3000:
    case 0xfeff:
      return true;
    default:
      return false;
  }
}
const DOUBLE_QUOTE = 34;
const SINGLE_QUOTE = 39;
const OPEN_PARENS = 40;
const OPEN_BRACKET = 91;
const OPEN_BRACE = 123;
const CLOSE_PARENS = 41;
const CLOSE_BRACKET = 93;
const CLOSE_BRACE = 125;
const DOT = 46;
const EXCLAMATION = 33;
const QUESTION = 63;
const ELLIPSIS = 0x2026;

function isDigitCode(code) {
  return code >= 48 && code <= 57;
}

function isAlphaCode(code) {
  return (code >= 65 && code <= 90) || (code >= 97 && code <= 122);
}

function collapseWhitespace(str) {
  if (!str) return '';
  const trimmed = str.trim();
  if (!trimmed) return '';

  if (
    trimmed.indexOf('  ') === -1 &&
    trimmed.indexOf('\n') === -1 &&
    trimmed.indexOf('\r') === -1 &&
    trimmed.indexOf('\t') === -1 &&
    trimmed.indexOf('\f') === -1 &&
    trimmed.indexOf('\v') === -1 &&
    trimmed.indexOf('\u00a0') === -1 &&
    trimmed.indexOf('\u2028') === -1 &&
    trimmed.indexOf('\u2029') === -1
  ) {
    return trimmed;
  }

  return trimmed.split(/\s+/).join(' ');
}

>>>>>>> 55401125
const abbreviations = new Set(['mr', 'mrs', 'ms', 'dr', 'prof', 'sr', 'jr', 'st', 'vs']);
const isLowerDomainChar = (c) => c === '.' || isLowerTokenChar(c);

export function summarize(text, count = 1) {
  if (!text || count <= 0) return '';

  if (
    text.indexOf('.') === -1 &&
    text.indexOf('!') === -1 &&
    text.indexOf('?') === -1 &&
    text.indexOf('…') === -1
  ) {
    return collapseWhitespace(text);
  }

  const sentences = [];
  let start = 0;
  const len = text.length;
  let parenDepth = 0;
  let quoteCode = 0;

  for (let i = 0; i < len && sentences.length < count; i++) {
    const code = text.charCodeAt(i);

    if (code === OPEN_PARENS || code === OPEN_BRACKET || code === OPEN_BRACE) {
      parenDepth++;
    } else if (code === CLOSE_PARENS || code === CLOSE_BRACKET || code === CLOSE_BRACE) {
      if (parenDepth > 0) parenDepth--;
    } else if (code === DOUBLE_QUOTE || code === SINGLE_QUOTE) {
      if (quoteCode === code) quoteCode = 0;
      else if (quoteCode === 0) quoteCode = code;
    }

    if (code === DOT || code === EXCLAMATION || code === QUESTION || code === ELLIPSIS) {
      if (
        code === DOT &&
        i > 0 &&
        isDigitCode(text.charCodeAt(i - 1)) &&
        i + 1 < len &&
        isDigitCode(text.charCodeAt(i + 1))
      ) {
        continue;
      }

      if (code === DOT) {
        let w = i - 1;
        while (w >= 0 && isAlphaCode(text.charCodeAt(w))) w--;
        const word = text.slice(w + 1, i).toLowerCase();
        if (abbreviations.has(word)) {
          continue;
        }
      }

      let j = i + 1;
      while (j < len) {
        const nextCode = text.charCodeAt(j);
        if (
          nextCode === DOT ||
          nextCode === EXCLAMATION ||
          nextCode === QUESTION ||
          nextCode === ELLIPSIS
        ) {
          j++;
          continue;
        }
        break;
      }

      while (j < len) {
        const closeCode = text.charCodeAt(j);
        if (
          closeCode === CLOSE_PARENS ||
          closeCode === CLOSE_BRACKET ||
          closeCode === CLOSE_BRACE ||
          closeCode === DOUBLE_QUOTE ||
          closeCode === SINGLE_QUOTE
        ) {
          if (
            closeCode === CLOSE_PARENS ||
            closeCode === CLOSE_BRACKET ||
            closeCode === CLOSE_BRACE
          ) {
            if (parenDepth > 0) parenDepth--;
          } else if (quoteCode && closeCode === quoteCode) {
            quoteCode = 0;
          }
          j++;
          continue;
        }
        break;
      }

<<<<<<< HEAD
      if (ch === '.') {
        const prev = i > 0 ? text[i - 1] : null;
        const immediateNext = i + 1 < len ? text[i + 1] : null;

        if (
          prev &&
          immediateNext &&
          !isSpace(prev) &&
          !isSpace(immediateNext) &&
          isLowerTokenChar(prev) &&
          isLowerTokenChar(immediateNext)
        ) {
          let tokenStart = i - 1;
          while (tokenStart >= start && isLowerDomainChar(text[tokenStart])) {
            tokenStart--;
          }
          tokenStart++;

          let tokenEnd = i + 1;
          while (tokenEnd < len && isLowerDomainChar(text[tokenEnd])) {
            tokenEnd++;
          }

          let hasDot = false;
          let segmentLength = 0;
          let isValidToken = true;
          for (let m = tokenStart; m < tokenEnd; m++) {
            const tokenChar = text[m];
            if (tokenChar === '.') {
              if (segmentLength === 0) {
                isValidToken = false;
                break;
              }
              hasDot = true;
              segmentLength = 0;
            } else if (isLowerTokenChar(tokenChar)) {
              segmentLength++;
            } else {
              isValidToken = false;
              break;
            }
          }

          if (isValidToken && hasDot && segmentLength > 0) {
            continue;
          }
        }
      }

      let shouldSplit = false;
      if (parenDepth === 0 && !quote) {
        if (k === len) {
          shouldSplit = true;
        } else if (ch === '.') {
          if (hasDotAfter) {
            shouldSplit = false;
          } else if (isLower && (hasDotBefore || hasDotAfter)) {
            shouldSplit = false;
          } else {
            shouldSplit = true;
          }
=======
      let k = j;
      while (k < len && isSpaceCode(text.charCodeAt(k))) k++;

      let isLower = false;
      if (k < len) {
        const nextCode = text.charCodeAt(k);
        if (nextCode >= 0x61 && nextCode <= 0x7a) {
          isLower = true;
        } else if (nextCode >= 0x41 && nextCode <= 0x5a) {
          isLower = false;
        } else if (nextCode <= 0x7f) {
          isLower = false;
>>>>>>> 55401125
        } else {
          const nextChar = text[k];
          isLower =
            nextChar.toLowerCase() === nextChar &&
            nextChar.toUpperCase() !== nextChar;
        }
      }

      if (parenDepth === 0 && quoteCode === 0 && (k === len || !isLower)) {
        sentences.push(text.slice(start, j));
        i = k;
        start = k;
        i--;
      }
    }
  }

  let summary;
  if (sentences.length === 0) {
    summary = text;
  } else {
    if (sentences.length < count && start < len) {
      sentences.push(text.slice(start));
    }
    summary = sentences.join(' ');
  }

  return collapseWhitespace(summary);
}

export { recordApplication, getLifecycleCounts, STATUSES } from './lifecycle.js';<|MERGE_RESOLUTION|>--- conflicted
+++ resolved
@@ -13,15 +13,6 @@
  * @param {number} count Number of sentences to return; values <= 0 yield ''.
  * @returns {string}
  */
-<<<<<<< HEAD
-const spaceRe = /\s/;
-const isSpace = (c) => spaceRe.test(c);
-const closers = new Set(['"', "'", ')', ']', '}']);
-const openers = new Set(['(', '[', '{']);
-const isDigit = (c) => c >= '0' && c <= '9';
-const isAlpha = (c) => (c >= 'a' && c <= 'z') || (c >= 'A' && c <= 'Z');
-const isLowerTokenChar = (c) => (c >= 'a' && c <= 'z') || isDigit(c) || c === '-';
-=======
 // Fast ASCII whitespace lookup table for summarize(). Matches JS /\s/ for ASCII range.
 const ASCII_WHITESPACE = new Uint8Array(33);
 ASCII_WHITESPACE[9] = 1; // \t
@@ -92,9 +83,7 @@
   return trimmed.split(/\s+/).join(' ');
 }
 
->>>>>>> 55401125
 const abbreviations = new Set(['mr', 'mrs', 'ms', 'dr', 'prof', 'sr', 'jr', 'st', 'vs']);
-const isLowerDomainChar = (c) => c === '.' || isLowerTokenChar(c);
 
 export function summarize(text, count = 1) {
   if (!text || count <= 0) return '';
@@ -185,69 +174,6 @@
         break;
       }
 
-<<<<<<< HEAD
-      if (ch === '.') {
-        const prev = i > 0 ? text[i - 1] : null;
-        const immediateNext = i + 1 < len ? text[i + 1] : null;
-
-        if (
-          prev &&
-          immediateNext &&
-          !isSpace(prev) &&
-          !isSpace(immediateNext) &&
-          isLowerTokenChar(prev) &&
-          isLowerTokenChar(immediateNext)
-        ) {
-          let tokenStart = i - 1;
-          while (tokenStart >= start && isLowerDomainChar(text[tokenStart])) {
-            tokenStart--;
-          }
-          tokenStart++;
-
-          let tokenEnd = i + 1;
-          while (tokenEnd < len && isLowerDomainChar(text[tokenEnd])) {
-            tokenEnd++;
-          }
-
-          let hasDot = false;
-          let segmentLength = 0;
-          let isValidToken = true;
-          for (let m = tokenStart; m < tokenEnd; m++) {
-            const tokenChar = text[m];
-            if (tokenChar === '.') {
-              if (segmentLength === 0) {
-                isValidToken = false;
-                break;
-              }
-              hasDot = true;
-              segmentLength = 0;
-            } else if (isLowerTokenChar(tokenChar)) {
-              segmentLength++;
-            } else {
-              isValidToken = false;
-              break;
-            }
-          }
-
-          if (isValidToken && hasDot && segmentLength > 0) {
-            continue;
-          }
-        }
-      }
-
-      let shouldSplit = false;
-      if (parenDepth === 0 && !quote) {
-        if (k === len) {
-          shouldSplit = true;
-        } else if (ch === '.') {
-          if (hasDotAfter) {
-            shouldSplit = false;
-          } else if (isLower && (hasDotBefore || hasDotAfter)) {
-            shouldSplit = false;
-          } else {
-            shouldSplit = true;
-          }
-=======
       let k = j;
       while (k < len && isSpaceCode(text.charCodeAt(k))) k++;
 
@@ -260,7 +186,6 @@
           isLower = false;
         } else if (nextCode <= 0x7f) {
           isLower = false;
->>>>>>> 55401125
         } else {
           const nextChar = text[k];
           isLower =

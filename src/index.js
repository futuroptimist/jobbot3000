/**
 * Return the first N sentences from the given text.
 * Sentences end with '.', '!' or '?' followed by whitespace or a newline.
 * Falls back to returning the trimmed input when no such punctuation exists.
 *
 * @param {string} text
 * @param {number} count
 * @returns {string}
 */
export function summarize(text, count = 1) {
  if (!text) return '';
<<<<<<< HEAD

  /**
   * Scan character-by-character to avoid costly regular expressions.
   * This prevents regex-based DoS and stops once the requested number
   * of sentences is collected.
   */
  const sentences = [];
  let start = 0;
  const len = text.length;

  const isSpace = (c) => c === ' ' || c === '\n' || c === '\t' || c === '\r';

  for (let i = 0; i < len && sentences.length < count; i++) {
    const ch = text[i];
    if (ch === '.' || ch === '!' || ch === '?') {
      const next = text[i + 1];
      if (i + 1 === len || isSpace(next)) {
        sentences.push(text.slice(start, i + 1));
        i += 1;
        while (i < len && isSpace(text[i])) i += 1;
        start = i;
        i -= 1; // compensate for loop increment
      }
    }
  }

  const summary = sentences.length ? sentences.join(' ') : text;
  return summary.replace(/\s+/g, ' ').trim();
=======
  const sentences = text
    .split(/(?<=[.!?]["')\]])\s+|(?<=[.!?])\s+/)
    .slice(0, count);
  return sentences.join(' ').replace(/\s+/g, ' ').trim();
>>>>>>> 20e1dddd
}<|MERGE_RESOLUTION|>--- conflicted
+++ resolved
@@ -9,10 +9,10 @@
  */
 export function summarize(text, count = 1) {
   if (!text) return '';
-<<<<<<< HEAD
 
   /**
    * Scan character-by-character to avoid costly regular expressions.
+   * Handles `.`, `!`, `?`, including when followed by quotes or parentheses.
    * This prevents regex-based DoS and stops once the requested number
    * of sentences is collected.
    */
@@ -20,13 +20,22 @@
   let start = 0;
   const len = text.length;
 
-  const isSpace = (c) => c === ' ' || c === '\n' || c === '\t' || c === '\r';
+  const isSpace = (c) =>
+    c === ' ' || c === '\n' || c === '\t' || c === '\r';
 
   for (let i = 0; i < len && sentences.length < count; i++) {
     const ch = text[i];
     if (ch === '.' || ch === '!' || ch === '?') {
       const next = text[i + 1];
-      if (i + 1 === len || isSpace(next)) {
+      // Allow end of text, whitespace, or common closing punctuation
+      if (
+        i + 1 === len ||
+        isSpace(next) ||
+        next === '"' ||
+        next === "'" ||
+        next === ')' ||
+        next === ']'
+      ) {
         sentences.push(text.slice(start, i + 1));
         i += 1;
         while (i < len && isSpace(text[i])) i += 1;
@@ -36,12 +45,8 @@
     }
   }
 
-  const summary = sentences.length ? sentences.join(' ') : text;
+  const summary = sentences.length
+    ? sentences.join(' ')
+    : text;
   return summary.replace(/\s+/g, ' ').trim();
-=======
-  const sentences = text
-    .split(/(?<=[.!?]["')\]])\s+|(?<=[.!?])\s+/)
-    .slice(0, count);
-  return sentences.join(' ').replace(/\s+/g, ' ').trim();
->>>>>>> 20e1dddd
 }
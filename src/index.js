/**
 * Return the first N sentences from the given text.
 * Sentences end with '.', '!', '?', or '…', including consecutive punctuation (e.g. `?!`),
 * optionally followed by closing quotes or parentheses.
 * Falls back to returning the trimmed input when no such punctuation exists.
 * If fewer complete sentences than requested exist, any remaining text is appended
 * so no content is lost. Parenthetical abbreviations like `(M.Sc.)` remain attached
<<<<<<< HEAD
 * to their surrounding sentence. Avoids splitting on decimal numbers. Returns an empty
 * string when `count` is less than 1.
=======
 * to their surrounding sentence. Avoids splitting on decimal numbers.
 * Returns an empty string when `count` is 0 or less.
>>>>>>> a6fe0f75
 *
 * @param {string} text
 * @param {number} count
 * @returns {string}
 */
const spaceRe = /\s/;
const isSpace = (c) => spaceRe.test(c);
const closers = new Set(['"', "'", ')', ']', '}']);
const openers = new Set(['(', '[', '{']);
const isDigit = (c) => c >= '0' && c <= '9';

export function summarize(text, count = 1) {
<<<<<<< HEAD
  if (!text) return '';
  if (count <= 0) return '';
=======
  if (!text || count <= 0) return '';
>>>>>>> a6fe0f75

  /**
   * Scan character-by-character to avoid costly regular expressions.
   * Prevents regex-based DoS and stops once the requested number
   * of sentences is collected. Hoisting whitespace/digit helpers
   * and punctuation sets avoids per-call allocations.
   * Handles consecutive punctuation (`?!`), skips trailing closing
   * quotes/parentheses, treats all Unicode whitespace as delimiters,
   * and avoids splitting on decimal numbers.
   */
  const sentences = [];
  let start = 0;
  const len = text.length;
  let parenDepth = 0;
  let quote = null;

  for (let i = 0; i < len && sentences.length < count; i++) {
    const ch = text[i];

    // Track nesting
    if (openers.has(ch)) parenDepth++;
    else if (closers.has(ch)) {
      if (ch === ')' || ch === ']' || ch === '}') {
        if (parenDepth > 0) parenDepth--;
      }
    } else if (ch === '"' || ch === "'") {
      if (quote === ch) quote = null;
      else if (!quote) quote = ch;
    }

    if (ch === '.' || ch === '!' || ch === '?' || ch === '…') {
      // Skip decimals like 3.14
      if (ch === '.' && i > 0 && isDigit(text[i - 1]) && i + 1 < len && isDigit(text[i + 1])) {
        continue;
      }

      let j = i + 1;

      // absorb consecutive punctuation like ?!
      while (
        j < len &&
        (text[j] === '.' || text[j] === '!' || text[j] === '?' || text[j] === '…')
      ) {
        j++;
      }

      // absorb trailing closers (quotes, parentheses)
      while (j < len && closers.has(text[j])) {
        if (text[j] === ')' || text[j] === ']' || text[j] === '}') {
          if (parenDepth > 0) parenDepth--;
        } else if (quote && text[j] === quote) {
          quote = null;
        }
        j++;
      }

      // move forward to next non-space
      let k = j;
      while (k < len && isSpace(text[k])) k++;

      const next = text[k];
      const isLower = next && next.toLowerCase() === next && next.toUpperCase() !== next;

      if (parenDepth === 0 && !quote && (k === len || !isLower)) {
        sentences.push(text.slice(start, j));
        i = k;
        start = k;
        i--; // adjust for loop increment
      }
    }
  }

  let summary;
  if (sentences.length === 0) {
    summary = text;
  } else {
    if (sentences.length < count && start < len) {
      sentences.push(text.slice(start));
    }
    summary = sentences.join(' ');
  }

  return summary.replace(/\s+/g, ' ').trim();
}<|MERGE_RESOLUTION|>--- conflicted
+++ resolved
@@ -5,13 +5,8 @@
  * Falls back to returning the trimmed input when no such punctuation exists.
  * If fewer complete sentences than requested exist, any remaining text is appended
  * so no content is lost. Parenthetical abbreviations like `(M.Sc.)` remain attached
-<<<<<<< HEAD
- * to their surrounding sentence. Avoids splitting on decimal numbers. Returns an empty
- * string when `count` is less than 1.
-=======
  * to their surrounding sentence. Avoids splitting on decimal numbers.
  * Returns an empty string when `count` is 0 or less.
->>>>>>> a6fe0f75
  *
  * @param {string} text
  * @param {number} count
@@ -24,12 +19,9 @@
 const isDigit = (c) => c >= '0' && c <= '9';
 
 export function summarize(text, count = 1) {
-<<<<<<< HEAD
-  if (!text) return '';
-  if (count <= 0) return '';
-=======
   if (!text || count <= 0) return '';
->>>>>>> a6fe0f75
+  // Implementation continues…
+}
 
   /**
    * Scan character-by-character to avoid costly regular expressions.

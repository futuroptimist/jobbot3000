/**
 * Return the first N sentences from the given text.
 * If `count` is zero or negative, returns an empty string.
 * Sentences end with '.', '!', '?', or '…', including consecutive punctuation (e.g. `?!`),
 * optionally followed by closing quotes or parentheses.
 * Falls back to returning the trimmed input when no such punctuation exists.
 * If fewer complete sentences than requested exist, any remaining text is appended
 * so no content is lost. Parenthetical abbreviations like `(M.Sc.)` remain attached
 * to their surrounding sentence. Avoids splitting on decimal numbers.
 * Returns an empty string when `count` is 0 or less.
 *
 * @param {string} text
 * @param {number} count Number of sentences to return; values <= 0 yield ''.
 * @returns {string}
 */
const spaceRe = /\s/;
const isSpace = (c) => spaceRe.test(c);
const closers = new Set(['"', "'", ')', ']', '}']);
const openers = new Set(['(', '[', '{']);
const isDigit = (c) => c >= '0' && c <= '9';
<<<<<<< HEAD
const alphaRe = /[A-Za-z]/;
const isAlpha = (c) => alphaRe.test(c);
const honorifics = new Set(['mr', 'mrs', 'ms', 'dr', 'prof', 'sr', 'jr']);
=======
const isAlpha = (c) => (c >= 'a' && c <= 'z') || (c >= 'A' && c <= 'Z');
const abbreviations = new Set(['mr', 'mrs', 'ms', 'dr', 'prof', 'sr', 'jr', 'st', 'vs']);
>>>>>>> eac8962c

export function summarize(text, count = 1) {
  if (!text || count <= 0) return '';

  /**
   * Scan character-by-character to avoid costly regular expressions.
   * Prevents regex-based DoS and stops once the requested number
   * of sentences is collected. Hoisting whitespace/digit helpers
   * and punctuation sets avoids per-call allocations.
   * Handles consecutive punctuation (`?!`), skips trailing closing
   * quotes/parentheses, treats all Unicode whitespace as delimiters,
   * and avoids splitting on decimal numbers.
   */
  const sentences = [];
  let start = 0;
  const len = text.length;
  let parenDepth = 0;
  let quote = null;

  for (let i = 0; i < len && sentences.length < count; i++) {
    const ch = text[i];

    // Track nesting
    if (openers.has(ch)) parenDepth++;
    else if (closers.has(ch)) {
      if (ch === ')' || ch === ']' || ch === '}') {
        if (parenDepth > 0) parenDepth--;
      }
    } else if (ch === '"' || ch === "'") {
      if (quote === ch) quote = null;
      else if (!quote) quote = ch;
    }

    if (ch === '.' || ch === '!' || ch === '?' || ch === '…') {
      // Skip decimals like 3.14
      if (ch === '.' && i > 0 && isDigit(text[i - 1]) && i + 1 < len && isDigit(text[i + 1])) {
        continue;
      }

      if (ch === '.') {
        let w = i - 1;
        while (w >= 0 && isAlpha(text[w])) w--;
        const word = text.slice(w + 1, i).toLowerCase();
        if (abbreviations.has(word)) {
          continue;
        }
      }

      let j = i + 1;

      // absorb consecutive punctuation like ?!
      while (
        j < len &&
        (text[j] === '.' || text[j] === '!' || text[j] === '?' || text[j] === '…')
      ) {
        j++;
      }

      // absorb trailing closers (quotes, parentheses)
      while (j < len && closers.has(text[j])) {
        if (text[j] === ')' || text[j] === ']' || text[j] === '}') {
          if (parenDepth > 0) parenDepth--;
        } else if (quote && text[j] === quote) {
          quote = null;
        }
        j++;
      }

      // move forward to next non-space
      let k = j;
      while (k < len && isSpace(text[k])) k++;

      const next = text[k];
      const isLower = next && next.toLowerCase() === next && next.toUpperCase() !== next;
      const isUpper = next && next.toUpperCase() === next && next.toLowerCase() !== next;

      if (ch === '.' && isUpper) {
        let w = i - 1;
        while (w >= 0 && isAlpha(text[w])) w--;
        const word = text.slice(w + 1, i).toLowerCase();
        if (honorifics.has(word)) continue;
      }

      if (parenDepth === 0 && !quote && (k === len || !isLower)) {
        sentences.push(text.slice(start, j));
        i = k;
        start = k;
        i--; // adjust for loop increment
      }
    }
  }

  let summary;
  if (sentences.length === 0) {
    summary = text;
  } else {
    if (sentences.length < count && start < len) {
      sentences.push(text.slice(start));
    }
    summary = sentences.join(' ');
  }

  return summary.replace(/\s+/g, ' ').trim();
}<|MERGE_RESOLUTION|>--- conflicted
+++ resolved
@@ -18,14 +18,16 @@
 const closers = new Set(['"', "'", ')', ']', '}']);
 const openers = new Set(['(', '[', '{']);
 const isDigit = (c) => c >= '0' && c <= '9';
-<<<<<<< HEAD
+
+// Unified alpha check using regex (concise and consistent)
 const alphaRe = /[A-Za-z]/;
 const isAlpha = (c) => alphaRe.test(c);
-const honorifics = new Set(['mr', 'mrs', 'ms', 'dr', 'prof', 'sr', 'jr']);
-=======
-const isAlpha = (c) => (c >= 'a' && c <= 'z') || (c >= 'A' && c <= 'Z');
-const abbreviations = new Set(['mr', 'mrs', 'ms', 'dr', 'prof', 'sr', 'jr', 'st', 'vs']);
->>>>>>> eac8962c
+
+// Combined set of abbreviations (includes honorifics + extras)
+const abbreviations = new Set([
+  'mr', 'mrs', 'ms', 'dr', 'prof', 'sr', 'jr', // honorifics
+  'st', 'vs'                                   // additional common abbreviations
+]);
 
 export function summarize(text, count = 1) {
   if (!text || count <= 0) return '';

--- conflicted
+++ resolved
@@ -6,7 +6,7 @@
  * Falls back to returning the trimmed input when no such punctuation exists.
  * If fewer complete sentences than requested exist, any remaining text is appended
  * so no content is lost. Parenthetical abbreviations like `(M.Sc.)` remain attached
- * to their surrounding sentence. Avoids splitting on decimal numbers.
+ * to their surrounding sentence. Avoids splitting on decimal numbers or domain-like tokens.
  * Returns an empty string when `count` is 0 or less.
  *
  * @param {string} text
@@ -63,72 +63,6 @@
   return (code >= 65 && code <= 90) || (code >= 97 && code <= 122);
 }
 
-<<<<<<< HEAD
-const LOWERCASE_DOMAIN_PATTERN = new RegExp(
-  '^(?:[a-z0-9](?:[a-z0-9-]*[a-z0-9])?\\.)+' +
-    '(?:[a-z0-9](?:[a-z0-9-]*[a-z0-9])?)' +
-    '(?:[/?#][^\\s]*)?$'
-);
-
-function isDomainCharCode(code) {
-  return (
-    (code >= 48 && code <= 57) || // 0-9
-    (code >= 65 && code <= 90) || // A-Z
-    (code >= 97 && code <= 122) || // a-z
-    code === 45 || // -
-    code === 46 || // .
-    code === 47 || // /
-    code === 58 || // :
-    code === 63 || // ?
-    code === 35 || // #
-    code === 38 || // &
-    code === 61 || // =
-    code === 37 || // %
-    code === 64 || // @
-    code === 95 || // _
-    code === 126 || // ~
-    code === 43 // +
-  );
-}
-
-function isLowercaseDomainContinuation(text, dotIndex, nextIndex) {
-  let start = dotIndex;
-  while (start > 0 && isDomainCharCode(text.charCodeAt(start - 1))) {
-    start--;
-  }
-
-  const len = text.length;
-  let end = nextIndex;
-  while (end < len && isDomainCharCode(text.charCodeAt(end))) {
-    end++;
-  }
-
-  if (end <= dotIndex + 1) return false;
-
-  let candidate = text.slice(start, end);
-  const atIndex = candidate.lastIndexOf('@');
-  if (atIndex !== -1) {
-    candidate = candidate.slice(atIndex + 1);
-  }
-
-  if (candidate.startsWith('https://')) {
-    candidate = candidate.slice(8);
-  } else if (candidate.startsWith('http://')) {
-    candidate = candidate.slice(7);
-  }
-
-  if (candidate.startsWith('www.')) {
-    candidate = candidate.slice(4);
-  }
-
-  candidate = candidate.replace(/\.+$/, '');
-
-  if (!candidate || candidate.indexOf('.') === -1) {
-    return false;
-  }
-
-  return LOWERCASE_DOMAIN_PATTERN.test(candidate);
-=======
 function isDomainTokenCode(code) {
   return isAlphaCode(code) || isDigitCode(code) || code === HYPHEN;
 }
@@ -169,7 +103,6 @@
   }
 
   return true;
->>>>>>> 3be8e883
 }
 
 function collapseWhitespace(str) {
@@ -245,8 +178,6 @@
           continue;
         }
       }
-
-      const wasInsideParens = parenDepth > 0;
 
       let j = i + 1;
       while (j < len) {
@@ -307,18 +238,6 @@
         }
       }
 
-<<<<<<< HEAD
-      let blockLowercaseSplit = false;
-      if (isLower) {
-        if (wasInsideParens) {
-          blockLowercaseSplit = true;
-        } else if (code === DOT && k === j && isLowercaseDomainContinuation(text, i, k)) {
-          blockLowercaseSplit = true;
-        }
-      }
-
-      if (parenDepth === 0 && quoteCode === 0 && (k === len || !isLower || !blockLowercaseSplit)) {
-=======
       let hasDotBefore = false;
       let hasDotAfter = false;
       if (code === DOT) {
@@ -397,7 +316,6 @@
       }
 
       if (shouldSplit) {
->>>>>>> 3be8e883
         sentences.push(text.slice(start, j));
         i = k;
         start = k;

--- conflicted
+++ resolved
@@ -1,11 +1,8 @@
 /**
  * Return the first N sentences from the given text.
-<<<<<<< HEAD
- * Sentences end with '.', '!' or '?' followed by whitespace or a newline.
-=======
  * Sentences end with '.', '!' or '?' optionally followed by closing quotes or parentheses.
->>>>>>> 76a230f9
  * Falls back to returning the trimmed input when no such punctuation exists.
+ * If fewer complete sentences than requested exist, any remaining text is appended so no content is lost.
  *
  * @param {string} text
  * @param {number} count
@@ -18,42 +15,28 @@
    * Scan character-by-character to avoid costly regular expressions.
    * This prevents regex-based DoS and stops once the requested number
    * of sentences is collected.
-<<<<<<< HEAD
-=======
    * Skips trailing closing quotes/parentheses and treats all Unicode
    * whitespace as valid delimiters.
->>>>>>> 76a230f9
    */
   const sentences = [];
   let start = 0;
   const len = text.length;
 
-<<<<<<< HEAD
-  // Treat any Unicode whitespace as a delimiter to match previous \s behaviour
-  const isSpace = (c) => c.trim() === '';
-  const isClosing = (c) => c === '"' || c === '\'' || c === ')' || c === ']' || c === '}';
-=======
   const spaceRe = /\s/;
   const isSpace = (c) => spaceRe.test(c);
   const closers = new Set(['"', "'", ')', ']', '}']);
->>>>>>> 76a230f9
 
   for (let i = 0; i < len && sentences.length < count; i++) {
     const ch = text[i];
     if (ch === '.' || ch === '!' || ch === '?') {
       let j = i + 1;
-<<<<<<< HEAD
-      while (j < len && isClosing(text[j])) j++;
-=======
       while (j < len && closers.has(text[j])) j++;
->>>>>>> 76a230f9
       if (j === len || isSpace(text[j])) {
         sentences.push(text.slice(start, j));
         i = j;
         while (i < len && isSpace(text[i])) i++;
         start = i;
-<<<<<<< HEAD
-        i--; // compensate for loop increment
+        i--; // adjust for loop increment
       }
     }
   }
@@ -68,13 +51,5 @@
     summary = sentences.join(' ');
   }
 
-=======
-        i--; // adjust for loop increment
-      }
-    }
-  }
-
-  const summary = sentences.length ? sentences.join(' ') : text;
->>>>>>> 76a230f9
   return summary.replace(/\s+/g, ' ').trim();
 }
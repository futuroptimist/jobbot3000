--- conflicted
+++ resolved
@@ -1,6 +1,6 @@
 /**
  * Return the first N sentences from the given text.
- * Sentences end with '.', '!' or '?' followed by whitespace or a newline.
+ * Sentences end with '.', '!' or '?' optionally followed by closing quotes or parentheses.
  * Falls back to returning the trimmed input when no such punctuation exists.
  *
  * @param {string} text
@@ -9,12 +9,13 @@
  */
 export function summarize(text, count = 1) {
   if (!text) return '';
-<<<<<<< HEAD
 
   /**
    * Scan character-by-character to avoid costly regular expressions.
    * This prevents regex-based DoS and stops once the requested number
    * of sentences is collected.
+   * Skips trailing closing quotes/parentheses and treats all Unicode
+   * whitespace as valid delimiters.
    */
   const sentences = [];
   let start = 0;
@@ -22,35 +23,23 @@
 
   const spaceRe = /\s/;
   const isSpace = (c) => spaceRe.test(c);
-  const closers = new Set([
-    String.fromCharCode(34), // "
-    String.fromCharCode(39), // '
-    ')',
-    ']',
-    '}'
-  ]);
+  const closers = new Set(['"', "'", ')', ']', '}']);
 
   for (let i = 0; i < len && sentences.length < count; i++) {
     const ch = text[i];
     if (ch === '.' || ch === '!' || ch === '?') {
       let j = i + 1;
-      while (j < len && closers.has(text[j])) j += 1;
+      while (j < len && closers.has(text[j])) j++;
       if (j === len || isSpace(text[j])) {
         sentences.push(text.slice(start, j));
         i = j;
-        while (i < len && isSpace(text[i])) i += 1;
+        while (i < len && isSpace(text[i])) i++;
         start = i;
-        i -= 1; // compensate for loop increment
+        i--; // adjust for loop increment
       }
     }
   }
 
   const summary = sentences.length ? sentences.join(' ') : text;
   return summary.replace(/\s+/g, ' ').trim();
-=======
-  const sentences = text
-    .split(/(?<=[.!?]["')\]])\s+|(?<=[.!?])\s+/)
-    .slice(0, count);
-  return sentences.join(' ').replace(/\s+/g, ' ').trim();
->>>>>>> 20e1dddd
 }
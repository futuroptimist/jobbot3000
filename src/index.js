/**
 * Return the first N sentences from the given text.
 * If `count` is zero or negative, returns an empty string.
 * Sentences end with '.', '!', '?', or '…', including consecutive punctuation (e.g. `?!`),
 * optionally followed by closing quotes or parentheses.
 * Falls back to returning the trimmed input when no such punctuation exists.
 * If fewer complete sentences than requested exist, any remaining text is appended
 * so no content is lost. Parenthetical abbreviations like `(M.Sc.)` remain attached
 * to their surrounding sentence. Avoids splitting on decimal numbers.
 * Returns an empty string when `count` is 0 or less.
 *
 * @param {string} text
 * @param {number} count Number of sentences to return; values <= 0 yield ''.
 * @returns {string}
 */
<<<<<<< HEAD
function isSpaceCharCode(code) {
  if (code <= 13) return code >= 9; // tab, line feed, vertical tab, form feed, carriage return
  if (code === 32) return true; // space
  if (code === 133 || code === 160) return true; // next line, non-breaking space
  if (code === 5760 || code === 6158) return true; // ogham mark, mongolian separator
  if (code >= 8192 && code <= 8202) return true; // en quad through hair space
  if (
    code === 8232 || // line separator
    code === 8233 || // paragraph separator
    code === 8239    // narrow nbsp
  ) {
    return true;
  }
  if (
    code === 8287 || // medium math space
    code === 12288 || // ideographic space
    code === 65279 // BOM
  ) {
    return true;
  }
  return false;
}

const isBracketCloser = (c) => c === ')' || c === ']' || c === '}';
const isQuote = (c) => c === '"' || c === "'";
const isDigit = (c) => c >= '0' && c <= '9';
const isAlpha = (c) => (c >= 'a' && c <= 'z') || (c >= 'A' && c <= 'Z');
const isWordChar = (c) => isAlpha(c) || isDigit(c);
=======
// Fast ASCII whitespace lookup table for summarize(). Matches JS /\s/ for ASCII range.
const ASCII_WHITESPACE = new Uint8Array(33);
ASCII_WHITESPACE[9] = 1; // \t
ASCII_WHITESPACE[10] = 1; // \n
ASCII_WHITESPACE[11] = 1; // \v
ASCII_WHITESPACE[12] = 1; // \f
ASCII_WHITESPACE[13] = 1; // \r
ASCII_WHITESPACE[32] = 1; // space

function isSpaceCode(code) {
  if (!Number.isFinite(code)) return false;
  if (code <= 32) return ASCII_WHITESPACE[code] === 1;
  if (code >= 0x2000 && code <= 0x200a) return true;
  switch (code) {
    case 0x00a0:
    case 0x1680:
    case 0x2028:
    case 0x2029:
    case 0x202f:
    case 0x205f:
    case 0x3000:
    case 0xfeff:
      return true;
    default:
      return false;
  }
}
const DOUBLE_QUOTE = 34;
const SINGLE_QUOTE = 39;
const OPEN_PARENS = 40;
const OPEN_BRACKET = 91;
const OPEN_BRACE = 123;
const CLOSE_PARENS = 41;
const CLOSE_BRACKET = 93;
const CLOSE_BRACE = 125;
const DOT = 46;
const EXCLAMATION = 33;
const QUESTION = 63;
const ELLIPSIS = 0x2026;

function isDigitCode(code) {
  return code >= 48 && code <= 57;
}

function isAlphaCode(code) {
  return (code >= 65 && code <= 90) || (code >= 97 && code <= 122);
}

function collapseWhitespace(str) {
  if (!str) return '';
  const trimmed = str.trim();
  if (!trimmed) return '';

  if (
    trimmed.indexOf('  ') === -1 &&
    trimmed.indexOf('\n') === -1 &&
    trimmed.indexOf('\r') === -1 &&
    trimmed.indexOf('\t') === -1 &&
    trimmed.indexOf('\f') === -1 &&
    trimmed.indexOf('\v') === -1 &&
    trimmed.indexOf('\u00a0') === -1 &&
    trimmed.indexOf('\u2028') === -1 &&
    trimmed.indexOf('\u2029') === -1
  ) {
    return trimmed;
  }

  return trimmed.split(/\s+/).join(' ');
}
>>>>>>> ab9e12ab
const abbreviations = new Set(['mr', 'mrs', 'ms', 'dr', 'prof', 'sr', 'jr', 'st', 'vs']);
const SIMPLE_BLOCK_RE = /["'()[\]{}]/;
const WHITESPACE_FINDER = /\s*/y;

function summarizeSimpleSingle(text) {
  const len = text.length;
  const punctuation = /[.!?…]+/g;
  let match;

  while ((match = punctuation.exec(text))) {
    const index = match.index;
    const ch = text[index];

    if (
      ch === '.' &&
      index > 0 &&
      isDigit(text[index - 1]) &&
      index + 1 < len &&
      isDigit(text[index + 1])
    ) {
      continue;
    }

    if (ch === '.') {
      let w = index - 1;
      while (w >= 0 && isAlpha(text[w])) w--;
      const word = text.slice(w + 1, index).toLowerCase();
      if (abbreviations.has(word)) {
        continue;
      }
    }

    let j = index + match[0].length;
    WHITESPACE_FINDER.lastIndex = j;
    WHITESPACE_FINDER.exec(text);
    j = WHITESPACE_FINDER.lastIndex;

    const next = text[j];
    const isLower = next && next.toLowerCase() === next && next.toUpperCase() !== next;
    if (j < len && isLower) {
      continue;
    }

    WHITESPACE_FINDER.lastIndex = 0;
    return text.slice(0, index + match[0].length).replace(/\s+/g, ' ').trim();
  }

  WHITESPACE_FINDER.lastIndex = 0;
  return text.replace(/\s+/g, ' ').trim();
}

function summarizeSimple(text, count) {
  if (count === 1) {
    return summarizeSimpleSingle(text);
  }
  const sentences = [];
  let start = 0;
  const len = text.length;
  const punctuation = /[.!?…]+/g;
  let match;

  while (sentences.length < count && (match = punctuation.exec(text))) {
    const index = match.index;
    const ch = text[index];

    if (
      ch === '.' &&
      index > 0 &&
      isDigit(text[index - 1]) &&
      index + 1 < len &&
      isDigit(text[index + 1])
    ) {
      continue;
    }

    if (ch === '.') {
      let w = index - 1;
      while (w >= 0 && isAlpha(text[w])) w--;
      const word = text.slice(w + 1, index).toLowerCase();
      if (abbreviations.has(word)) {
        continue;
      }
    }

    let j = index + match[0].length;
    WHITESPACE_FINDER.lastIndex = j;
    WHITESPACE_FINDER.exec(text);
    j = WHITESPACE_FINDER.lastIndex;

    const next = text[j];
    const isLower = next && next.toLowerCase() === next && next.toUpperCase() !== next;
    if (j < len && isLower) {
      continue;
    }

    sentences.push(text.slice(start, index + match[0].length));
    start = j;
    punctuation.lastIndex = j;
  }

  let summary;
  if (!sentences.length) {
    summary = text;
  } else {
    if (sentences.length < count && start < len) {
      sentences.push(text.slice(start));
    }
    summary = sentences.join(' ');
  }

  WHITESPACE_FINDER.lastIndex = 0;
  return summary.replace(/\s+/g, ' ').trim();
}

export function summarize(text, count = 1) {
  if (!text || count <= 0) return '';

<<<<<<< HEAD
  if (!SIMPLE_BLOCK_RE.test(text)) {
    return summarizeSimple(text, count);
=======
  if (
    text.indexOf('.') === -1 &&
    text.indexOf('!') === -1 &&
    text.indexOf('?') === -1 &&
    text.indexOf('…') === -1
  ) {
    return collapseWhitespace(text);
>>>>>>> ab9e12ab
  }

  /**
   * Scan character-by-character to avoid costly regular expressions.
   * Prevents regex-based DoS and stops once the requested number
   * of sentences is collected. Hoisting whitespace/digit helpers
   * and punctuation sets avoids per-call allocations.
   * Handles consecutive punctuation (`?!`), skips trailing closing
   * quotes/parentheses, treats all Unicode whitespace as delimiters,
   * and avoids splitting on decimal numbers.
   */
  const sentences = [];
  let start = 0;
  const len = text.length;
  let parenDepth = 0;
  let quoteCode = 0;

  for (let i = 0; i < len && sentences.length < count; i++) {
    const code = text.charCodeAt(i);

<<<<<<< HEAD
    switch (code) {
      case 40: // (
      case 91: // [
      case 123: // {
        parenDepth++;
        continue;
      case 41: // )
      case 93: // ]
      case 125: // }
        if (parenDepth > 0) parenDepth--;
        continue;
      case 34: { // "
        if (quote === '"') quote = null;
        else if (!quote) quote = '"';
        continue;
      }
      case 39: { // '
        const prev = i > 0 ? text[i - 1] : '';
        const next = i + 1 < len ? text[i + 1] : '';
        const prevIsWord = prev && isWordChar(prev);
        const nextIsWord = next && isWordChar(next);

        if (quote === "'") {
          if (!prevIsWord || !nextIsWord) quote = null;
          continue;
        }

        if (prevIsWord && nextIsWord) {
          continue; // contraction/measurement
        }

        if (!quote && !prevIsWord) {
          let ahead = i + 1;
          while (ahead < len && isWordChar(text[ahead])) ahead++;
          if (ahead < len && text[ahead] === "'") {
            quote = "'";
          }
        }

=======
    if (code === OPEN_PARENS || code === OPEN_BRACKET || code === OPEN_BRACE) {
      parenDepth++;
    } else if (code === CLOSE_PARENS || code === CLOSE_BRACKET || code === CLOSE_BRACE) {
      if (parenDepth > 0) parenDepth--;
    } else if (code === DOUBLE_QUOTE || code === SINGLE_QUOTE) {
      if (quoteCode === code) quoteCode = 0;
      else if (quoteCode === 0) quoteCode = code;
    }

    if (code === DOT || code === EXCLAMATION || code === QUESTION || code === ELLIPSIS) {
      if (
        code === DOT &&
        i > 0 &&
        isDigitCode(text.charCodeAt(i - 1)) &&
        i + 1 < len &&
        isDigitCode(text.charCodeAt(i + 1))
      ) {
>>>>>>> ab9e12ab
        continue;
      }
      case 46: // .
      case 33: // !
      case 63: // ?
      case 8230: { // …
        const ch = code === 8230 ? '…' : text[i];

<<<<<<< HEAD
        // Skip decimals like 3.14
        if (ch === '.' && i > 0 && isDigit(text[i - 1]) && i + 1 < len && isDigit(text[i + 1])) {
=======
      if (code === DOT) {
        let w = i - 1;
        while (w >= 0 && isAlphaCode(text.charCodeAt(w))) w--;
        const word = text.slice(w + 1, i).toLowerCase();
        if (abbreviations.has(word)) {
>>>>>>> ab9e12ab
          continue;
        }

        if (ch === '.') {
          let w = i - 1;
          while (w >= 0 && isAlpha(text[w])) w--;
          const word = text.slice(w + 1, i).toLowerCase();
          if (abbreviations.has(word)) {
            continue;
          }
        }

<<<<<<< HEAD
        let j = i + 1;

        // absorb consecutive punctuation like ?!
        while (
          j < len &&
          (text[j] === '.' || text[j] === '!' || text[j] === '?' || text[j] === '…')
        ) {
          j++;
        }

        // absorb trailing closers (quotes, parentheses)
        while (j < len) {
          const trailing = text[j];
          if (isBracketCloser(trailing)) {
            if (parenDepth > 0) parenDepth--;
            j++;
            continue;
          }
          if (isQuote(trailing)) {
            if (quote && trailing === quote) {
              quote = null;
            }
            j++;
            continue;
          }
          break;
        }

        // move forward to next non-space
        let k = j;
        while (k < len && isSpaceCharCode(text.charCodeAt(k))) k++;

        const next = text[k];
        const isLower = next && next.toLowerCase() === next && next.toUpperCase() !== next;

        if (parenDepth === 0 && !quote && (k === len || !isLower)) {
          sentences.push(text.slice(start, j));
          i = k;
          start = k;
          i--; // adjust for loop increment
        }
        break;
=======
      while (j < len) {
        const nextCode = text.charCodeAt(j);
        if (
          nextCode === DOT ||
          nextCode === EXCLAMATION ||
          nextCode === QUESTION ||
          nextCode === ELLIPSIS
        ) {
          j++;
          continue;
        }
        break;
      }

      while (j < len) {
        const closeCode = text.charCodeAt(j);
        if (
          closeCode === CLOSE_PARENS ||
          closeCode === CLOSE_BRACKET ||
          closeCode === CLOSE_BRACE ||
          closeCode === DOUBLE_QUOTE ||
          closeCode === SINGLE_QUOTE
        ) {
          if (
            closeCode === CLOSE_PARENS ||
            closeCode === CLOSE_BRACKET ||
            closeCode === CLOSE_BRACE
          ) {
            if (parenDepth > 0) parenDepth--;
          } else if (quoteCode && closeCode === quoteCode) {
            quoteCode = 0;
          }
          j++;
          continue;
        }
        break;
      }

      let k = j;
      while (k < len && isSpaceCode(text.charCodeAt(k))) k++;

      let isLower = false;
      if (k < len) {
        const nextCode = text.charCodeAt(k);
        if (nextCode >= 0x61 && nextCode <= 0x7a) {
          isLower = true;
        } else if (nextCode >= 0x41 && nextCode <= 0x5a) {
          isLower = false;
        } else if (nextCode <= 0x7f) {
          isLower = false;
        } else {
          const nextChar = text[k];
          isLower =
            nextChar.toLowerCase() === nextChar &&
            nextChar.toUpperCase() !== nextChar;
        }
      }

      if (parenDepth === 0 && quoteCode === 0 && (k === len || !isLower)) {
        sentences.push(text.slice(start, j));
        i = k;
        start = k;
        i--;
>>>>>>> ab9e12ab
      }
      default:
        continue;
    }
  }

  let summary;
  if (sentences.length === 0) {
    summary = text;
  } else {
    if (sentences.length < count && start < len) {
      sentences.push(text.slice(start));
    }
    summary = sentences.join(' ');
  }

  return collapseWhitespace(summary);
}

export { recordApplication, getLifecycleCounts, STATUSES } from './lifecycle.js';<|MERGE_RESOLUTION|>--- conflicted
+++ resolved
@@ -13,36 +13,6 @@
  * @param {number} count Number of sentences to return; values <= 0 yield ''.
  * @returns {string}
  */
-<<<<<<< HEAD
-function isSpaceCharCode(code) {
-  if (code <= 13) return code >= 9; // tab, line feed, vertical tab, form feed, carriage return
-  if (code === 32) return true; // space
-  if (code === 133 || code === 160) return true; // next line, non-breaking space
-  if (code === 5760 || code === 6158) return true; // ogham mark, mongolian separator
-  if (code >= 8192 && code <= 8202) return true; // en quad through hair space
-  if (
-    code === 8232 || // line separator
-    code === 8233 || // paragraph separator
-    code === 8239    // narrow nbsp
-  ) {
-    return true;
-  }
-  if (
-    code === 8287 || // medium math space
-    code === 12288 || // ideographic space
-    code === 65279 // BOM
-  ) {
-    return true;
-  }
-  return false;
-}
-
-const isBracketCloser = (c) => c === ')' || c === ']' || c === '}';
-const isQuote = (c) => c === '"' || c === "'";
-const isDigit = (c) => c >= '0' && c <= '9';
-const isAlpha = (c) => (c >= 'a' && c <= 'z') || (c >= 'A' && c <= 'Z');
-const isWordChar = (c) => isAlpha(c) || isDigit(c);
-=======
 // Fast ASCII whitespace lookup table for summarize(). Matches JS /\s/ for ASCII range.
 const ASCII_WHITESPACE = new Uint8Array(33);
 ASCII_WHITESPACE[9] = 1; // \t
@@ -112,128 +82,12 @@
 
   return trimmed.split(/\s+/).join(' ');
 }
->>>>>>> ab9e12ab
+
 const abbreviations = new Set(['mr', 'mrs', 'ms', 'dr', 'prof', 'sr', 'jr', 'st', 'vs']);
-const SIMPLE_BLOCK_RE = /["'()[\]{}]/;
-const WHITESPACE_FINDER = /\s*/y;
-
-function summarizeSimpleSingle(text) {
-  const len = text.length;
-  const punctuation = /[.!?…]+/g;
-  let match;
-
-  while ((match = punctuation.exec(text))) {
-    const index = match.index;
-    const ch = text[index];
-
-    if (
-      ch === '.' &&
-      index > 0 &&
-      isDigit(text[index - 1]) &&
-      index + 1 < len &&
-      isDigit(text[index + 1])
-    ) {
-      continue;
-    }
-
-    if (ch === '.') {
-      let w = index - 1;
-      while (w >= 0 && isAlpha(text[w])) w--;
-      const word = text.slice(w + 1, index).toLowerCase();
-      if (abbreviations.has(word)) {
-        continue;
-      }
-    }
-
-    let j = index + match[0].length;
-    WHITESPACE_FINDER.lastIndex = j;
-    WHITESPACE_FINDER.exec(text);
-    j = WHITESPACE_FINDER.lastIndex;
-
-    const next = text[j];
-    const isLower = next && next.toLowerCase() === next && next.toUpperCase() !== next;
-    if (j < len && isLower) {
-      continue;
-    }
-
-    WHITESPACE_FINDER.lastIndex = 0;
-    return text.slice(0, index + match[0].length).replace(/\s+/g, ' ').trim();
-  }
-
-  WHITESPACE_FINDER.lastIndex = 0;
-  return text.replace(/\s+/g, ' ').trim();
-}
-
-function summarizeSimple(text, count) {
-  if (count === 1) {
-    return summarizeSimpleSingle(text);
-  }
-  const sentences = [];
-  let start = 0;
-  const len = text.length;
-  const punctuation = /[.!?…]+/g;
-  let match;
-
-  while (sentences.length < count && (match = punctuation.exec(text))) {
-    const index = match.index;
-    const ch = text[index];
-
-    if (
-      ch === '.' &&
-      index > 0 &&
-      isDigit(text[index - 1]) &&
-      index + 1 < len &&
-      isDigit(text[index + 1])
-    ) {
-      continue;
-    }
-
-    if (ch === '.') {
-      let w = index - 1;
-      while (w >= 0 && isAlpha(text[w])) w--;
-      const word = text.slice(w + 1, index).toLowerCase();
-      if (abbreviations.has(word)) {
-        continue;
-      }
-    }
-
-    let j = index + match[0].length;
-    WHITESPACE_FINDER.lastIndex = j;
-    WHITESPACE_FINDER.exec(text);
-    j = WHITESPACE_FINDER.lastIndex;
-
-    const next = text[j];
-    const isLower = next && next.toLowerCase() === next && next.toUpperCase() !== next;
-    if (j < len && isLower) {
-      continue;
-    }
-
-    sentences.push(text.slice(start, index + match[0].length));
-    start = j;
-    punctuation.lastIndex = j;
-  }
-
-  let summary;
-  if (!sentences.length) {
-    summary = text;
-  } else {
-    if (sentences.length < count && start < len) {
-      sentences.push(text.slice(start));
-    }
-    summary = sentences.join(' ');
-  }
-
-  WHITESPACE_FINDER.lastIndex = 0;
-  return summary.replace(/\s+/g, ' ').trim();
-}
 
 export function summarize(text, count = 1) {
   if (!text || count <= 0) return '';
 
-<<<<<<< HEAD
-  if (!SIMPLE_BLOCK_RE.test(text)) {
-    return summarizeSimple(text, count);
-=======
   if (
     text.indexOf('.') === -1 &&
     text.indexOf('!') === -1 &&
@@ -241,18 +95,8 @@
     text.indexOf('…') === -1
   ) {
     return collapseWhitespace(text);
->>>>>>> ab9e12ab
-  }
-
-  /**
-   * Scan character-by-character to avoid costly regular expressions.
-   * Prevents regex-based DoS and stops once the requested number
-   * of sentences is collected. Hoisting whitespace/digit helpers
-   * and punctuation sets avoids per-call allocations.
-   * Handles consecutive punctuation (`?!`), skips trailing closing
-   * quotes/parentheses, treats all Unicode whitespace as delimiters,
-   * and avoids splitting on decimal numbers.
-   */
+  }
+
   const sentences = [];
   let start = 0;
   const len = text.length;
@@ -262,47 +106,6 @@
   for (let i = 0; i < len && sentences.length < count; i++) {
     const code = text.charCodeAt(i);
 
-<<<<<<< HEAD
-    switch (code) {
-      case 40: // (
-      case 91: // [
-      case 123: // {
-        parenDepth++;
-        continue;
-      case 41: // )
-      case 93: // ]
-      case 125: // }
-        if (parenDepth > 0) parenDepth--;
-        continue;
-      case 34: { // "
-        if (quote === '"') quote = null;
-        else if (!quote) quote = '"';
-        continue;
-      }
-      case 39: { // '
-        const prev = i > 0 ? text[i - 1] : '';
-        const next = i + 1 < len ? text[i + 1] : '';
-        const prevIsWord = prev && isWordChar(prev);
-        const nextIsWord = next && isWordChar(next);
-
-        if (quote === "'") {
-          if (!prevIsWord || !nextIsWord) quote = null;
-          continue;
-        }
-
-        if (prevIsWord && nextIsWord) {
-          continue; // contraction/measurement
-        }
-
-        if (!quote && !prevIsWord) {
-          let ahead = i + 1;
-          while (ahead < len && isWordChar(text[ahead])) ahead++;
-          if (ahead < len && text[ahead] === "'") {
-            quote = "'";
-          }
-        }
-
-=======
     if (code === OPEN_PARENS || code === OPEN_BRACKET || code === OPEN_BRACE) {
       parenDepth++;
     } else if (code === CLOSE_PARENS || code === CLOSE_BRACKET || code === CLOSE_BRACE) {
@@ -320,81 +123,19 @@
         i + 1 < len &&
         isDigitCode(text.charCodeAt(i + 1))
       ) {
->>>>>>> ab9e12ab
         continue;
       }
-      case 46: // .
-      case 33: // !
-      case 63: // ?
-      case 8230: { // …
-        const ch = code === 8230 ? '…' : text[i];
-
-<<<<<<< HEAD
-        // Skip decimals like 3.14
-        if (ch === '.' && i > 0 && isDigit(text[i - 1]) && i + 1 < len && isDigit(text[i + 1])) {
-=======
+
       if (code === DOT) {
         let w = i - 1;
         while (w >= 0 && isAlphaCode(text.charCodeAt(w))) w--;
         const word = text.slice(w + 1, i).toLowerCase();
         if (abbreviations.has(word)) {
->>>>>>> ab9e12ab
           continue;
         }
-
-        if (ch === '.') {
-          let w = i - 1;
-          while (w >= 0 && isAlpha(text[w])) w--;
-          const word = text.slice(w + 1, i).toLowerCase();
-          if (abbreviations.has(word)) {
-            continue;
-          }
-        }
-
-<<<<<<< HEAD
-        let j = i + 1;
-
-        // absorb consecutive punctuation like ?!
-        while (
-          j < len &&
-          (text[j] === '.' || text[j] === '!' || text[j] === '?' || text[j] === '…')
-        ) {
-          j++;
-        }
-
-        // absorb trailing closers (quotes, parentheses)
-        while (j < len) {
-          const trailing = text[j];
-          if (isBracketCloser(trailing)) {
-            if (parenDepth > 0) parenDepth--;
-            j++;
-            continue;
-          }
-          if (isQuote(trailing)) {
-            if (quote && trailing === quote) {
-              quote = null;
-            }
-            j++;
-            continue;
-          }
-          break;
-        }
-
-        // move forward to next non-space
-        let k = j;
-        while (k < len && isSpaceCharCode(text.charCodeAt(k))) k++;
-
-        const next = text[k];
-        const isLower = next && next.toLowerCase() === next && next.toUpperCase() !== next;
-
-        if (parenDepth === 0 && !quote && (k === len || !isLower)) {
-          sentences.push(text.slice(start, j));
-          i = k;
-          start = k;
-          i--; // adjust for loop increment
-        }
-        break;
-=======
+      }
+
+      let j = i + 1;
       while (j < len) {
         const nextCode = text.charCodeAt(j);
         if (
@@ -458,10 +199,7 @@
         i = k;
         start = k;
         i--;
->>>>>>> ab9e12ab
-      }
-      default:
-        continue;
+      }
     }
   }
 

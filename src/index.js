--- conflicted
+++ resolved
@@ -155,46 +155,6 @@
   return normalized;
 }
 
-function isLowercaseMultiDotToken(token) {
-  if (!token) return false;
-  let sawDot = false;
-  let segmentLength = 0;
-
-  for (let idx = 0; idx < token.length; idx++) {
-    const code = token.charCodeAt(idx);
-
-    if (code === DOT) {
-      if (segmentLength === 0) {
-        return false;
-      }
-      sawDot = true;
-      segmentLength = 0;
-      continue;
-    }
-
-    if (code < 0x61 || code > 0x7a) {
-      return false;
-    }
-
-    segmentLength++;
-  }
-
-  return sawDot && segmentLength > 0;
-}
-
-function isSimpleLowercaseWord(token) {
-  if (!token) return false;
-
-  for (let idx = 0; idx < token.length; idx++) {
-    const code = token.charCodeAt(idx);
-    if (code < 0x61 || code > 0x7a) {
-      return false;
-    }
-  }
-
-  return true;
-}
-
 export function summarize(text, count = 1) {
   if (!text || count <= 0) return '';
 
@@ -236,27 +196,13 @@
         continue;
       }
 
-      let allowLowercaseStart = code !== DOT;
-      let token = '';
-
       if (code === DOT) {
         let w = i - 1;
-        while (w >= 0) {
-          const prevCode = text.charCodeAt(w);
-          if (!isAlphaCode(prevCode) && prevCode !== DOT) break;
-          w--;
-        }
-        token = text.slice(w + 1, i);
-        const preTokenCode = w >= 0 ? text.charCodeAt(w) : 0;
-        const normalized = normalizeAbbreviationToken(token);
-        if (normalized && abbreviations.has(normalized)) {
+        while (w >= 0 && isAlphaCode(text.charCodeAt(w))) w--;
+        const word = text.slice(w + 1, i).toLowerCase();
+        if (abbreviations.has(word)) {
           continue;
         }
-        if (preTokenCode !== 64 && isLowercaseMultiDotToken(token)) {
-          continue;
-        }
-
-        allowLowercaseStart = true;
       }
 
       let j = i + 1;
@@ -301,18 +247,6 @@
       let k = j;
       while (k < len && isSpaceCode(text.charCodeAt(k))) k++;
 
-      const sawWhitespace = k > j;
-
-      if (allowLowercaseStart) {
-        if (code === DOT) {
-          if (!sawWhitespace || !isSimpleLowercaseWord(token)) {
-            allowLowercaseStart = false;
-          }
-        } else if (!sawWhitespace) {
-          allowLowercaseStart = false;
-        }
-      }
-
       let isLower = false;
       if (k < len) {
         const nextCode = text.charCodeAt(k);
@@ -330,9 +264,6 @@
         }
       }
 
-<<<<<<< HEAD
-      if (parenDepth === 0 && quoteCode === 0 && (k === len || allowLowercaseStart || !isLower)) {
-=======
       let hasDotBefore = false;
       let hasDotAfter = false;
 
@@ -412,7 +343,6 @@
       }
 
       if (shouldSplit) {
->>>>>>> 18788ea7
         sentences.push(text.slice(start, j));
         i = k;
         start = k;

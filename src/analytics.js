--- conflicted
+++ resolved
@@ -316,7 +316,6 @@
   return { deliverables, interviews };
 }
 
-<<<<<<< HEAD
 function cloneStatusTemplate() {
   return { ...STATUS_TEMPLATE };
 }
@@ -431,7 +430,8 @@
     if (b.name) return 1;
     return 0;
   });
-=======
+}
+
 export async function computeAnalyticsHealth(options = {}) {
   const reference = resolveReferenceDate(options.now);
   const { statuses, interactions } = await readAnalyticsSources();
@@ -608,7 +608,6 @@
   );
 
   return lines.join('\n');
->>>>>>> 6df7cff7
 }
 
 function buildFunnel(statuses, interactions) {

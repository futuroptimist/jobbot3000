import { t, DEFAULT_LOCALE } from './i18n.js';

export function toJson(data) {
  return JSON.stringify(data, null, 2);
}

/**
 * Append a Markdown header and bullet list if `items` exist.
 * @param {string[]} lines Accumulator array of lines.
 * @param {string} header Section title without the leading `##`.
 * @param {string[]} items Bullet list items to append.
 * @param {object} [opts]
 * @param {boolean} [opts.leadingNewline=false] Prefix section with a blank line when true.
 */
function appendListSection(lines, header, items, { leadingNewline = false } = {}) {
  if (!items || !items.length) return;
  const prefix = leadingNewline ? '\n' : '';
  lines.push(`${prefix}## ${header}`);
  for (const item of items) lines.push(`- ${item}`);
}

/**
 * Format parsed job data as Markdown.
 * @param {object} params
 * @param {string} [params.title]
 * @param {string} [params.company]
 * @param {string} [params.location]
 * @param {string} [params.url] Link to the job posting.
 * @param {string[]} [params.requirements]
 * @param {string} [params.summary]
 * @returns {string}
 */
export function toMarkdownSummary({
  title,
  company,
  location,
  url,
  requirements,
  summary,
  locale = DEFAULT_LOCALE,
}) {
  const lines = [];
  if (title) lines.push(`# ${title}`);
<<<<<<< HEAD
  if (company) lines.push(`**Company**: ${company}`);
  if (location) lines.push(`**Location**: ${location}`);
  if (url) lines.push(`**URL**: [Job posting](${url})`);
=======
  if (company) lines.push(`**${t('company', locale)}**: ${company}`);
  if (location) lines.push(`**${t('location', locale)}**: ${location}`);
  if (url) lines.push(`**${t('url', locale)}**: ${url}`);
>>>>>>> bb68d6a4

  if (summary) {
    lines.push('', `## ${t('summary', locale)}`, '', summary);
    if (!requirements || !requirements.length) lines.push('');
  }

  const needsNewline = lines.length > 0 && !lines[lines.length - 1].endsWith('\n');
  appendListSection(lines, t('requirements', locale), requirements, {
    leadingNewline: needsNewline,
  });

  return lines.join('\n');
}

/**
 * Format resume match results as Markdown.
 * @param {object} params
 * @param {string} [params.title]
 * @param {string} [params.company]
 * @param {string} [params.location]
 * @param {string} [params.url] Link to the job posting.
 * @param {number} [params.score] Fit score percentage.
 * @param {string[]} [params.matched]
 * @param {string[]} [params.missing]
 * @returns {string}
 */
export function toMarkdownMatch({
  title,
  company,
  location,
  url,
  score,
  matched,
  missing,
  locale = DEFAULT_LOCALE,
}) {
  const lines = [];
  if (title) lines.push(`# ${title}`);
<<<<<<< HEAD
  if (company) lines.push(`**Company**: ${company}`);
  if (location) lines.push(`**Location**: ${location}`);
  if (url) lines.push(`**URL**: [Job posting](${url})`);
  if (typeof score === 'number') lines.push(`**Fit Score**: ${score}%`);
  appendListSection(lines, 'Matched', matched, { leadingNewline: true });
  appendListSection(lines, 'Missing', missing, { leadingNewline: true });
=======
  if (company) lines.push(`**${t('company', locale)}**: ${company}`);
  if (location) lines.push(`**${t('location', locale)}**: ${location}`);
  if (url) lines.push(`**${t('url', locale)}**: ${url}`);
  if (typeof score === 'number')
    lines.push(`**${t('fitScore', locale)}**: ${score}%`);
  appendListSection(lines, t('matched', locale), matched, { leadingNewline: true });
  appendListSection(lines, t('missing', locale), missing, { leadingNewline: true });
>>>>>>> bb68d6a4
  return lines.join('\n');
}<|MERGE_RESOLUTION|>--- conflicted
+++ resolved
@@ -28,6 +28,7 @@
  * @param {string} [params.url] Link to the job posting.
  * @param {string[]} [params.requirements]
  * @param {string} [params.summary]
+ * @param {string} [params.locale] Locale for translations
  * @returns {string}
  */
 export function toMarkdownSummary({
@@ -41,15 +42,9 @@
 }) {
   const lines = [];
   if (title) lines.push(`# ${title}`);
-<<<<<<< HEAD
-  if (company) lines.push(`**Company**: ${company}`);
-  if (location) lines.push(`**Location**: ${location}`);
-  if (url) lines.push(`**URL**: [Job posting](${url})`);
-=======
   if (company) lines.push(`**${t('company', locale)}**: ${company}`);
   if (location) lines.push(`**${t('location', locale)}**: ${location}`);
-  if (url) lines.push(`**${t('url', locale)}**: ${url}`);
->>>>>>> bb68d6a4
+  if (url) lines.push(`**${t('url', locale)}**: [${t('job_posting', locale)}](${url})`);
 
   if (summary) {
     lines.push('', `## ${t('summary', locale)}`, '', summary);
@@ -74,6 +69,7 @@
  * @param {number} [params.score] Fit score percentage.
  * @param {string[]} [params.matched]
  * @param {string[]} [params.missing]
+ * @param {string} [params.locale] Locale for translations
  * @returns {string}
  */
 export function toMarkdownMatch({
@@ -88,21 +84,12 @@
 }) {
   const lines = [];
   if (title) lines.push(`# ${title}`);
-<<<<<<< HEAD
-  if (company) lines.push(`**Company**: ${company}`);
-  if (location) lines.push(`**Location**: ${location}`);
-  if (url) lines.push(`**URL**: [Job posting](${url})`);
-  if (typeof score === 'number') lines.push(`**Fit Score**: ${score}%`);
-  appendListSection(lines, 'Matched', matched, { leadingNewline: true });
-  appendListSection(lines, 'Missing', missing, { leadingNewline: true });
-=======
   if (company) lines.push(`**${t('company', locale)}**: ${company}`);
   if (location) lines.push(`**${t('location', locale)}**: ${location}`);
-  if (url) lines.push(`**${t('url', locale)}**: ${url}`);
+  if (url) lines.push(`**${t('url', locale)}**: [${t('job_posting', locale)}](${url})`);
   if (typeof score === 'number')
     lines.push(`**${t('fitScore', locale)}**: ${score}%`);
   appendListSection(lines, t('matched', locale), matched, { leadingNewline: true });
   appendListSection(lines, t('missing', locale), missing, { leadingNewline: true });
->>>>>>> bb68d6a4
   return lines.join('\n');
 }
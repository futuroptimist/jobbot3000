--- conflicted
+++ resolved
@@ -59,11 +59,7 @@
  */
 function appendListSection(lines, header, items, { leadingNewline = false } = {}) {
   if (!items || !items.length) return;
-<<<<<<< HEAD
-  const prefix = leadingNewline && lines.length ? '\n' : '';
-=======
   const prefix = leadingNewline && lines.length > 0 ? '\n' : '';
->>>>>>> 93a2eb7e
   lines.push(`${prefix}## ${header}`);
   for (const item of items) {
     const safeItem = escapeMarkdownMultiline(item);

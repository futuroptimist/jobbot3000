--- conflicted
+++ resolved
@@ -34,17 +34,15 @@
   if (company) lines.push(`**Company**: ${company}`);
   if (location) lines.push(`**Location**: ${location}`);
   if (url) lines.push(`**URL**: ${url}`);
-<<<<<<< HEAD
+
   if (summary) {
     lines.push('', '## Summary', '', summary);
     if (!requirements || !requirements.length) lines.push('');
   }
-  appendListSection(lines, 'Requirements', requirements, { leadingNewline: true });
-=======
-  if (summary) lines.push(`\n${summary}\n`);
+
   const needsNewline = lines.length > 0 && !lines[lines.length - 1].endsWith('\n');
   appendListSection(lines, 'Requirements', requirements, { leadingNewline: needsNewline });
->>>>>>> 3071afc2
+
   return lines.join('\n');
 }
 

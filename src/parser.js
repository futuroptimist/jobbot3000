--- conflicted
+++ resolved
@@ -72,21 +72,6 @@
   return findFirstPatternIndex(lines, fallback);
 }
 
-<<<<<<< HEAD
-// Map of structured field names to their accepted header patterns.
-const FIELD_PATTERNS = {
-  title: TITLE_PATTERNS,
-  company: COMPANY_PATTERNS,
-  location: LOCATION_PATTERNS
-};
-
-/** Capture the first matching field value for the provided patterns. */
-function extractFieldValue(lines, patterns) {
-  const { index, pattern } = findFirstPatternIndex(lines, patterns);
-  if (index === -1 || !pattern) return '';
-  const match = lines[index].match(pattern);
-  return match ? match[1].trim() : '';
-=======
 function runFieldPatterns(line, patterns) {
   for (let i = 0; i < patterns.length; i += 1) {
     const pattern = patterns[i];
@@ -116,17 +101,6 @@
   }
 
   return { title, company, location };
->>>>>>> 4459c4cf
-}
-
-/** Extract the first match for each structured field. */
-function extractFields(lines) {
-  return Object.fromEntries(
-    Object.entries(FIELD_PATTERNS).map(([field, patterns]) => [
-      field,
-      extractFieldValue(lines, patterns)
-    ])
-  );
 }
 
 /** Pull requirement text that shares the same line as the matched header. */
@@ -181,11 +155,7 @@
   const text = rawText.replace(/\r/g, '').trim();
   const lines = text.split(/\n+/);
 
-<<<<<<< HEAD
-  const { title, company, location } = extractFields(lines);
-=======
   const { title, company, location } = findFieldValues(lines);
->>>>>>> 4459c4cf
   const requirements = extractRequirements(lines);
 
   return { title, company, location, requirements, body: text };

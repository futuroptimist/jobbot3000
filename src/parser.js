const TITLE_PATTERNS = [
  /\bTitle\s*:\s*(.+)/i,
  /\bJob Title\s*:\s*(.+)/i,
  /\bPosition\s*:\s*(.+)/i
];

const COMPANY_PATTERNS = [
  /\bCompany\s*:\s*(.+)/i,
  /\bEmployer\s*:\s*(.+)/i
];

const REQUIREMENTS_HEADERS = [
  /\bRequirements\b/i,
  /\bQualifications\b/i,
  /\bWhat you(?:'|’)ll need\b/i
];

const FALLBACK_REQUIREMENTS_HEADERS = [/\bResponsibilities\b/i];

function findFirstMatch(lines, patterns) {
  for (const line of lines) {
    for (const pattern of patterns) {
      const match = line.match(pattern);
      if (match) return match[1].trim();
    }
  }
  return '';
}

function extractRequirements(lines) {
  // Extract requirements bullets after a known header. Prefer primary headers, but fall back to
  // "Responsibilities" if none are present.
  let idx = lines.findIndex(l => REQUIREMENTS_HEADERS.some(h => h.test(l)));
  if (idx === -1) {
    idx = lines.findIndex(l => FALLBACK_REQUIREMENTS_HEADERS.some(h => h.test(l)));
  }
<<<<<<< HEAD
  if (idx === -1) return [];

  const requirements = [];
  const headerLine = lines[idx];
  let rest = '';
  for (const h of REQUIREMENTS_HEADERS) {
    if (h.test(headerLine)) {
      rest = headerLine.replace(h, '').trim();
      break;
=======
  if (idx !== -1) {
    const headerLine = lines[idx];
    let rest = '';
    for (const h of REQUIREMENTS_HEADERS) {
      if (h.test(headerLine)) {
        rest = headerLine.replace(h, '').trim();
        break;
      }
    }
    rest = rest.replace(/^[:\s]+/, '');
    if (rest) {
      // Strip bullet characters like hyphen, plus, asterisk, bullet, en dash, em dash,
      // digits, punctuation, and whitespace when the first requirement follows the header.
      const first = rest.replace(/^[-+*•\u2013\u2014\d.)(\s]+/, '').trim();
      if (first) requirements.push(first);
    }

    for (let i = idx + 1; i < lines.length; i += 1) {
      const line = lines[i].trim();
      if (!line) continue;
      if (/^[A-Za-z].+:$/.test(line)) break; // next section header
      // Strip common bullet characters including hyphen, plus, asterisk, bullet,
      // middle dot (\u00B7), en dash (\u2013), em dash (\u2014), digits, punctuation and whitespace
      const bullet = line.replace(/^[-+*•\u00B7\u2013\u2014\d.)(\s]+/, '').trim();
      if (bullet) requirements.push(bullet);
>>>>>>> 10e0a0ba
    }
  }
  rest = rest.replace(/^[:\s]+/, '');
  if (rest) {
    const first = rest.replace(/^[-*•\u2013\u2014\d.)(\s]+/, '').trim();
    if (first) requirements.push(first);
  }

  for (let i = idx + 1; i < lines.length; i += 1) {
    const line = lines[i].trim();
    if (!line) continue;
    if (/^[A-Za-z].+:$/.test(line)) break; // next section header
    // Strip common bullet characters including hyphen, plus, asterisk, bullet,
    // en dash (\u2013), em dash (\u2014), digits, parentheses, punctuation and whitespace
    const bullet = line.replace(/^[-+*•\u2013\u2014\d.)(\s]+/, '').trim();
    if (bullet) requirements.push(bullet);
  }

  return requirements;
}

export function parseJobText(rawText) {
  if (!rawText) {
    return { title: '', company: '', requirements: [], body: '' };
  }
  const text = rawText.replace(/\r/g, '').trim();
  const lines = text.split(/\n+/);

  const title = findFirstMatch(lines, TITLE_PATTERNS);
  const company = findFirstMatch(lines, COMPANY_PATTERNS);
  const requirements = extractRequirements(lines);

  return { title, company, requirements, body: text };
}<|MERGE_RESOLUTION|>--- conflicted
+++ resolved
@@ -34,7 +34,6 @@
   if (idx === -1) {
     idx = lines.findIndex(l => FALLBACK_REQUIREMENTS_HEADERS.some(h => h.test(l)));
   }
-<<<<<<< HEAD
   if (idx === -1) return [];
 
   const requirements = [];
@@ -44,38 +43,13 @@
     if (h.test(headerLine)) {
       rest = headerLine.replace(h, '').trim();
       break;
-=======
-  if (idx !== -1) {
-    const headerLine = lines[idx];
-    let rest = '';
-    for (const h of REQUIREMENTS_HEADERS) {
-      if (h.test(headerLine)) {
-        rest = headerLine.replace(h, '').trim();
-        break;
-      }
-    }
-    rest = rest.replace(/^[:\s]+/, '');
-    if (rest) {
-      // Strip bullet characters like hyphen, plus, asterisk, bullet, en dash, em dash,
-      // digits, punctuation, and whitespace when the first requirement follows the header.
-      const first = rest.replace(/^[-+*•\u2013\u2014\d.)(\s]+/, '').trim();
-      if (first) requirements.push(first);
-    }
-
-    for (let i = idx + 1; i < lines.length; i += 1) {
-      const line = lines[i].trim();
-      if (!line) continue;
-      if (/^[A-Za-z].+:$/.test(line)) break; // next section header
-      // Strip common bullet characters including hyphen, plus, asterisk, bullet,
-      // middle dot (\u00B7), en dash (\u2013), em dash (\u2014), digits, punctuation and whitespace
-      const bullet = line.replace(/^[-+*•\u00B7\u2013\u2014\d.)(\s]+/, '').trim();
-      if (bullet) requirements.push(bullet);
->>>>>>> 10e0a0ba
     }
   }
   rest = rest.replace(/^[:\s]+/, '');
   if (rest) {
-    const first = rest.replace(/^[-*•\u2013\u2014\d.)(\s]+/, '').trim();
+    // Strip bullet characters like hyphen, plus, asterisk, bullet, middle dot, en dash, em dash,
+    // digits, punctuation, and whitespace when the first requirement follows the header.
+    const first = rest.replace(/^[-+*•\u00B7\u2013\u2014\d.)(\s]+/, '').trim();
     if (first) requirements.push(first);
   }
 
@@ -84,8 +58,8 @@
     if (!line) continue;
     if (/^[A-Za-z].+:$/.test(line)) break; // next section header
     // Strip common bullet characters including hyphen, plus, asterisk, bullet,
-    // en dash (\u2013), em dash (\u2014), digits, parentheses, punctuation and whitespace
-    const bullet = line.replace(/^[-+*•\u2013\u2014\d.)(\s]+/, '').trim();
+    // middle dot (\u00B7), en dash (\u2013), em dash (\u2014), digits, punctuation and whitespace
+    const bullet = line.replace(/^[-+*•\u00B7\u2013\u2014\d.)(\s]+/, '').trim();
     if (bullet) requirements.push(bullet);
   }
 

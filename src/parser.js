--- conflicted
+++ resolved
@@ -17,7 +17,7 @@
 
 const FALLBACK_REQUIREMENTS_HEADERS = [/\bResponsibilities\b/i];
 
-// Common bullet prefix regex
+// Common bullet prefix regex, supports -, +, *, •, ·, en dash, em dash, digits, punctuation, etc.
 const BULLET_PREFIX_RE = /^[-+*•\u00B7\u2013\u2014\d.)(\s]+/;
 
 /** Strip common bullet characters and surrounding whitespace from a line. */
@@ -44,64 +44,20 @@
   return '';
 }
 
-<<<<<<< HEAD
-/** Parse raw job posting text into structured fields. */
-export function parseJobText(rawText) {
-  if (!rawText) {
-    return { title: '', company: '', requirements: [], body: '' };
-  }
-  const text = rawText.replace(/\r/g, '').trim();
-  const lines = text.split(/\n+/);
-
-  const title = findFirstMatch(lines, TITLE_PATTERNS);
-  const company = findFirstMatch(lines, COMPANY_PATTERNS);
-
-  // Extract requirements bullets after a known header. Prefer primary headers, but fall back to
-  // "Responsibilities" if none are present.
-  const requirements = [];
+/** Extract requirement bullets after a known header line. */
+function extractRequirements(lines) {
   const idx = findHeaderIndex(lines, REQUIREMENTS_HEADERS, FALLBACK_REQUIREMENTS_HEADERS);
-  if (idx !== -1) {
-    const headerLine = lines[idx];
-    const headerPattern = REQUIREMENTS_HEADERS.find(h => h.test(headerLine));
-    let rest = headerPattern ? headerLine.replace(headerPattern, '').trim() : '';
-    rest = rest.replace(/^[:\s]+/, '');
-    if (rest) {
-      // Strip bullet characters when the first requirement follows the header.
-      const first = stripBullet(rest);
-      if (first) requirements.push(first);
-    }
-
-    for (let i = idx + 1; i < lines.length; i += 1) {
-      const line = lines[i].trim();
-      if (!line) continue;
-      if (/^[A-Za-z].+:$/.test(line)) break; // next section header
-      const bullet = stripBullet(line);
-      if (bullet) requirements.push(bullet);
-=======
-function extractRequirements(lines) {
-  // Extract requirements bullets after a known header. Prefer primary headers, but fall back to
-  // "Responsibilities" if none are present.
-  let idx = lines.findIndex(l => REQUIREMENTS_HEADERS.some(h => h.test(l)));
-  if (idx === -1) {
-    idx = lines.findIndex(l => FALLBACK_REQUIREMENTS_HEADERS.some(h => h.test(l)));
-  }
   if (idx === -1) return [];
 
   const requirements = [];
   const headerLine = lines[idx];
-  let rest = '';
-  for (const h of REQUIREMENTS_HEADERS) {
-    if (h.test(headerLine)) {
-      rest = headerLine.replace(h, '').trim();
-      break;
->>>>>>> db6c289e
-    }
-  }
+  const headerPattern = REQUIREMENTS_HEADERS.find(h => h.test(headerLine));
+  let rest = headerPattern ? headerLine.replace(headerPattern, '').trim() : '';
   rest = rest.replace(/^[:\s]+/, '');
+
   if (rest) {
-    // Strip bullet characters like hyphen, plus, asterisk, bullet, middle dot, en dash, em dash,
-    // digits, punctuation, and whitespace when the first requirement follows the header.
-    const first = rest.replace(/^[-+*•\u00B7\u2013\u2014\d.)(\s]+/, '').trim();
+    // Strip bullet characters when the first requirement follows the header.
+    const first = stripBullet(rest);
     if (first) requirements.push(first);
   }
 
@@ -109,15 +65,14 @@
     const line = lines[i].trim();
     if (!line) continue;
     if (/^[A-Za-z].+:$/.test(line)) break; // next section header
-    // Strip common bullet characters including hyphen, plus, asterisk, bullet,
-    // middle dot (\u00B7), en dash (\u2013), em dash (\u2014), digits, punctuation and whitespace
-    const bullet = line.replace(/^[-+*•\u00B7\u2013\u2014\d.)(\s]+/, '').trim();
+    const bullet = stripBullet(line);
     if (bullet) requirements.push(bullet);
   }
 
   return requirements;
 }
 
+/** Parse raw job posting text into structured fields. */
 export function parseJobText(rawText) {
   if (!rawText) {
     return { title: '', company: '', requirements: [], body: '' };

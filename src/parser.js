function escapeForRegex(str) {
  return str.replace(/[.*+?^${}()|[\]\\]/g, '\\$&');
}

const FIELD_SEPARATOR = '\\s*(?::|[-\\u2013\\u2014])\\s*';

function createFieldPattern(label) {
  const escaped = escapeForRegex(label).replace(/\s+/g, '\\s+');
  return new RegExp(`^\\s*${escaped}${FIELD_SEPARATOR}(.+)`, 'i');
}

const TITLE_PATTERNS = ['Title', 'Job Title', 'Position', 'Role'].map(createFieldPattern);

const COMPANY_PATTERNS = ['Company', 'Employer'].map(createFieldPattern);

const LOCATION_PATTERNS = ['Location'].map(createFieldPattern);

const REQUIREMENTS_HEADERS = [
  /\bRequirements\b/i,
  /\bQualifications\b/i,
  /^\s*Skills\b(?:\s*(?::|[-\u2013\u2014])\s*|$)/i,
  /\bWhat you(?:'|’)ll need\b/i
];

const FALLBACK_REQUIREMENTS_HEADERS = [/\bResponsibilities\b/i];

// Common bullet prefix regex. Strips '-', '+', '*', '•', '·', en/em dashes,
// numeric markers like `1.` or `1)`, alphabetical markers like `a.` or `a)`,
// and parenthetical numbers or letters like `(1)` or `(a)`.
// Preserves leading digits that are part of the requirement text itself.
const BULLET_PREFIX_RE =
  /^(?:[-+*•\u00B7\u2013\u2014]\s*|(?:\d+|[A-Za-z])[.)]\s*|\((?:\d+|[A-Za-z])\)\s*)/;

/** Strip common bullet characters and surrounding whitespace from a line. */
function stripBullet(line) {
  return line.replace(BULLET_PREFIX_RE, '').trim();
}

function hasFieldSeparator(line) {
  for (let i = 0; i < line.length; i += 1) {
    const code = line.charCodeAt(i);
    if (code === 58 || code === 45 || code === 8211 || code === 8212) return true;
  }
  return false;
}

/**
 * Locate the first line matching any regex in `patterns`.
 * Returns the line index and the matching pattern, or -1/null when not found.
 * Shared by header and field scanners to keep parsing logic consistent.
 */
function findFirstPatternIndex(lines, patterns) {
  for (let i = 0; i < lines.length; i += 1) {
    const line = lines[i];
    for (let j = 0; j < patterns.length; j += 1) {
      const pattern = patterns[j];
      if (pattern.test(line)) {
<<<<<<< HEAD
=======
        if (pattern.lastIndex !== 0) pattern.lastIndex = 0;
>>>>>>> 66753167
        return { index: i, pattern };
      }
    }
  }
  return { index: -1, pattern: null };
}

/**
 * Find the index of the first header in `primary` or fall back to headers in `fallback`.
 * Prefers primary headers even if a fallback header appears earlier.
 */
function findHeader(lines, primary, fallback) {
  const primaryResult = findFirstPatternIndex(lines, primary);
  if (primaryResult.index !== -1) return primaryResult;
  return findFirstPatternIndex(lines, fallback);
}

function runFieldPatterns(line, patterns) {
  for (let i = 0; i < patterns.length; i += 1) {
    const pattern = patterns[i];
    const match = pattern.exec(line);
    if (match) {
      if (pattern.lastIndex !== 0) pattern.lastIndex = 0;
      return match[1].trim();
    }
  }
  return '';
}

function findFieldValues(lines) {
  let title = '';
  let company = '';
  let location = '';

  for (let i = 0; i < lines.length; i += 1) {
    const line = lines[i];
    if (!hasFieldSeparator(line)) continue;

    if (!title) title = runFieldPatterns(line, TITLE_PATTERNS);
    if (!company) company = runFieldPatterns(line, COMPANY_PATTERNS);
    if (!location) location = runFieldPatterns(line, LOCATION_PATTERNS);

    if (title && company && location) break;
  }

  return { title, company, location };
}

/** Pull requirement text that shares the same line as the matched header. */
function extractInlineRequirement(headerLine, pattern) {
  const rest = headerLine.replace(pattern, '').trim().replace(/^[:\s]+/, '');
  if (!rest) return '';
  return stripBullet(rest);
}

/** Determine whether a trimmed line looks like the start of a new section. */
function isSectionHeader(line) {
  return /^[A-Za-z].+:$/.test(line);
}

/** Collect requirement bullet lines until the next section header appears. */
function collectRequirementLines(lines, startIndex) {
  const collected = [];
  for (let i = startIndex; i < lines.length; i += 1) {
    const line = lines[i].trim();
    if (!line) continue;
    if (isSectionHeader(line)) break;
    const bullet = stripBullet(line);
    if (bullet) collected.push(bullet);
  }
  return collected;
}

/**
 * Extract requirement bullets after a known header line.
 * Supports requirement text on the same line for both primary and fallback headers.
 */
function extractRequirements(lines) {
  const { index: headerIndex, pattern: headerPattern } = findHeader(
    lines,
    REQUIREMENTS_HEADERS,
    FALLBACK_REQUIREMENTS_HEADERS
  );
  if (headerIndex === -1) return [];

  const inlineRequirement = extractInlineRequirement(lines[headerIndex], headerPattern);
  const subsequentLines = collectRequirementLines(lines, headerIndex + 1);

  if (!inlineRequirement) return subsequentLines;
  return [inlineRequirement, ...subsequentLines];
}

/** Parse raw job posting text into structured fields. */
export function parseJobText(rawText) {
  if (!rawText) {
    return { title: '', company: '', location: '', requirements: [], body: '' };
  }
  const text = rawText.replace(/\r/g, '').trim();
  const lines = text.split(/\n+/);

  const { title, company, location } = findFieldValues(lines);
  const requirements = extractRequirements(lines);

  return { title, company, location, requirements, body: text };
}<|MERGE_RESOLUTION|>--- conflicted
+++ resolved
@@ -55,10 +55,7 @@
     for (let j = 0; j < patterns.length; j += 1) {
       const pattern = patterns[j];
       if (pattern.test(line)) {
-<<<<<<< HEAD
-=======
         if (pattern.lastIndex !== 0) pattern.lastIndex = 0;
->>>>>>> 66753167
         return { index: i, pattern };
       }
     }

--- conflicted
+++ resolved
@@ -37,7 +37,6 @@
  * Returns -1 if no headers match.
  */
 function findHeaderIndex(lines, primary, fallback) {
-<<<<<<< HEAD
   for (let i = 0; i < lines.length; i += 1) {
     const line = lines[i];
     for (const h of primary) {
@@ -49,11 +48,6 @@
     for (const h of fallback) {
       if (h.test(line)) return i;
     }
-=======
-  for (const group of [primary, fallback]) {
-    const idx = lines.findIndex(line => matchAny(line, group));
-    if (idx !== -1) return idx;
->>>>>>> 614f8736
   }
   return -1;
 }

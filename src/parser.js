--- conflicted
+++ resolved
@@ -98,21 +98,6 @@
   return findFirstPatternIndex(lines, fallback);
 }
 
-<<<<<<< HEAD
-function findFirstMatch(lines, patterns, { isValid } = {}) {
-  for (let i = 0; i < lines.length; i += 1) {
-    const line = lines[i];
-    const pattern = patterns.find(p => p.test(line));
-    if (!pattern) continue;
-    const match = line.match(pattern);
-    if (!match) continue;
-    const value = match[1].trim();
-    if (!value) continue;
-    if (isValid && !isValid(value)) continue;
-    return value;
-  }
-  return '';
-=======
 function runFieldPatterns(line, patterns) {
   for (let i = 0; i < patterns.length; i += 1) {
     const pattern = patterns[i];
@@ -167,7 +152,6 @@
     if (bullet) collected.push(bullet);
   }
   return collected;
->>>>>>> 4a79cf3b
 }
 
 /**
@@ -197,15 +181,7 @@
   const text = rawText.replace(/\r/g, '').trim();
   const lines = text.split(/\n+/);
 
-<<<<<<< HEAD
-  const title = findFirstMatch(lines, TITLE_PATTERNS);
-  const company = findFirstMatch(lines, COMPANY_PATTERNS);
-  const location = findFirstMatch(lines, LOCATION_PATTERNS, {
-    isValid: value => !isLikelySectionHeading(value)
-  });
-=======
   const { title, company, location } = findFieldValues(lines);
->>>>>>> 4a79cf3b
   const requirements = extractRequirements(lines);
 
   return { title, company, location, requirements, body: text };

const TITLE_PATTERNS = [
  /\bTitle\s*:\s*(.+)/i,
  /\bJob Title\s*:\s*(.+)/i,
  /\bPosition\s*:\s*(.+)/i
];

const COMPANY_PATTERNS = [
  /\bCompany\s*:\s*(.+)/i,
  /\bEmployer\s*:\s*(.+)/i
];

const LOCATION_PATTERNS = [/\bLocation\s*:\s*(.+)/i];

const REQUIREMENTS_HEADERS = [
  /\bRequirements\b/i,
  /\bQualifications\b/i,
  /\bWhat you(?:'|’)ll need\b/i
];

const FALLBACK_REQUIREMENTS_HEADERS = [/\bResponsibilities\b/i];

// Common bullet prefix regex. Strips '-', '+', '*', '•', '·', en/em dashes,
// numeric markers like `1.` or `1)` and parenthetical numbers like `(1)`.
// Preserves leading digits that are part of the requirement text itself.
const BULLET_PREFIX_RE = /^(?:[-+*•\u00B7\u2013\u2014]\s*|\d+[.)]\s*|\(\d+\)\s*)/;

/** Strip common bullet characters and surrounding whitespace from a line. */
function stripBullet(line) {
  return line.replace(BULLET_PREFIX_RE, '').trim();
}

/**
<<<<<<< HEAD
 * Locate the first header line.
 *
 * Scans the lines once, returning the first match from `primary`. If no primary
 * headers match, the first `fallback` match is used. When nothing matches, the
 * index is -1 and the pattern is null.
 *
 * @param {string[]} lines
 * @param {RegExp[]} primary
 * @param {RegExp[]} fallback
 * @returns {{ index: number, pattern: RegExp | null }}
 */
function findHeader(lines, primary, fallback) {
  let fallbackResult = null;

  for (const [index, line] of lines.entries()) {
    const primaryPattern = primary.find(p => p.test(line));
    if (primaryPattern) return { index, pattern: primaryPattern };

    if (!fallbackResult) {
      const fallbackPattern = fallback.find(p => p.test(line));
      if (fallbackPattern) fallbackResult = { index, pattern: fallbackPattern };
    }
=======
 * Locate the first line matching any regex in `patterns`.
 * Returns the line index and the matching pattern, or -1/null when not found.
 * Shared by header and field scanners to keep parsing logic consistent.
 */
function findFirstPatternIndex(lines, patterns) {
  for (let i = 0; i < lines.length; i += 1) {
    const pattern = patterns.find(p => p.test(lines[i]));
    if (pattern) return { index: i, pattern };
>>>>>>> ed20e910
  }
  return { index: -1, pattern: null };
}

<<<<<<< HEAD
  return fallbackResult || { index: -1, pattern: null };
=======
/**
 * Find the index of the first header in `primary` or fall back to headers in `fallback`.
 * Prefers primary headers even if a fallback header appears earlier.
 */
function findHeader(lines, primary, fallback) {
  const primaryResult = findFirstPatternIndex(lines, primary);
  if (primaryResult.index !== -1) return primaryResult;
  return findFirstPatternIndex(lines, fallback);
>>>>>>> ed20e910
}

function findFirstMatch(lines, patterns) {
  const { index, pattern } = findFirstPatternIndex(lines, patterns);
  if (index === -1 || !pattern) return '';
  const match = lines[index].match(pattern);
  return match ? match[1].trim() : '';
}

/**
 * Extract requirement bullets after a known header line.
 * Supports requirement text on the same line for both primary and fallback headers.
 */
function extractRequirements(lines) {
  const { index: idx, pattern: headerPattern } = findHeader(
    lines,
    REQUIREMENTS_HEADERS,
    FALLBACK_REQUIREMENTS_HEADERS
  );
  if (idx === -1) return [];

  const requirements = [];
  const headerLine = lines[idx];
  let rest = headerLine.replace(headerPattern, '').trim();
  rest = rest.replace(/^[:\s]+/, '');

  if (rest) {
    // Strip bullet characters when the first requirement follows the header.
    const first = stripBullet(rest);
    if (first) requirements.push(first);
  }

  for (let i = idx + 1; i < lines.length; i += 1) {
    const line = lines[i].trim();
    if (!line) continue;
    if (/^[A-Za-z].+:$/.test(line)) break; // next section header
    const bullet = stripBullet(line);
    if (bullet) requirements.push(bullet);
  }

  return requirements;
}

/** Parse raw job posting text into structured fields. */
export function parseJobText(rawText) {
  if (!rawText) {
    return { title: '', company: '', location: '', requirements: [], body: '' };
  }
  const text = rawText.replace(/\r/g, '').trim();
  const lines = text.split(/\n+/);

  const title = findFirstMatch(lines, TITLE_PATTERNS);
  const company = findFirstMatch(lines, COMPANY_PATTERNS);
  const location = findFirstMatch(lines, LOCATION_PATTERNS);
  const requirements = extractRequirements(lines);

  return { title, company, location, requirements, body: text };
}<|MERGE_RESOLUTION|>--- conflicted
+++ resolved
@@ -30,7 +30,6 @@
 }
 
 /**
-<<<<<<< HEAD
  * Locate the first header line.
  *
  * Scans the lines once, returning the first match from `primary`. If no primary
@@ -53,32 +52,9 @@
       const fallbackPattern = fallback.find(p => p.test(line));
       if (fallbackPattern) fallbackResult = { index, pattern: fallbackPattern };
     }
-=======
- * Locate the first line matching any regex in `patterns`.
- * Returns the line index and the matching pattern, or -1/null when not found.
- * Shared by header and field scanners to keep parsing logic consistent.
- */
-function findFirstPatternIndex(lines, patterns) {
-  for (let i = 0; i < lines.length; i += 1) {
-    const pattern = patterns.find(p => p.test(lines[i]));
-    if (pattern) return { index: i, pattern };
->>>>>>> ed20e910
   }
-  return { index: -1, pattern: null };
-}
 
-<<<<<<< HEAD
   return fallbackResult || { index: -1, pattern: null };
-=======
-/**
- * Find the index of the first header in `primary` or fall back to headers in `fallback`.
- * Prefers primary headers even if a fallback header appears earlier.
- */
-function findHeader(lines, primary, fallback) {
-  const primaryResult = findFirstPatternIndex(lines, primary);
-  if (primaryResult.index !== -1) return primaryResult;
-  return findFirstPatternIndex(lines, fallback);
->>>>>>> ed20e910
 }
 
 function findFirstMatch(lines, patterns) {

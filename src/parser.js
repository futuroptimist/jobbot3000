const TITLE_PATTERNS = [
  /\bTitle\s*:\s*(.+)/i,
  /\bJob Title\s*:\s*(.+)/i,
  /\bPosition\s*:\s*(.+)/i
];

const COMPANY_PATTERNS = [
  /\bCompany\s*:\s*(.+)/i,
  /\bEmployer\s*:\s*(.+)/i
];

const REQUIREMENTS_HEADERS = [
  /\bRequirements\b/i,
  /\bQualifications\b/i,
  /\bWhat you(?:'|’)ll need\b/i
];

const FALLBACK_REQUIREMENTS_HEADERS = [/\bResponsibilities\b/i];

const BULLET_PREFIX_RE = /^[-+*•\u2013\u2014\d.)(\s]+/;

/** Strip common bullet characters and surrounding whitespace from a line. */
function stripBullet(line) {
  return line.replace(BULLET_PREFIX_RE, '').trim();
}

/**
 * Find the index of the first header in `primary` or fall back to headers in `fallback`.
 * Returns -1 if no headers match.
 */
function findHeaderIndex(lines, primary, fallback) {
  const idx = lines.findIndex(l => primary.some(h => h.test(l)));
  return idx !== -1 ? idx : lines.findIndex(l => fallback.some(h => h.test(l)));
}

function findFirstMatch(lines, patterns) {
  for (const line of lines) {
    for (const pattern of patterns) {
      const match = line.match(pattern);
      if (match) return match[1].trim();
    }
  }
  return '';
}

/** Parse raw job posting text into structured fields. */
export function parseJobText(rawText) {
  if (!rawText) {
    return { title: '', company: '', requirements: [], body: '' };
  }
  const text = rawText.replace(/\r/g, '').trim();
  const lines = text.split(/\n+/);

  const title = findFirstMatch(lines, TITLE_PATTERNS);
  const company = findFirstMatch(lines, COMPANY_PATTERNS);

  // Extract requirements bullets after a known header. Prefer primary headers, but fall back to
  // "Responsibilities" if none are present.
  const requirements = [];
  const idx = findHeaderIndex(
    lines,
    REQUIREMENTS_HEADERS,
    FALLBACK_REQUIREMENTS_HEADERS
  );
  if (idx !== -1) {
    const headerLine = lines[idx];
    const headerPattern = REQUIREMENTS_HEADERS.find(h => h.test(headerLine));
    let rest = headerPattern ? headerLine.replace(headerPattern, '').trim() : '';
    rest = rest.replace(/^[:\s]+/, '');
    if (rest) {
<<<<<<< HEAD
      const first = stripBullet(rest);
=======
      // Strip bullet characters like hyphen, plus, asterisk, bullet, en dash, em dash,
      // digits, punctuation, and whitespace when the first requirement follows the header.
      const first = rest.replace(/^[-+*•\u2013\u2014\d.)(\s]+/, '').trim();
>>>>>>> 8ee77987
      if (first) requirements.push(first);
    }

    for (let i = idx + 1; i < lines.length; i += 1) {
      const line = lines[i].trim();
      if (!line) continue;
      if (/^[A-Za-z].+:$/.test(line)) break; // next section header
<<<<<<< HEAD
      const bullet = stripBullet(line);
=======
      // Strip common bullet characters including hyphen, plus, asterisk, bullet,
      // middle dot (\u00B7), en dash (\u2013), em dash (\u2014), digits, punctuation and whitespace
      const bullet = line.replace(/^[-+*•\u00B7\u2013\u2014\d.)(\s]+/, '').trim();
>>>>>>> 8ee77987
      if (bullet) requirements.push(bullet);
    }
  }

  return { title, company, requirements, body: text };
}<|MERGE_RESOLUTION|>--- conflicted
+++ resolved
@@ -17,7 +17,8 @@
 
 const FALLBACK_REQUIREMENTS_HEADERS = [/\bResponsibilities\b/i];
 
-const BULLET_PREFIX_RE = /^[-+*•\u2013\u2014\d.)(\s]+/;
+// Common bullet prefix regex
+const BULLET_PREFIX_RE = /^[-+*•\u00B7\u2013\u2014\d.)(\s]+/;
 
 /** Strip common bullet characters and surrounding whitespace from a line. */
 function stripBullet(line) {
@@ -57,24 +58,15 @@
   // Extract requirements bullets after a known header. Prefer primary headers, but fall back to
   // "Responsibilities" if none are present.
   const requirements = [];
-  const idx = findHeaderIndex(
-    lines,
-    REQUIREMENTS_HEADERS,
-    FALLBACK_REQUIREMENTS_HEADERS
-  );
+  const idx = findHeaderIndex(lines, REQUIREMENTS_HEADERS, FALLBACK_REQUIREMENTS_HEADERS);
   if (idx !== -1) {
     const headerLine = lines[idx];
     const headerPattern = REQUIREMENTS_HEADERS.find(h => h.test(headerLine));
     let rest = headerPattern ? headerLine.replace(headerPattern, '').trim() : '';
     rest = rest.replace(/^[:\s]+/, '');
     if (rest) {
-<<<<<<< HEAD
+      // Strip bullet characters when the first requirement follows the header.
       const first = stripBullet(rest);
-=======
-      // Strip bullet characters like hyphen, plus, asterisk, bullet, en dash, em dash,
-      // digits, punctuation, and whitespace when the first requirement follows the header.
-      const first = rest.replace(/^[-+*•\u2013\u2014\d.)(\s]+/, '').trim();
->>>>>>> 8ee77987
       if (first) requirements.push(first);
     }
 
@@ -82,13 +74,7 @@
       const line = lines[i].trim();
       if (!line) continue;
       if (/^[A-Za-z].+:$/.test(line)) break; // next section header
-<<<<<<< HEAD
       const bullet = stripBullet(line);
-=======
-      // Strip common bullet characters including hyphen, plus, asterisk, bullet,
-      // middle dot (\u00B7), en dash (\u2013), em dash (\u2014), digits, punctuation and whitespace
-      const bullet = line.replace(/^[-+*•\u00B7\u2013\u2014\d.)(\s]+/, '').trim();
->>>>>>> 8ee77987
       if (bullet) requirements.push(bullet);
     }
   }

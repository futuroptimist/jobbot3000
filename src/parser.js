--- conflicted
+++ resolved
@@ -55,11 +55,8 @@
     }
     rest = rest.replace(/^[:\s]+/, '');
     if (rest) {
-<<<<<<< HEAD
-=======
       // Strip bullet characters like hyphen, plus, asterisk, bullet, en dash, em dash,
       // digits, punctuation, and whitespace when the first requirement follows the header.
->>>>>>> b67776cf
       const first = rest.replace(/^[-+*•\u2013\u2014\d.)(\s]+/, '').trim();
       if (first) requirements.push(first);
     }

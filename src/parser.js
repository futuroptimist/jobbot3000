--- conflicted
+++ resolved
@@ -172,11 +172,7 @@
   const text = rawText.replace(/\r/g, '').trim();
   const lines = text.split(/\n+/);
 
-<<<<<<< HEAD
-  const { title, company, location } = extractFields(lines);
-=======
   const { title, company, location } = findFieldValues(lines);
->>>>>>> ab9e12ab
   const requirements = extractRequirements(lines);
 
   return { title, company, location, requirements, body: text };

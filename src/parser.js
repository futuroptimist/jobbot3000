--- conflicted
+++ resolved
@@ -55,13 +55,9 @@
     }
     rest = rest.replace(/^[:\s]+/, '');
     if (rest) {
-<<<<<<< HEAD
-      const first = rest.replace(/^[-*•\u2013\u2014\u00B7\d.)(\s]+/, '').trim();
-=======
       // Strip bullet characters like hyphen, plus, asterisk, bullet, en dash, em dash,
       // digits, punctuation, and whitespace when the first requirement follows the header.
       const first = rest.replace(/^[-+*•\u2013\u2014\d.)(\s]+/, '').trim();
->>>>>>> b67776cf
       if (first) requirements.push(first);
     }
 

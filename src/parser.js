--- conflicted
+++ resolved
@@ -30,30 +30,6 @@
 }
 
 /**
-<<<<<<< HEAD
- * Locate the first header line.
- *
- * Scans the lines once, returning the first match from `primary`. If no primary
- * headers match, the first `fallback` match is used. When nothing matches, the
- * index is -1 and the pattern is null.
- *
- * @param {string[]} lines
- * @param {RegExp[]} primary
- * @param {RegExp[]} fallback
- * @returns {{ index: number, pattern: RegExp | null }}
- */
-function findHeader(lines, primary, fallback) {
-  let fallbackResult = null;
-
-  for (const [index, line] of lines.entries()) {
-    const primaryPattern = primary.find(p => p.test(line));
-    if (primaryPattern) return { index, pattern: primaryPattern };
-
-    if (!fallbackResult) {
-      const fallbackPattern = fallback.find(p => p.test(line));
-      if (fallbackPattern) fallbackResult = { index, pattern: fallbackPattern };
-    }
-=======
  * Locate the first line matching any regex in `patterns`.
  * Returns the line index and the matching pattern, or -1/null when not found.
  * Shared by header and field scanners to keep parsing logic consistent.
@@ -62,14 +38,10 @@
   for (let i = 0; i < lines.length; i += 1) {
     const pattern = patterns.find(p => p.test(lines[i]));
     if (pattern) return { index: i, pattern };
->>>>>>> ef55d613
   }
   return { index: -1, pattern: null };
 }
 
-<<<<<<< HEAD
-  return fallbackResult || { index: -1, pattern: null };
-=======
 /**
  * Find the index of the first header in `primary` or fall back to headers in `fallback`.
  * Prefers primary headers even if a fallback header appears earlier.
@@ -78,7 +50,6 @@
   const primaryResult = findFirstPatternIndex(lines, primary);
   if (primaryResult.index !== -1) return primaryResult;
   return findFirstPatternIndex(lines, fallback);
->>>>>>> ef55d613
 }
 
 function findFirstMatch(lines, patterns) {

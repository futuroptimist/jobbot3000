import fs from 'node:fs/promises';
import path from 'node:path';

import { recordJobDiscard } from './discards.js';

let overrideDir;

const METADATA_FIELDS = ['location', 'level', 'compensation'];

const CURRENCY_SYMBOL_RE = /^\p{Sc}/u;
const SIMPLE_NUMERIC_RE = /^\d[\d.,]*(?:\s?(?:k|m|b))?$/i;

function getDefaultCurrencySymbol() {
  const raw = process.env.JOBBOT_SHORTLIST_CURRENCY;
  if (typeof raw === 'string') {
    const trimmed = raw.trim();
    if (trimmed) return trimmed;
  }
  return '$';
}

function normalizeCompensationValue(value) {
  const sanitized = sanitizeString(value);
  if (!sanitized) return undefined;
  if (CURRENCY_SYMBOL_RE.test(sanitized)) return sanitized;
  if (!/^\d/.test(sanitized)) return sanitized;
  if (!SIMPLE_NUMERIC_RE.test(sanitized)) return sanitized;
  return `${getDefaultCurrencySymbol()}${sanitized}`;
}

function resolveDataDir() {
  return overrideDir || process.env.JOBBOT_DATA_DIR || path.resolve('data');
}

export function setShortlistDataDir(dir) {
  overrideDir = dir || undefined;
}

function getPaths() {
  const dir = resolveDataDir();
  return { dir, file: path.join(dir, 'shortlist.json') };
}

function sanitizeString(value) {
  if (value == null) return undefined;
  const trimmed = String(value).trim();
  return trimmed ? trimmed : undefined;
}

function normalizeDiscardTags(input) {
  if (!input) return undefined;
  const list = Array.isArray(input) ? input : [input];
  const normalized = [];
  const seen = new Set();
  for (const candidate of list) {
    const value = sanitizeString(candidate);
    if (!value) continue;
    const key = value.toLowerCase();
    if (seen.has(key)) continue;
    seen.add(key);
    normalized.push(value);
  }
  return normalized.length > 0 ? normalized : undefined;
}

function normalizeDiscardTimestamp(input) {
  if (input instanceof Date) return input.toISOString();
  const value = sanitizeString(input);
  if (!value) return undefined;
  const parsed = new Date(value);
  if (Number.isNaN(parsed.getTime())) return value;
  return parsed.toISOString();
}

function normalizeDiscardEntry(entry) {
  if (!entry || typeof entry !== 'object') return null;
  const reason = sanitizeString(entry.reason);
  const rawTimestamp = entry.discarded_at ?? entry.discardedAt ?? entry.date;
  const discardedAt = normalizeDiscardTimestamp(rawTimestamp);
  const tags = normalizeDiscardTags(entry.tags);
  const normalized = {};
  if (reason) normalized.reason = reason;
  if (discardedAt) normalized.discarded_at = discardedAt;
  if (tags) normalized.tags = tags;
  if (Object.keys(normalized).length === 0) return null;
  return normalized;
}

function normalizeDiscardList(list) {
  if (!Array.isArray(list)) return [];
  const normalized = [];
  for (const entry of list) {
    const value = normalizeDiscardEntry(entry);
    if (value) normalized.push(value);
  }
  return normalized;
}

function cloneDiscardList(list) {
  if (!Array.isArray(list)) return [];
  const clones = list.map(entry => {
    const clone = { ...entry };
    if (Array.isArray(clone.tags)) clone.tags = clone.tags.slice();
    return clone;
  });
  clones.sort(compareDiscardEntries);
  return clones;
}

function compareDiscardEntries(a, b) {
  if (!a && !b) return 0;
  if (!a) return 1;
  if (!b) return -1;
  const aTime = Date.parse(a.discarded_at);
  const bTime = Date.parse(b.discarded_at);
  const aValid = !Number.isNaN(aTime);
  const bValid = !Number.isNaN(bTime);
  if (aValid && bValid) {
    if (aTime === bTime) return 0;
    return aTime > bTime ? -1 : 1;
  }
  if (aValid) return -1;
  if (bValid) return 1;
  return 0;
}

function getLastDiscardSummary(discarded) {
  if (!Array.isArray(discarded) || discarded.length === 0) return undefined;
  const latest = discarded[0];
  const summary = {};
  if (latest.reason) summary.reason = latest.reason;
  if (latest.discarded_at) summary.discarded_at = latest.discarded_at;
  if (Array.isArray(latest.tags) && latest.tags.length > 0) {
    summary.tags = latest.tags.slice();
  }
  return Object.keys(summary).length === 0 ? undefined : summary;
}

function normalizeSyncedAt(input) {
  if (input instanceof Date) return input.toISOString();
  if (input == null) return undefined;
  const date = new Date(input);
  if (Number.isNaN(date.getTime())) {
    throw new Error(`invalid sync timestamp: ${input}`);
  }
  return date.toISOString();
}

function normalizeExistingMetadata(metadata) {
  if (!metadata || typeof metadata !== 'object' || Array.isArray(metadata)) {
    return {};
  }
  const normalized = {};
  for (const field of METADATA_FIELDS) {
    const rawValue = metadata[field];
    const value =
      field === 'compensation'
        ? normalizeCompensationValue(rawValue)
        : sanitizeString(rawValue);
    if (value) normalized[field] = value;
  }
  const syncedInput = metadata.synced_at ?? metadata.syncedAt;
  const synced = sanitizeString(syncedInput);
  if (synced) {
    try {
      normalized.synced_at = normalizeSyncedAt(synced);
    } catch {
      // Ignore invalid timestamps from older data
    }
  }
  return normalized;
}

async function readShortlistFile(file) {
  try {
    const contents = await fs.readFile(file, 'utf8');
    const parsed = JSON.parse(contents);
    const store = { jobs: {} };
    if (parsed && typeof parsed === 'object' && !Array.isArray(parsed)) {
      const jobs =
        parsed.jobs && typeof parsed.jobs === 'object' && !Array.isArray(parsed.jobs)
          ? parsed.jobs
          : {};
      for (const [jobId, rawRecord] of Object.entries(jobs)) {
        if (!rawRecord || typeof rawRecord !== 'object' || Array.isArray(rawRecord)) {
          store.jobs[jobId] = { tags: [], discarded: [], metadata: {} };
          continue;
        }
        store.jobs[jobId] = {
          tags: Array.isArray(rawRecord.tags) ? rawRecord.tags.slice() : [],
          discarded: normalizeDiscardList(rawRecord.discarded),
          metadata: normalizeExistingMetadata(rawRecord.metadata),
        };
      }
    }
    return store;
  } catch (err) {
    if (err && err.code === 'ENOENT') return { jobs: {} };
    throw err;
  }
}

async function writeJsonFile(file, data) {
  const tmp = `${file}.tmp`;
  await fs.writeFile(tmp, JSON.stringify(data, null, 2));
  await fs.rename(tmp, file);
}

function normalizeTag(tag) {
  return sanitizeString(tag);
}

function normalizeTagList(list) {
  if (!Array.isArray(list)) return [];
  const normalized = [];
  const seen = new Set();
  for (const entry of list) {
    const value = normalizeTag(entry);
    if (!value) continue;
    const key = value.toLowerCase();
    if (seen.has(key)) continue;
    seen.add(key);
    normalized.push(value);
  }
  return normalized;
}

function ensureJobRecord(store, jobId) {
  const existing = store.jobs[jobId];
  if (!existing || typeof existing !== 'object' || Array.isArray(existing)) {
    store.jobs[jobId] = { tags: [], discarded: [], metadata: {} };
  } else {
    const record = existing;
    record.tags = normalizeTagList(record.tags);
    if (!Array.isArray(record.discarded)) record.discarded = [];
    else record.discarded = normalizeDiscardList(record.discarded);
    record.metadata = normalizeExistingMetadata(record.metadata);
  }
  return store.jobs[jobId];
}

function sanitizeMetadataInput(metadata) {
  const source = metadata ?? {};
  if (typeof source !== 'object' || Array.isArray(source)) {
    throw new Error('metadata must be an object');
  }
  const normalized = {};
  for (const field of METADATA_FIELDS) {
    const rawValue = source[field];
    const value =
      field === 'compensation'
        ? normalizeCompensationValue(rawValue)
        : sanitizeString(rawValue);
    if (value) normalized[field] = value;
  }
  const explicitSynced = source.syncedAt ?? source.synced_at;
  if (explicitSynced !== undefined) {
    normalized.synced_at = normalizeSyncedAt(explicitSynced);
  }
  if (!normalized.synced_at) {
    normalized.synced_at = new Date().toISOString();
  }
  return normalized;
}

function cloneRecord(record) {
  const clonedDiscards = cloneDiscardList(record.discarded);
  const summary = getLastDiscardSummary(clonedDiscards);
  const cloned = {
    tags: Array.isArray(record.tags) ? record.tags.slice() : [],
    discarded: clonedDiscards,
    metadata: record.metadata ? { ...record.metadata } : {},
  };
  cloned.discard_count = cloned.discarded.length;
  if (summary) cloned.last_discard = summary;
  return cloned;
}

function normalizeFilterTags(tags) {
  if (!tags) return undefined;
  const list = Array.isArray(tags) ? tags : [tags];
  const normalized = [];
  const seen = new Set();
  for (const tag of list) {
    const value = sanitizeString(tag);
    if (!value) continue;
    const key = value.toLowerCase();
    if (seen.has(key)) continue;
    seen.add(key);
    normalized.push(key);
  }
  return normalized.length > 0 ? normalized : undefined;
}

function normalizeFilters(filters = {}) {
  const normalized = {};
  for (const field of METADATA_FIELDS) {
<<<<<<< HEAD
    let value;
    if (field === 'compensation') {
      value = normalizeCompensationValue(filters[field]);
    } else {
      value = sanitizeString(filters[field]);
    }
    if (value) normalized[field] = value.toLowerCase();
=======
    const value = sanitizeString(filters[field]);
    if (!value) continue;
    if (field === 'compensation') {
      const normalizedComp = normalizeCompensationValue(value);
      if (normalizedComp) {
        normalized[field] = normalizedComp.toLowerCase();
        continue;
      }
    }
    normalized[field] = value.toLowerCase();
>>>>>>> ca3c3178
  }
  const tags = normalizeFilterTags(filters.tags);
  if (tags) normalized.tags = tags;
  return normalized;
}

function matchesFilters(record, filters) {
  if (!filters || Object.keys(filters).length === 0) return true;
  const metadata = record.metadata || {};
  for (const [field, filterValue] of Object.entries(filters)) {
    if (field === 'tags') continue;
    const candidate = sanitizeString(metadata[field]);
    if (!candidate || candidate.toLowerCase() !== filterValue) {
      return false;
    }
  }

  if (filters.tags && filters.tags.length > 0) {
    const recordTags = Array.isArray(record.tags) ? record.tags : [];
    if (recordTags.length === 0) return false;
    const tagSet = new Set();
    for (const tag of recordTags) {
      const value = sanitizeString(tag);
      if (value) tagSet.add(value.toLowerCase());
    }
    if (tagSet.size === 0) return false;
    for (const required of filters.tags) {
      if (!tagSet.has(required)) return false;
    }
  }

  return true;
}

let writeLock = Promise.resolve();

export function addJobTags(jobId, tags) {
  if (!jobId || typeof jobId !== 'string' || !jobId.trim()) {
    return Promise.reject(new Error('job id is required'));
  }
  const normalizedTags = [];
  const newKeys = new Set();
  for (const tag of tags) {
    const clean = normalizeTag(tag);
    if (!clean) continue;
    const key = clean.toLowerCase();
    if (newKeys.has(key)) continue;
    newKeys.add(key);
    normalizedTags.push({ value: clean, key });
  }
  if (normalizedTags.length === 0) {
    return Promise.reject(new Error('at least one tag is required'));
  }

  const jobKey = jobId.trim();
  const { dir, file } = getPaths();

  const run = async () => {
    await fs.mkdir(dir, { recursive: true });
    const store = await readShortlistFile(file);
    const record = ensureJobRecord(store, jobKey);
    const existing = new Set(
      record.tags
        .map(tag => (typeof tag === 'string' ? tag.toLowerCase() : ''))
        .filter(Boolean),
    );
    for (const { value, key } of normalizedTags) {
      if (existing.has(key)) continue;
      existing.add(key);
      record.tags.push(value);
    }
    await writeJsonFile(file, store);
    return record.tags.slice();
  };

  writeLock = writeLock.then(run, run);
  return writeLock;
}

export function discardJob(jobId, reason, options = {}) {
  if (!jobId || typeof jobId !== 'string' || !jobId.trim()) {
    return Promise.reject(new Error('job id is required'));
  }
  const normalizedReason = reason == null ? '' : String(reason).trim();
  if (!normalizedReason) {
    return Promise.reject(new Error('reason is required'));
  }

  const { tags, date } = options;

  const jobKey = jobId.trim();
  const { dir, file } = getPaths();

  const run = async () => {
    const archiveEntry = await recordJobDiscard(jobKey, {
      reason: normalizedReason,
      tags,
      date,
    });

    await fs.mkdir(dir, { recursive: true });
    const store = await readShortlistFile(file);
    const record = ensureJobRecord(store, jobKey);
    record.discarded.push({ ...archiveEntry });
    await writeJsonFile(file, store);
    return { ...archiveEntry };
  };

  writeLock = writeLock.then(run, run);
  return writeLock;
}

export async function getShortlist(jobId) {
  const { file } = getPaths();
  const store = await readShortlistFile(file);
  if (jobId === undefined) {
    const snapshot = { jobs: {} };
    for (const [id, record] of Object.entries(store.jobs)) {
      snapshot.jobs[id] = cloneRecord(record);
    }
    return snapshot;
  }
  const record = store.jobs[jobId];
  if (!record) {
    return { tags: [], discarded: [], metadata: {} };
  }
  return cloneRecord(record);
}

export function syncShortlistJob(jobId, metadata) {
  if (!jobId || typeof jobId !== 'string' || !jobId.trim()) {
    return Promise.reject(new Error('job id is required'));
  }

  let normalizedMetadata;
  try {
    normalizedMetadata = sanitizeMetadataInput(metadata);
  } catch (err) {
    return Promise.reject(err);
  }

  const jobKey = jobId.trim();
  const { dir, file } = getPaths();

  const run = async () => {
    await fs.mkdir(dir, { recursive: true });
    const store = await readShortlistFile(file);
    const record = ensureJobRecord(store, jobKey);
    record.metadata = { ...record.metadata, ...normalizedMetadata };
    await writeJsonFile(file, store);
    return { ...record.metadata };
  };

  writeLock = writeLock.then(run, run);
  return writeLock;
}

export async function filterShortlist(filters) {
  const normalizedFilters = normalizeFilters(filters);
  const { file } = getPaths();
  const store = await readShortlistFile(file);
  if (Object.keys(normalizedFilters).length === 0) {
    const snapshot = { jobs: {} };
    for (const [id, record] of Object.entries(store.jobs)) {
      snapshot.jobs[id] = cloneRecord(record);
    }
    return snapshot;
  }

  const result = { jobs: {} };
  for (const [jobId, record] of Object.entries(store.jobs)) {
    if (matchesFilters(record, normalizedFilters)) {
      result.jobs[jobId] = cloneRecord(record);
    }
  }
  return result;
}<|MERGE_RESOLUTION|>--- conflicted
+++ resolved
@@ -295,15 +295,6 @@
 function normalizeFilters(filters = {}) {
   const normalized = {};
   for (const field of METADATA_FIELDS) {
-<<<<<<< HEAD
-    let value;
-    if (field === 'compensation') {
-      value = normalizeCompensationValue(filters[field]);
-    } else {
-      value = sanitizeString(filters[field]);
-    }
-    if (value) normalized[field] = value.toLowerCase();
-=======
     const value = sanitizeString(filters[field]);
     if (!value) continue;
     if (field === 'compensation') {
@@ -314,7 +305,6 @@
       }
     }
     normalized[field] = value.toLowerCase();
->>>>>>> ca3c3178
   }
   const tags = normalizeFilterTags(filters.tags);
   if (tags) normalized.tags = tags;

--- conflicted
+++ resolved
@@ -1,11 +1,4 @@
 function tokenize(text) {
-<<<<<<< HEAD
-  return (text || '')
-    .toLowerCase()
-    .replace(/[^a-z0-9\s]/g, ' ')
-    .split(/\s+/)
-    .filter(Boolean);
-=======
   return new Set(
     (text || '')
       .toLowerCase()
@@ -13,7 +6,6 @@
       .split(/\s+/)
       .filter(Boolean)
   );
->>>>>>> 0ddce6af
 }
 
 export function computeFitScore(resumeText, requirements) {
@@ -22,18 +14,11 @@
     return { score: 0, matched: [], missing: [] };
   }
 
-<<<<<<< HEAD
-  const resumeTokens = new Set(tokenize(resumeText));
-=======
   const resumeTokens = tokenize(resumeText);
->>>>>>> 0ddce6af
   const matchedBullets = [];
   const missingBullets = [];
   for (const bullet of requirementBullets) {
     const tokens = tokenize(bullet);
-<<<<<<< HEAD
-    const hasOverlap = tokens.some(t => resumeTokens.has(t));
-=======
     let hasOverlap = false;
     for (const t of tokens) {
       if (resumeTokens.has(t)) {
@@ -41,11 +26,9 @@
         break;
       }
     }
->>>>>>> 0ddce6af
     if (hasOverlap) matchedBullets.push(bullet);
     else missingBullets.push(bullet);
   }
   const score = Math.round((matchedBullets.length / requirementBullets.length) * 100);
   return { score, matched: matchedBullets, missing: missingBullets };
-}
-
+}
--- conflicted
+++ resolved
@@ -1,16 +1,3 @@
-<<<<<<< HEAD
-const tokenCache = new Map();
-
-function tokenize(text) {
-  // Cache regex tokenization to avoid repeated allocations on identical inputs.
-  const key = (text || '').toLowerCase();
-  let tokens = tokenCache.get(key);
-  if (!tokens) {
-    tokens = new Set(key.match(/[a-z0-9]+/g) || []);
-    tokenCache.set(key, tokens);
-  }
-  return tokens;
-=======
 const TOKEN_CACHE = new Map();
 
 // Tokenize text into a Set of lowercase alphanumeric tokens, with caching to avoid
@@ -48,7 +35,6 @@
     if (resumeSet.has(token)) return true;
   }
   return false;
->>>>>>> e6c666eb
 }
 
 export function computeFitScore(resumeText, requirements) {

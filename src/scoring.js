<<<<<<< HEAD
const TOKEN_CACHE_MAX = 100;
const tokenCache = new Map();

function tokenize(text) {
  // Cache regex tokenization to avoid repeated allocations on identical inputs.
  const key = (text || '').toLowerCase();
  let tokens = tokenCache.get(key);
  if (tokens) {
    // Refresh entry for simple LRU behaviour.
    tokenCache.delete(key);
    tokenCache.set(key, tokens);
    return tokens;
  }
  tokens = new Set(key.match(/[a-z0-9]+/g) || []);
  tokenCache.set(key, tokens);
  if (tokenCache.size > TOKEN_CACHE_MAX) {
    // Remove oldest cached entry to bound memory usage.
    const oldestKey = tokenCache.keys().next().value;
    tokenCache.delete(oldestKey);
  }
  return tokens;
}

export function __clearTokenCache() {
  tokenCache.clear();
}

export function __getTokenCacheSize() {
  return tokenCache.size;
=======
const TOKEN_CACHE = new Map();

// Tokenize text into a Set of lowercase alphanumeric tokens, with caching to avoid
// repeated regex and Set allocations.
function tokenize(text) {
  const key = text || '';
  const cached = TOKEN_CACHE.get(key);
  if (cached) return cached;

  // Use regex matching to avoid replace/split allocations and speed up tokenization.
  const tokens = new Set(key.toLowerCase().match(/[a-z0-9]+/g) || []);

  // Simple cache eviction to bound memory.
  if (TOKEN_CACHE.size > 1000) TOKEN_CACHE.clear();
  TOKEN_CACHE.set(key, tokens);
  return tokens;
}

// Cache tokens for the most recent resume to avoid repeated tokenization when the same resume
// is scored against multiple job postings.
let cachedResume = '';
let cachedTokens = new Set();

function resumeTokens(text) {
  if (text === cachedResume) return cachedTokens;
  cachedTokens = tokenize(text);
  cachedResume = text;
  return cachedTokens;
}

// Check if a line overlaps with tokens in the resume set.
function hasOverlap(line, resumeSet) {
  const tokens = tokenize(line);
  for (const token of tokens) {
    if (resumeSet.has(token)) return true;
  }
  return false;
>>>>>>> fcd21243
}

export const __TOKEN_CACHE_MAX = TOKEN_CACHE_MAX;

export function computeFitScore(resumeText, requirements) {
  const bullets = Array.isArray(requirements) ? requirements : [];
  if (!bullets.length) return { score: 0, matched: [], missing: [] };

  const resumeSet = resumeTokens(resumeText);
  const matched = [];
  const missing = [];

  for (const bullet of bullets) {
    (hasOverlap(bullet, resumeSet) ? matched : missing).push(bullet);
  }

  const score = Math.round((matched.length / bullets.length) * 100);
  return { score, matched, missing };
}<|MERGE_RESOLUTION|>--- conflicted
+++ resolved
@@ -1,34 +1,3 @@
-<<<<<<< HEAD
-const TOKEN_CACHE_MAX = 100;
-const tokenCache = new Map();
-
-function tokenize(text) {
-  // Cache regex tokenization to avoid repeated allocations on identical inputs.
-  const key = (text || '').toLowerCase();
-  let tokens = tokenCache.get(key);
-  if (tokens) {
-    // Refresh entry for simple LRU behaviour.
-    tokenCache.delete(key);
-    tokenCache.set(key, tokens);
-    return tokens;
-  }
-  tokens = new Set(key.match(/[a-z0-9]+/g) || []);
-  tokenCache.set(key, tokens);
-  if (tokenCache.size > TOKEN_CACHE_MAX) {
-    // Remove oldest cached entry to bound memory usage.
-    const oldestKey = tokenCache.keys().next().value;
-    tokenCache.delete(oldestKey);
-  }
-  return tokens;
-}
-
-export function __clearTokenCache() {
-  tokenCache.clear();
-}
-
-export function __getTokenCacheSize() {
-  return tokenCache.size;
-=======
 const TOKEN_CACHE = new Map();
 
 // Tokenize text into a Set of lowercase alphanumeric tokens, with caching to avoid
@@ -66,10 +35,7 @@
     if (resumeSet.has(token)) return true;
   }
   return false;
->>>>>>> fcd21243
 }
-
-export const __TOKEN_CACHE_MAX = TOKEN_CACHE_MAX;
 
 export function computeFitScore(resumeText, requirements) {
   const bullets = Array.isArray(requirements) ? requirements : [];

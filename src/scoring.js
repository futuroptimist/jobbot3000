--- conflicted
+++ resolved
@@ -1,9 +1,4 @@
 const TOKEN_CACHE = new Map();
-<<<<<<< HEAD
-const ARRAY_TOKEN_CACHE = new Map();
-const ARRAY_TOKEN_CACHE_LIMIT = 60000;
-=======
->>>>>>> 303fce64
 
 // Tokenize text into a Set of lowercase alphanumeric tokens, with caching to avoid
 // repeated regex and Set allocations.
@@ -21,20 +16,6 @@
   return tokens;
 }
 
-<<<<<<< HEAD
-// Tokenize into an array for lines where we only need iteration.
-function tokenizeArray(text) {
-  const key = text || '';
-  const cached = ARRAY_TOKEN_CACHE.get(key);
-  if (cached) return cached;
-  const tokens = key.toLowerCase().match(/[a-z0-9]+/g) || [];
-  if (ARRAY_TOKEN_CACHE.size > ARRAY_TOKEN_CACHE_LIMIT) ARRAY_TOKEN_CACHE.clear();
-  ARRAY_TOKEN_CACHE.set(key, tokens);
-  return tokens;
-}
-
-=======
->>>>>>> 303fce64
 // Cache tokens for the most recent resume to avoid repeated tokenization when the same resume
 // is scored against multiple job postings.
 let cachedResume = '';
@@ -56,7 +37,7 @@
     const code = text.charCodeAt(i);
     const isAlnum =
       (code >= 48 && code <= 57) || // 0-9
-      (code >= 97 && code <= 122); // a-z
+      (code >= 97 && code <= 122);  // a-z
     if (isAlnum) {
       if (start === -1) start = i;
     } else if (start !== -1) {

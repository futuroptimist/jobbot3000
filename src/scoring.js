--- conflicted
+++ resolved
@@ -1,21 +1,3 @@
-<<<<<<< HEAD
-const tokenCache = new Map();
-const TOKEN_CACHE_LIMIT = 100;
-
-function tokenize(text) {
-  // Use regex matching and cache results with a small LRU to balance speed and memory usage.
-  const key = text || '';
-  let tokens = tokenCache.get(key);
-  if (!tokens) {
-    tokens = new Set(key.toLowerCase().match(/[a-z0-9]+/g) || []);
-    tokenCache.set(key, tokens);
-    if (tokenCache.size > TOKEN_CACHE_LIMIT) {
-      const oldestKey = tokenCache.keys().next().value;
-      tokenCache.delete(oldestKey);
-    }
-  }
-  return tokens;
-=======
 let cachedResume = '';
 let cachedTokens = new Set();
 
@@ -61,7 +43,6 @@
     }
   }
   return token ? resumeSet.has(token) : false;
->>>>>>> c5ad3250
 }
 
 export function computeFitScore(resumeText, requirements) {

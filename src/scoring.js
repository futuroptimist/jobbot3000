--- conflicted
+++ resolved
@@ -1,10 +1,3 @@
-<<<<<<< HEAD
-const TOKEN_RE = /[a-z0-9]+/g;
-
-function tokenize(text) {
-  // Use regex matching to avoid replace/split allocations and speed up tokenization.
-  return new Set((text || '').toLowerCase().match(TOKEN_RE) || []);
-=======
 let cachedResume = '';
 let cachedTokens = new Set();
 
@@ -50,7 +43,6 @@
     }
   }
   return token ? resumeSet.has(token) : false;
->>>>>>> 10e0a0ba
 }
 
 export function computeFitScore(resumeText, requirements) {

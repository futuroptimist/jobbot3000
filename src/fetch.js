import fetch from 'node-fetch';
import { htmlToText } from 'html-to-text';

/** Allowed URL protocols for fetchTextFromUrl. */
const ALLOWED_PROTOCOLS = new Set(['http:', 'https:']);

/** Default timeout for fetchTextFromUrl in milliseconds. */
export const DEFAULT_TIMEOUT_MS = 10000;

function formatImageAlt(elem, walk, builder) {
<<<<<<< HEAD
  const alt = elem.attribs?.alt;
  if (alt) {
    builder.addInline(alt, { noWordTransform: true });
    return;
  }
  const ariaLabel = elem.attribs?.['aria-label'];
  if (ariaLabel) builder.addInline(ariaLabel, { noWordTransform: true });
=======
  const alt = elem.attribs?.alt || elem.attribs?.['aria-label'];
  const ariaHidden = elem.attribs?.['aria-hidden'] === 'true';
  const role = elem.attribs?.role;

  if (!ariaHidden && role !== 'presentation' && role !== 'none' && alt) {
    builder.addInline(alt, { noWordTransform: true });
  }
>>>>>>> 61226fea
}

/**
 * Options for html-to-text that ignore non-content tags.
 * Exported for reuse in other HTML parsing utilities.
 */
export const HTML_TO_TEXT_OPTIONS = {
  wordwrap: false,
  formatters: { imgAlt: formatImageAlt },
  selectors: [
    { selector: 'script', format: 'skip' },
    { selector: 'style', format: 'skip' },
    { selector: 'nav', format: 'skip' },
    { selector: 'header', format: 'skip' },
    { selector: 'footer', format: 'skip' },
    { selector: 'aside', format: 'skip' },
    { selector: 'noscript', format: 'skip' },
    { selector: 'img', format: 'imgAlt' },
  ],
};

/**
 * Convert HTML to plain text, skipping non-content tags and collapsing whitespace.
 * Preserves image alt text and aria-labels. Returns '' for falsy input.
 *
 * @param {string} html
 * @returns {string}
 */
export function extractTextFromHtml(html) {
  if (!html) return '';
  return htmlToText(html, HTML_TO_TEXT_OPTIONS)
    .replace(/\s+/g, ' ')
    .trim();
}

/**
 * Fetch a URL and return its text content. HTML responses are converted to plain text.
 * Supports only `http:` and `https:` protocols.
 *
 * @param {string} url
 * @param {{ timeoutMs?: number, headers?: Record<string, string>, maxBytes?: number }} [opts]
 *   Invalid timeout values fall back to 10000ms.
 * @returns {Promise<string>}
 */
export async function fetchTextFromUrl(
  url,
  { timeoutMs = 10000, headers, maxBytes = 1024 * 1024 } = {}
) {
  const { protocol } = new URL(url);
  if (!ALLOWED_PROTOCOLS.has(protocol)) {
    throw new Error(`Unsupported protocol: ${protocol}`);
  }

  // Normalize timeout: fallback to 10000ms if invalid
  const ms = Number.isFinite(timeoutMs) && timeoutMs > 0 ? timeoutMs : 10000;

  const controller = new AbortController();
  const timer = setTimeout(
    () => controller.abort(new Error(`Timeout after ${ms}ms`)),
    ms
  );

  try {
    const response = await fetch(url, {
      redirect: 'follow',
      signal: controller.signal,
      headers: headers || {},
      size: maxBytes,
    });
    if (!response.ok) {
      throw new Error(`Failed to fetch ${url}: ${response.status} ${response.statusText}`);
    }
    const contentType = response.headers.get('content-type') || '';
    const body = await response.text();
    return contentType.includes('text/html')
      ? extractTextFromHtml(body)
      : body.trim();
  } catch (err) {
    if (err?.type === 'max-size') {
      throw new Error(`Response exceeded ${maxBytes} bytes for ${url}`);
    }
    throw err;
  } finally {
    clearTimeout(timer);
  }
}<|MERGE_RESOLUTION|>--- conflicted
+++ resolved
@@ -8,15 +8,6 @@
 export const DEFAULT_TIMEOUT_MS = 10000;
 
 function formatImageAlt(elem, walk, builder) {
-<<<<<<< HEAD
-  const alt = elem.attribs?.alt;
-  if (alt) {
-    builder.addInline(alt, { noWordTransform: true });
-    return;
-  }
-  const ariaLabel = elem.attribs?.['aria-label'];
-  if (ariaLabel) builder.addInline(ariaLabel, { noWordTransform: true });
-=======
   const alt = elem.attribs?.alt || elem.attribs?.['aria-label'];
   const ariaHidden = elem.attribs?.['aria-hidden'] === 'true';
   const role = elem.attribs?.role;
@@ -24,7 +15,6 @@
   if (!ariaHidden && role !== 'presentation' && role !== 'none' && alt) {
     builder.addInline(alt, { noWordTransform: true });
   }
->>>>>>> 61226fea
 }
 
 /**

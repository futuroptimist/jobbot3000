--- conflicted
+++ resolved
@@ -50,12 +50,8 @@
  * Supports only `http:` and `https:` protocols.
  *
  * @param {string} url
-<<<<<<< HEAD
- * @param {{ timeoutMs?: number, headers?: Record<string, string> }} [opts]
+ * @param {{ timeoutMs?: number, headers?: Record<string, string>, maxBytes?: number }} [opts]
  *   Invalid timeout values fall back to 10000ms.
-=======
- * @param {{ timeoutMs?: number, headers?: Record<string, string>, maxBytes?: number }} [opts]
->>>>>>> a7369fed
  * @returns {Promise<string>}
  */
 export async function fetchTextFromUrl(
@@ -67,6 +63,7 @@
     throw new Error(`Unsupported protocol: ${protocol}`);
   }
 
+  // Normalize timeout: fallback to 10000ms if invalid
   const ms = Number.isFinite(timeoutMs) && timeoutMs > 0 ? timeoutMs : 10000;
 
   const controller = new AbortController();

import fetch from 'node-fetch';
import { htmlToText } from 'html-to-text';

/** Allowed URL protocols for fetchTextFromUrl. */
const ALLOWED_PROTOCOLS = new Set(['http:', 'https:']);

/** Default timeout for fetchTextFromUrl in milliseconds. */
export const DEFAULT_TIMEOUT_MS = 10000;

function formatImageAlt(elem, walk, builder) {
<<<<<<< HEAD
  const alt = elem.attribs?.alt;
  if (alt && alt.trim()) {
    builder.addInline(alt, { noWordTransform: true });
  } else {
    builder.addInline('[image]', { noWordTransform: true });
  }
=======
  const { alt, ['aria-label']: ariaLabel, ['aria-hidden']: ariaHidden, role } =
    elem.attribs || {};
  if (ariaHidden === 'true' || role === 'presentation' || role === 'none') return;

  const label = alt || ariaLabel;
  if (label) builder.addInline(label, { noWordTransform: true });
>>>>>>> c7f91c2b
}

/**
 * Options for html-to-text that ignore non-content tags.
 * Exported for reuse in other HTML parsing utilities.
 */
export const HTML_TO_TEXT_OPTIONS = {
  wordwrap: false,
  formatters: { imgAlt: formatImageAlt },
  selectors: [
    { selector: 'script', format: 'skip' },
    { selector: 'style', format: 'skip' },
    { selector: 'nav', format: 'skip' },
    { selector: 'header', format: 'skip' },
    { selector: 'footer', format: 'skip' },
    { selector: 'aside', format: 'skip' },
    { selector: 'noscript', format: 'skip' },
    { selector: 'img', format: 'imgAlt' },
  ],
};

/**
 * Convert HTML to plain text, skipping non-content tags and collapsing whitespace.
 * Preserves image alt text and aria-labels. Returns '' for falsy input.
 *
 * @param {string} html
 * @returns {string}
 */
export function extractTextFromHtml(html) {
  if (!html) return '';
  return htmlToText(html, HTML_TO_TEXT_OPTIONS)
    .replace(/\s+/g, ' ')
    .trim();
}

/**
 * Fetch a URL and return its text content. HTML responses are converted to plain text.
 * Supports only `http:` and `https:` protocols.
 *
 * @param {string} url
 * @param {{ timeoutMs?: number, headers?: Record<string, string>, maxBytes?: number }} [opts]
 *   Invalid timeout values fall back to 10000ms.
 * @returns {Promise<string>}
 */
export async function fetchTextFromUrl(
  url,
  { timeoutMs = 10000, headers, maxBytes = 1024 * 1024 } = {}
) {
  const { protocol } = new URL(url);
  if (!ALLOWED_PROTOCOLS.has(protocol)) {
    throw new Error(`Unsupported protocol: ${protocol}`);
  }

  // Normalize timeout: fallback to 10000ms if invalid
  const ms = Number.isFinite(timeoutMs) && timeoutMs > 0 ? timeoutMs : 10000;

  const controller = new AbortController();
  const timer = setTimeout(
    () => controller.abort(new Error(`Timeout after ${ms}ms`)),
    ms
  );

  try {
    const response = await fetch(url, {
      redirect: 'follow',
      signal: controller.signal,
      headers: headers || {},
      size: maxBytes,
    });
    if (!response.ok) {
      throw new Error(`Failed to fetch ${url}: ${response.status} ${response.statusText}`);
    }
    const contentType = response.headers.get('content-type') || '';
    const body = await response.text();
    return contentType.includes('text/html')
      ? extractTextFromHtml(body)
      : body.trim();
  } catch (err) {
    if (err?.type === 'max-size') {
      throw new Error(`Response exceeded ${maxBytes} bytes for ${url}`);
    }
    throw err;
  } finally {
    clearTimeout(timer);
  }
}<|MERGE_RESOLUTION|>--- conflicted
+++ resolved
@@ -8,21 +8,12 @@
 export const DEFAULT_TIMEOUT_MS = 10000;
 
 function formatImageAlt(elem, walk, builder) {
-<<<<<<< HEAD
-  const alt = elem.attribs?.alt;
-  if (alt && alt.trim()) {
-    builder.addInline(alt, { noWordTransform: true });
-  } else {
-    builder.addInline('[image]', { noWordTransform: true });
-  }
-=======
   const { alt, ['aria-label']: ariaLabel, ['aria-hidden']: ariaHidden, role } =
     elem.attribs || {};
   if (ariaHidden === 'true' || role === 'presentation' || role === 'none') return;
 
   const label = alt || ariaLabel;
   if (label) builder.addInline(label, { noWordTransform: true });
->>>>>>> c7f91c2b
 }
 
 /**

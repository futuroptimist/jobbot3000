import fetch from 'node-fetch';
import { htmlToText } from 'html-to-text';

// Tags that typically contain no meaningful job content and should be removed
const SKIP_TAGS = ['script', 'style', 'nav', 'footer'];

// Precomputed options for html-to-text to skip non-content tags
const DEFAULT_HTML_TO_TEXT_OPTIONS = {
  wordwrap: false,
  selectors: SKIP_TAGS.map(tag => ({ selector: tag, format: 'skip' }))
};

/**
 * Convert HTML to plain text, skipping non-content tags defined in {@link SKIP_TAGS}
 * and collapsing all whitespace to single spaces.
 *
 * @param {string} html
 * @returns {string}
 */
export function extractTextFromHtml(html) {
  if (!html) return '';
<<<<<<< HEAD
  return htmlToText(html, DEFAULT_HTML_TO_TEXT_OPTIONS)
=======
  return htmlToText(html, {
    wordwrap: false,
    selectors: [
      { selector: 'script', format: 'skip' },
      { selector: 'style', format: 'skip' },
      { selector: 'nav', format: 'skip' },
      { selector: 'footer', format: 'skip' },
      { selector: 'aside', format: 'skip' }
    ]
  })
>>>>>>> 8a01d00e
    .replace(/\s+/g, ' ')
    .trim();
}

/**
 * Fetch a URL and return its text content. HTML responses are converted to plain text.
 *
 * @param {string} url
 * @param {{ timeoutMs?: number }} [opts]
 * @returns {Promise<string>}
 */
export async function fetchTextFromUrl(url, { timeoutMs = 10000 } = {}) {
  const controller = new AbortController();
  const timer = setTimeout(
    () => controller.abort(new Error(`Timeout after ${timeoutMs}ms`)),
    timeoutMs
  );

  try {
    const response = await fetch(url, { redirect: 'follow', signal: controller.signal });
    if (!response.ok) {
      throw new Error(`Failed to fetch ${url}: ${response.status} ${response.statusText}`);
    }
    const contentType = response.headers.get('content-type') || '';
    const body = await response.text();
    return contentType.includes('text/html')
      ? extractTextFromHtml(body)
      : body.trim();
  } finally {
    clearTimeout(timer);
  }
}

<|MERGE_RESOLUTION|>--- conflicted
+++ resolved
@@ -19,9 +19,6 @@
  */
 export function extractTextFromHtml(html) {
   if (!html) return '';
-<<<<<<< HEAD
-  return htmlToText(html, DEFAULT_HTML_TO_TEXT_OPTIONS)
-=======
   return htmlToText(html, {
     wordwrap: false,
     selectors: [
@@ -32,7 +29,6 @@
       { selector: 'aside', format: 'skip' }
     ]
   })
->>>>>>> 8a01d00e
     .replace(/\s+/g, ' ')
     .trim();
 }

import fetch from 'node-fetch';
import { htmlToText } from 'html-to-text';

/** Allowed URL protocols for fetchTextFromUrl. */
const ALLOWED_PROTOCOLS = new Set(['http:', 'https:']);

/** Default timeout for fetchTextFromUrl in milliseconds. */
export const DEFAULT_TIMEOUT_MS = 10000;

function formatImageAlt(elem, walk, builder) {
  const alt = elem.attribs?.alt;
  if (alt) builder.addInline(alt, { noWordTransform: true });
}

/**
 * Options for html-to-text that ignore non-content tags.
 * Exported for reuse in other HTML parsing utilities.
 */
export const HTML_TO_TEXT_OPTIONS = {
  wordwrap: false,
  formatters: { imgAlt: formatImageAlt },
  selectors: [
    { selector: 'script', format: 'skip' },
    { selector: 'style', format: 'skip' },
    { selector: 'nav', format: 'skip' },
    { selector: 'header', format: 'skip' },
    { selector: 'footer', format: 'skip' },
    { selector: 'aside', format: 'skip' },
    { selector: 'noscript', format: 'skip' },
    { selector: 'img', format: 'imgAlt' },
  ],
};

/**
 * Convert HTML to plain text, skipping non-content tags and collapsing whitespace.
 * Returns '' for falsy input.
 *
 * @param {string} html
 * @returns {string}
 */
export function extractTextFromHtml(html) {
  if (!html) return '';
  return htmlToText(html, HTML_TO_TEXT_OPTIONS)
    .replace(/\s+/g, ' ')
    .trim();
}

/**
 * Fetch a URL and return its text content. HTML responses are converted to plain text.
 * Supports only `http:` and `https:` protocols.
 *
 * @param {string} url
 * @param {{ timeoutMs?: number, headers?: Record<string, string>, maxBytes?: number }} [opts]
 * @returns {Promise<string>}
 */
export async function fetchTextFromUrl(
  url,
<<<<<<< HEAD
  { timeoutMs = DEFAULT_TIMEOUT_MS, headers } = {}
=======
  { timeoutMs = 10000, headers, maxBytes = 1024 * 1024 } = {}
>>>>>>> 72cc7d83
) {
  const { protocol } = new URL(url);
  if (!ALLOWED_PROTOCOLS.has(protocol)) {
    throw new Error(`Unsupported protocol: ${protocol}`);
  }

  const controller = new AbortController();
  const timer = setTimeout(
    () => controller.abort(new Error(`Timeout after ${timeoutMs}ms`)),
    timeoutMs
  );

  try {
    const response = await fetch(url, {
      redirect: 'follow',
      signal: controller.signal,
      headers: headers || {},
      size: maxBytes,
    });
    if (!response.ok) {
      throw new Error(`Failed to fetch ${url}: ${response.status} ${response.statusText}`);
    }
    const contentType = response.headers.get('content-type') || '';
    const body = await response.text();
    return contentType.includes('text/html')
      ? extractTextFromHtml(body)
      : body.trim();
  } catch (err) {
    if (err?.type === 'max-size') {
      throw new Error(`Response exceeded ${maxBytes} bytes for ${url}`);
    }
    throw err;
  } finally {
    clearTimeout(timer);
  }
}<|MERGE_RESOLUTION|>--- conflicted
+++ resolved
@@ -55,11 +55,7 @@
  */
 export async function fetchTextFromUrl(
   url,
-<<<<<<< HEAD
-  { timeoutMs = DEFAULT_TIMEOUT_MS, headers } = {}
-=======
   { timeoutMs = 10000, headers, maxBytes = 1024 * 1024 } = {}
->>>>>>> 72cc7d83
 ) {
   const { protocol } = new URL(url);
   if (!ALLOWED_PROTOCOLS.has(protocol)) {

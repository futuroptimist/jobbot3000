import fetch from 'node-fetch';
import { htmlToText } from 'html-to-text';

/** Allowed URL protocols for fetchTextFromUrl. */
const ALLOWED_PROTOCOLS = new Set(['http:', 'https:']);

/** Default timeout for fetchTextFromUrl in milliseconds. */
export const DEFAULT_TIMEOUT_MS = 10000;

function formatImageAlt(elem, _walk, builder) {
  const { alt, ['aria-label']: ariaLabel, ['aria-hidden']: ariaHidden, role } =
    elem.attribs || {};
  const hidden =
    typeof ariaHidden === 'string'
      ? ariaHidden.trim().toLowerCase()
      : '';
  const decorativeRole =
    typeof role === 'string'
      ? role.trim().toLowerCase()
      : '';
  // Handle common aria-hidden values ("true", "1") and case-variant roles so
  // decorative images never leak into summaries. Tests exercise uppercase and
  // numeric variants to guard regressions.
  if (hidden === 'true' || hidden === '1') return;
  if (decorativeRole === 'presentation' || decorativeRole === 'none') return;

  const label = alt || ariaLabel;
  if (label) builder.addInline(label, { noWordTransform: true });
}

/**
 * Options for html-to-text that ignore non-content tags.
 * Exported for reuse in other HTML parsing utilities.
 */
export const HTML_TO_TEXT_OPTIONS = {
  wordwrap: false,
  formatters: { imgAlt: formatImageAlt },
  selectors: [
    { selector: 'script', format: 'skip' },
    { selector: 'style', format: 'skip' },
    { selector: 'nav', format: 'skip' },
    { selector: 'header', format: 'skip' },
    { selector: 'footer', format: 'skip' },
    { selector: 'aside', format: 'skip' },
    { selector: 'noscript', format: 'skip' },
    { selector: 'img', format: 'imgAlt' },
  ],
};

/**
 * Convert HTML to plain text, skipping non-content tags and collapsing whitespace.
 * Preserves image alt text and aria-labels. Returns '' for falsy input.
 *
 * @param {string} html
 * @returns {string}
 */
export function extractTextFromHtml(html) {
  if (!html) return '';
  return htmlToText(html, HTML_TO_TEXT_OPTIONS)
    .replace(/\s+/g, ' ')
    .trim();
}

/**
 * Fetch a URL and return its text content. HTML responses are converted to plain text.
 * Supports only `http:` and `https:` protocols.
 *
 * @param {string} url
 * @param {{ timeoutMs?: number, headers?: Record<string, string>, maxBytes?: number }} [opts]
 *   Invalid timeout values fall back to DEFAULT_TIMEOUT_MS.
 * @returns {Promise<string>}
 */
export async function fetchTextFromUrl(
  url,
  { timeoutMs = DEFAULT_TIMEOUT_MS, headers, maxBytes = 1024 * 1024 } = {}
) {
  const { protocol } = new URL(url);
  if (!ALLOWED_PROTOCOLS.has(protocol)) {
    throw new Error(`Unsupported protocol: ${protocol}`);
  }

<<<<<<< HEAD
  // Normalize timeout: fallback to the default when invalid
=======
  // Normalize timeout: fallback to DEFAULT_TIMEOUT_MS if invalid
>>>>>>> 6201a108
  const ms =
    Number.isFinite(timeoutMs) && timeoutMs > 0 ? timeoutMs : DEFAULT_TIMEOUT_MS;

  const controller = new AbortController();
  const timer = setTimeout(
    () => controller.abort(new Error(`Timeout after ${ms}ms`)),
    ms
  );

  try {
    const response = await fetch(url, {
      redirect: 'follow',
      signal: controller.signal,
      headers: headers || {},
      size: maxBytes,
    });
    if (!response.ok) {
      throw new Error(`Failed to fetch ${url}: ${response.status} ${response.statusText}`);
    }
    const contentType = response.headers.get('content-type') || '';
    const body = await response.text();
    return contentType.includes('text/html')
      ? extractTextFromHtml(body)
      : body.trim();
  } catch (err) {
    if (err?.type === 'max-size') {
      throw new Error(`Response exceeded ${maxBytes} bytes for ${url}`);
    }
    throw err;
  } finally {
    clearTimeout(timer);
  }
}<|MERGE_RESOLUTION|>--- conflicted
+++ resolved
@@ -79,11 +79,7 @@
     throw new Error(`Unsupported protocol: ${protocol}`);
   }
 
-<<<<<<< HEAD
-  // Normalize timeout: fallback to the default when invalid
-=======
   // Normalize timeout: fallback to DEFAULT_TIMEOUT_MS if invalid
->>>>>>> 6201a108
   const ms =
     Number.isFinite(timeoutMs) && timeoutMs > 0 ? timeoutMs : DEFAULT_TIMEOUT_MS;
 

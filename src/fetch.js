--- conflicted
+++ resolved
@@ -4,16 +4,18 @@
 /**
  * Options for html-to-text that ignore non-content tags.
  */
-const HTML_TO_TEXT_OPTIONS = {
+export const HTML_TO_TEXT_OPTIONS = {
   wordwrap: false,
   selectors: [
     { selector: 'script', format: 'skip' },
     { selector: 'style', format: 'skip' },
     { selector: 'nav', format: 'skip' },
+    { selector: 'header', format: 'skip' },
     { selector: 'footer', format: 'skip' },
-    { selector: 'aside', format: 'skip' }
-  ]
+    { selector: 'aside', format: 'skip' },
+  ],
 };
+
 
 /**
  * Convert HTML to plain text, returning '' for falsy input.
@@ -23,21 +25,7 @@
  */
 export function extractTextFromHtml(html) {
   if (!html) return '';
-<<<<<<< HEAD
-  return htmlToText(html, {
-    wordwrap: false,
-    selectors: [
-      { selector: 'script', format: 'skip' },
-      { selector: 'style', format: 'skip' },
-      { selector: 'nav', format: 'skip' },
-      { selector: 'header', format: 'skip' },
-      { selector: 'footer', format: 'skip' },
-      { selector: 'aside', format: 'skip' }
-    ]
-  })
-=======
   return htmlToText(html, HTML_TO_TEXT_OPTIONS)
->>>>>>> 687ad622
     .replace(/\s+/g, ' ')
     .trim();
 }
@@ -66,7 +54,7 @@
     const response = await fetch(url, {
       redirect: 'follow',
       signal: controller.signal,
-      headers,
+      headers: headers || {},
     });
     if (!response.ok) {
       throw new Error(`Failed to fetch ${url}: ${response.status} ${response.statusText}`);

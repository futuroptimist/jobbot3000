--- conflicted
+++ resolved
@@ -25,21 +25,7 @@
  */
 export function extractTextFromHtml(html) {
   if (!html) return '';
-<<<<<<< HEAD
-  return htmlToText(html, {
-    wordwrap: false,
-    selectors: [
-      { selector: 'script', format: 'skip' },
-      { selector: 'style', format: 'skip' },
-      { selector: 'nav', format: 'skip' },
-      { selector: 'header', format: 'skip' },
-      { selector: 'footer', format: 'skip' },
-      { selector: 'aside', format: 'skip' }
-    ]
-  })
-=======
   return htmlToText(html, HTML_TO_TEXT_OPTIONS)
->>>>>>> 61a6cae7
     .replace(/\s+/g, ' ')
     .trim();
 }

#!/usr/bin/env node
import fs from 'node:fs';
import path from 'node:path';
import { summarize as summarizeFirstSentence } from '../src/index.js';
import { fetchTextFromUrl, DEFAULT_FETCH_HEADERS } from '../src/fetch.js';
import { parseJobText } from '../src/parser.js';
import { loadResume } from '../src/resume.js';
import { computeFitScore } from '../src/scoring.js';
import {
  toJson,
  toMarkdownSummary,
  toMarkdownMatch,
  formatMatchExplanation,
  toMarkdownMatchExplanation,
  toDocxSummary,
  toDocxMatch,
} from '../src/exporters.js';
import { saveJobSnapshot, jobIdFromSource } from '../src/jobs.js';
import {
  logApplicationEvent,
  getApplicationEvents,
  getApplicationReminders,
} from '../src/application-events.js';
import { recordApplication, STATUSES } from '../src/lifecycle.js';
import {
  getDiscardedJobs,
  normalizeDiscardEntries,
  normalizeDiscardArchive,
} from '../src/discards.js';
import { addJobTags, discardJob, filterShortlist, syncShortlistJob } from '../src/shortlist.js';
import {
  recordInterviewSession,
  getInterviewSession,
  generateRehearsalPlan,
} from '../src/interviews.js';
import { initProfile, importLinkedInProfile } from '../src/profile.js';
import {
  recordIntakeResponse,
  getIntakeResponses,
  getIntakeBulletOptions,
} from '../src/intake.js';
import { ingestGreenhouseBoard } from '../src/greenhouse.js';
import { ingestLeverBoard } from '../src/lever.js';
import { ingestSmartRecruitersBoard } from '../src/smartrecruiters.js';
import { ingestAshbyBoard } from '../src/ashby.js';
import { computeFunnel, exportAnalyticsSnapshot, formatFunnelReport } from '../src/analytics.js';
import { ingestWorkableBoard } from '../src/workable.js';
import { ingestJobUrl } from '../src/url-ingest.js';
import { bundleDeliverables } from '../src/deliverables.js';

function isHttpUrl(s) {
  return /^https?:\/\//i.test(s);
}

async function readSource(input) {
  if (isHttpUrl(input)) return fetchTextFromUrl(input, { headers: DEFAULT_FETCH_HEADERS });
  if (input === '-' || input === '/dev/stdin') {
    return fs.readFileSync(0, 'utf-8');
  }
  return fs.readFileSync(path.resolve(process.cwd(), input), 'utf-8');
}

function getFlag(args, name, fallback) {
  const idx = args.indexOf(name);
  if (idx === -1) return fallback;
  const val = args[idx + 1];
  if (!val || val.startsWith('--')) {
    return typeof fallback === 'boolean' ? true : fallback;
  }
  return val;
}

function getNumberFlag(args, name, fallback) {
  const raw = getFlag(args, name);
  const n = Number(raw);
  return Number.isFinite(n) ? n : fallback;
}

const CURRENCY_SYMBOL_RE = /^\p{Sc}/u;
const DEFAULT_SHORTLIST_CURRENCY = process.env.JOBBOT_SHORTLIST_CURRENCY
  ? process.env.JOBBOT_SHORTLIST_CURRENCY.trim()
  : '$';

function normalizeCompensation(value) {
  if (value == null) return undefined;
  const trimmed = String(value).trim();
  if (!trimmed) return undefined;
  if (CURRENCY_SYMBOL_RE.test(trimmed)) return trimmed;
  if (!/^\d/.test(trimmed)) return trimmed;
  const simpleNumeric = /^\d[\d.,]*(?:\s?(?:k|m|b))?$/i;
  if (!simpleNumeric.test(trimmed)) return trimmed;
  const symbol = DEFAULT_SHORTLIST_CURRENCY || '$';
  return `${symbol}${trimmed}`;
}

function parseMultilineList(value) {
  if (value == null) return undefined;
  const str = typeof value === 'string' ? value : String(value);
  const lines = str
    .split(/\r?\n/)
    .map(line => line.trim())
    .filter(Boolean);
  if (lines.length === 0) return undefined;
  return lines.length === 1 ? lines[0] : lines;
}

function generateRehearsalSessionId() {
  const iso = new Date().toISOString().replace(/\.(\d{3})Z$/, 'Z');
  const sanitized = iso.replace(/:/g, '-');
  return `prep-${sanitized}`;
}

function hasFlag(args, name) {
  return args.includes(name);
}

function resolveRehearsalStage(args) {
  const explicit = getFlag(args, '--stage');
  if (explicit) return explicit;
  if (hasFlag(args, '--behavioral')) return 'Behavioral';
  if (hasFlag(args, '--technical')) return 'Technical';
  if (hasFlag(args, '--system-design')) return 'System Design';
  if (hasFlag(args, '--onsite')) return 'Onsite';
  if (hasFlag(args, '--screen')) return 'Screen';
  return undefined;
}

function resolveRehearsalMode(args) {
  const explicit = getFlag(args, '--mode');
  if (explicit) return explicit;
  if (hasFlag(args, '--voice')) return 'Voice';
  if (hasFlag(args, '--text')) return 'Text';
  if (hasFlag(args, '--in-person')) return 'In-Person';
  if (hasFlag(args, '--virtual')) return 'Virtual';
  return undefined;
}

function readContentFromArgs(args, valueFlag, fileFlag) {
  const filePath = getFlag(args, fileFlag);
  if (filePath) {
    const resolved = path.resolve(process.cwd(), filePath);
    return fs.readFileSync(resolved, 'utf8');
  }
  const value = getFlag(args, valueFlag);
  return value === undefined ? undefined : value;
}

async function persistJobSnapshot(raw, parsed, source, requestHeaders) {
  if (!source || typeof source.value !== 'string') return;
  try {
    const key = source.type === 'url' ? source.value : `${source.type}:${source.value}`;
    await saveJobSnapshot({
      id: jobIdFromSource(key),
      raw,
      parsed,
      source,
      requestHeaders,
    });
  } catch (err) {
    if (process.env.JOBBOT_DEBUG) {
      const message = err && typeof err.message === 'string' ? err.message : String(err);
      console.error(`jobbot: failed to persist job snapshot: ${message}`);
    }
  }
}

async function writeDocxFile(targetPath, buffer) {
  if (!targetPath) return;
  const resolved = path.resolve(process.cwd(), targetPath);
  await fs.promises.mkdir(path.dirname(resolved), { recursive: true });
  await fs.promises.writeFile(resolved, buffer);
}

async function cmdSummarize(args) {
  const input = args[0] || '-';
  const usage =
    'Usage: jobbot summarize <file|url|-> [--json] [--text] [--sentences <count>] ' +
    '[--docx <path>] [--locale <code>]';
  const format = args.includes('--json')
    ? 'json'
    : args.includes('--text')
      ? 'text'
      : 'md';
  const docxSpecified = args.includes('--docx');
  const docxPath = getFlag(args, '--docx');
  if (docxSpecified && !docxPath) {
    console.error(usage);
    process.exit(2);
  }
  const localeSpecified = args.includes('--locale');
  const localeFlag = getFlag(args, '--locale');
  const locale = typeof localeFlag === 'string' ? localeFlag.trim() : localeFlag;
  if (localeSpecified && !locale) {
    console.error(usage);
    process.exit(2);
  }
  const timeoutMs = getNumberFlag(args, '--timeout', 10000);
  const count = getNumberFlag(args, '--sentences', 1);
  const fetchingRemote = isHttpUrl(input);
  const requestHeaders = fetchingRemote ? { ...DEFAULT_FETCH_HEADERS } : undefined;
  const raw = fetchingRemote
    ? await fetchTextFromUrl(input, { timeoutMs, headers: requestHeaders })
    : await readSource(input);
  const parsed = parseJobText(raw);
  const summary = summarizeFirstSentence(raw, count);
  const payload = { ...parsed, summary };
  if (locale) payload.locale = locale;
  if (fetchingRemote) {
    await persistJobSnapshot(raw, parsed, { type: 'url', value: input }, requestHeaders);
  }
  if (docxPath) {
    const buffer = await toDocxSummary(payload);
    await writeDocxFile(docxPath, buffer);
  }
  if (format === 'json') console.log(toJson(payload));
  else if (format === 'text') console.log(summary);
  else console.log(toMarkdownSummary(payload));
}

async function cmdMatch(args) {
  const resumeIdx = args.indexOf('--resume');
  const usage =
    'Usage: jobbot match --resume <file> --job <file|url> [--json] [--explain] ' +
    '[--docx <path>] [--locale <code>]';
  if (resumeIdx === -1 || !args[resumeIdx + 1]) {
    console.error(usage);
    process.exit(2);
  }
  const jobIdx = args.indexOf('--job');
  if (jobIdx === -1 || !args[jobIdx + 1]) {
    console.error(usage);
    process.exit(2);
  }
  const format = args.includes('--json') ? 'json' : 'md';
  const explain = args.includes('--explain');
  const docxSpecified = args.includes('--docx');
  const docxPath = getFlag(args, '--docx');
  if (docxSpecified && !docxPath) {
    console.error(usage);
    process.exit(2);
  }
  const localeSpecified = args.includes('--locale');
  const localeFlag = getFlag(args, '--locale');
  const locale = typeof localeFlag === 'string' ? localeFlag.trim() : localeFlag;
  if (localeSpecified && !locale) {
    console.error(usage);
    process.exit(2);
  }
  const timeoutMs = getNumberFlag(args, '--timeout', 10000);
  const resumePath = args[resumeIdx + 1];
  const jobInput = args[jobIdx + 1];
  const resumeText = await loadResume(resumePath);
  const jobUrl = isHttpUrl(jobInput) ? jobInput : undefined;
  const requestHeaders = jobUrl ? { ...DEFAULT_FETCH_HEADERS } : undefined;
  const jobRaw = jobUrl
    ? await fetchTextFromUrl(jobUrl, { timeoutMs, headers: requestHeaders })
    : await readSource(jobInput);
  const parsed = parseJobText(jobRaw);
  const { score, matched, missing, must_haves_missed, keyword_overlap } = computeFitScore(
    resumeText,
    parsed.requirements,
  );

<<<<<<< HEAD
  const payload = {
    ...parsed,
    url: jobUrl,
    score,
    matched,
    missing,
    must_haves_missed,
    keyword_overlap,
  };
=======
  const payload = { ...parsed, url: jobUrl, score, matched, missing };
  if (locale) payload.locale = locale;
>>>>>>> 52cc9691

  const jobSource = jobUrl
    ? { type: 'url', value: jobUrl }
    : jobInput === '-' || jobInput === '/dev/stdin'
      ? null
      : { type: 'file', value: path.resolve(process.cwd(), jobInput) };
  if (jobSource) {
    await persistJobSnapshot(jobRaw, parsed, jobSource, requestHeaders);
  }

  if (docxPath) {
    const buffer = await toDocxMatch(payload);
    await writeDocxFile(docxPath, buffer);
  }

  if (format === 'json') {
    const jsonPayload = explain
      ? { ...payload, explanation: formatMatchExplanation(payload) }
      : payload;
    console.log(toJson(jsonPayload));
  } else {
    const report = toMarkdownMatch(payload);
    if (!explain) {
      console.log(report);
    } else {
      const explanationMd = toMarkdownMatchExplanation(payload);
      console.log(report ? `${report}\n\n${explanationMd}` : explanationMd);
    }
  }
}

async function cmdTrackAdd(args) {
  const jobId = args[0];
  const status = getFlag(args, '--status');
  const usage =
    `Usage: jobbot track add <job_id> --status <status>\n` +
    `Valid statuses: ${STATUSES.join(', ')}\n` +
    'Optional: --note <note>';
  if (!jobId || !status) {
    console.error(usage);
    process.exit(2);
  }

  const noteFlagIndex = args.indexOf('--note');
  if (noteFlagIndex !== -1) {
    const next = args[noteFlagIndex + 1];
    if (!next || next.startsWith('--')) {
      console.error(usage);
      process.exit(2);
    }
  }

  const note = getFlag(args, '--note');
  try {
    const recorded = await recordApplication(jobId, status.trim(), { note });
    console.log(`Recorded ${jobId} as ${recorded}`);
  } catch (err) {
    if (err && /note cannot be empty/i.test(String(err.message))) {
      console.error('Note cannot be empty');
      process.exit(2);
    }
    throw err;
  }
}

function parseDocumentsFlag(args) {
  const raw = getFlag(args, '--documents');
  if (!raw) return undefined;
  return String(raw)
    .split(',')
    .map(entry => entry.trim())
    .filter(Boolean);
}

async function cmdTrackLog(args) {
  const jobId = args[0];
  const channel = getFlag(args, '--channel');
  if (!jobId || !channel) {
    console.error(
      'Usage: jobbot track log <job_id> --channel <channel> [--date <date>] ' +
        '[--contact <contact>] [--documents <file1,file2>] [--note <note>] ' +
        '[--remind-at <iso8601>]'
    );
    process.exit(2);
  }
  const date = getFlag(args, '--date');
  const contact = getFlag(args, '--contact');
  const note = getFlag(args, '--note');
  const remindAt = getFlag(args, '--remind-at');
  const documents = parseDocumentsFlag(args);
  await logApplicationEvent(jobId, { channel, date, contact, note, documents, remindAt });
  console.log(`Logged ${jobId} event ${channel}`);
}

async function cmdTrackHistory(args) {
  const jobId = args[0];
  if (!jobId) {
    console.error('Usage: jobbot track history <job_id> [--json]');
    process.exit(2);
  }

  let events;
  try {
    events = await getApplicationEvents(jobId);
  } catch (err) {
    console.error(err.message || String(err));
    process.exit(1);
  }

  if (args.includes('--json')) {
    console.log(JSON.stringify({ job_id: jobId, events }, null, 2));
    return;
  }

  if (!events || events.length === 0) {
    console.log(`No history for ${jobId}`);
    return;
  }

  const lines = [jobId];
  for (const event of events) {
    const timestamp =
      typeof event.date === 'string' && event.date ? event.date : undefined;
    const channel =
      typeof event.channel === 'string' && event.channel && event.channel.trim()
        ? event.channel.trim()
        : 'unknown';
    const header = timestamp ? `${channel} (${timestamp})` : channel;
    lines.push(`- ${header}`);
    if (event.contact) lines.push(`  Contact: ${event.contact}`);
    if (Array.isArray(event.documents) && event.documents.length > 0) {
      lines.push(`  Documents: ${event.documents.join(', ')}`);
    }
    if (event.note) lines.push(`  Note: ${event.note}`);
    if (event.remind_at) lines.push(`  Reminder: ${event.remind_at}`);
  }

  console.log(lines.join('\n'));
}

async function cmdTrackReminders(args) {
  const asJson = args.includes('--json');
  const nowValue = getFlag(args, '--now');
  const upcomingOnly = args.includes('--upcoming-only');

  let reminders;
  try {
    reminders = await getApplicationReminders({
      now: nowValue,
      includePastDue: !upcomingOnly,
    });
  } catch (err) {
    console.error(err.message || String(err));
    process.exit(1);
  }

  if (asJson) {
    console.log(JSON.stringify({ reminders }, null, 2));
    return;
  }

  if (reminders.length === 0) {
    console.log('No reminders scheduled');
    return;
  }

  const lines = [];
  for (const reminder of reminders) {
    const descriptors = [];
    if (reminder.channel) descriptors.push(reminder.channel);
    descriptors.push(reminder.past_due ? 'past due' : 'upcoming');
    lines.push(`${reminder.job_id} — ${reminder.remind_at} (${descriptors.join(', ')})`);
    if (reminder.note) lines.push(`  Note: ${reminder.note}`);
    if (reminder.contact) lines.push(`  Contact: ${reminder.contact}`);
  }

  console.log(lines.join('\n'));
}

function parseTagsFlag(args) {
  const raw = getFlag(args, '--tags');
  if (!raw) return undefined;
  return String(raw)
    .split(',')
    .map(entry => entry.trim())
    .filter(Boolean);
}

function collectTagFilters(args) {
  const tags = [];
  for (let i = 0; i < args.length; i++) {
    if (args[i] !== '--tag') continue;
    const value = args[i + 1];
    if (!value || value.startsWith('--')) {
      console.error(
        'Usage: jobbot shortlist list [--location <value>] [--level <value>] ' +
          '[--compensation <value>] [--tag <value>] [--json] [--out <path>]'
      );
      process.exit(2);
    }
    for (const entry of String(value).split(',')) {
      const trimmed = entry.trim();
      if (trimmed) tags.push(trimmed);
    }
    i++;
  }
  return tags.length > 0 ? tags : undefined;
}

function formatIntakeList(entries) {
  if (!Array.isArray(entries) || entries.length === 0) {
    return 'No intake responses found';
  }
  const lines = [];
  for (const entry of entries) {
    lines.push(entry.question);
    const status = typeof entry.status === 'string' ? entry.status : 'answered';
    if (status === 'skipped') {
      lines.push('  Status: Skipped');
      lines.push('  Answer: (skipped)');
    } else {
      lines.push(`  Answer: ${entry.answer}`);
    }
    if (entry.tags && entry.tags.length > 0) {
      lines.push(`  Tags: ${entry.tags.join(', ')}`);
    }
    if (entry.notes) {
      lines.push(`  Notes: ${entry.notes}`);
    }
    if (entry.asked_at) {
      lines.push(`  Asked At: ${entry.asked_at}`);
    }
    if (entry.recorded_at) {
      lines.push(`  Recorded At: ${entry.recorded_at}`);
    }
    if (entry.id) {
      lines.push(`  ID: ${entry.id}`);
    }
    lines.push('');
  }
  if (lines[lines.length - 1] === '') {
    lines.pop();
  }
  return lines.join('\n');
}

function collectRepeatableFlag(args, flag, { usage }) {
  const values = [];
  for (let i = 0; i < args.length; i += 1) {
    if (args[i] !== flag) continue;
    const value = args[i + 1];
    if (!value || value.startsWith('--')) {
      if (usage) {
        console.error(usage);
        process.exit(2);
      }
      continue;
    }
    for (const entry of String(value).split(',')) {
      const trimmed = entry.trim();
      if (trimmed) values.push(trimmed);
    }
    i += 1;
  }
  return values;
}

function formatIntakeBullets(bullets) {
  if (!Array.isArray(bullets) || bullets.length === 0) {
    return 'No bullet suggestions found';
  }
  const lines = [];
  for (const bullet of bullets) {
    lines.push(bullet.text);
    if (Array.isArray(bullet.tags) && bullet.tags.length > 0) {
      lines.push(`  Tags: ${bullet.tags.join(', ')}`);
    }
    if (bullet.notes) {
      lines.push(`  Notes: ${bullet.notes}`);
    }
    if (bullet.source?.question) {
      lines.push(`  Question: ${bullet.source.question}`);
    }
    if (bullet.source?.response_id) {
      lines.push(`  Response ID: ${bullet.source.response_id}`);
    }
    lines.push('');
  }
  if (lines[lines.length - 1] === '') lines.pop();
  return lines.join('\n');
}

async function cmdIntakeRecord(args) {
  const skip = args.includes('--skip');
  const question = readContentFromArgs(args, '--question', '--question-file');
  const answer = readContentFromArgs(args, '--answer', '--answer-file');
  if (!question || (!skip && !answer)) {
    console.error(
      'Usage: jobbot intake record --question <text> [--answer <text>|--answer-file <path>] ' +
        '[--skip] [--tags <tag1,tag2>] [--notes <text>|--notes-file <path>] [--asked-at <iso8601>]'
    );
    process.exit(2);
  }
  const tags = parseTagsFlag(args);
  const notes = readContentFromArgs(args, '--notes', '--notes-file');
  const askedAt = getFlag(args, '--asked-at');
  const payload = { question, tags, notes, askedAt, skipped: skip };
  if (!skip) payload.answer = answer;
  const entry = await recordIntakeResponse(payload);
  console.log(`Recorded intake response ${entry.id}`);
}

async function cmdIntakeList(args) {
  const asJson = args.includes('--json');
  const skippedOnly = args.includes('--skipped-only');
  const filters = skippedOnly ? { status: 'skipped' } : undefined;
  const entries = await getIntakeResponses(filters);
  if (asJson) {
    console.log(JSON.stringify({ responses: entries }, null, 2));
    return;
  }
  if (!entries.length) {
    console.log(skippedOnly ? 'No skipped intake responses found' : 'No intake responses found');
    return;
  }
  console.log(formatIntakeList(entries));
}

async function cmdIntakeBullets(args) {
  const asJson = args.includes('--json');
  const tags = collectRepeatableFlag(args, '--tag', {
    usage: 'Usage: jobbot intake bullets [--tag <value>] [--json]',
  });

  let bullets;
  try {
    bullets = await getIntakeBulletOptions({ tags: tags.length ? tags : undefined });
  } catch (err) {
    console.error(err.message || String(err));
    process.exit(1);
  }

  if (asJson) {
    console.log(JSON.stringify({ bullets }, null, 2));
    return;
  }

  console.log(formatIntakeBullets(bullets));
}

async function cmdIntake(args) {
  const sub = args[0];
  if (sub === 'record') return cmdIntakeRecord(args.slice(1));
  if (sub === 'list') return cmdIntakeList(args.slice(1));
  if (sub === 'bullets') return cmdIntakeBullets(args.slice(1));
  console.error('Usage: jobbot intake <record|list> ...');
  process.exit(2);
}

async function cmdTrackDiscard(args) {
  const jobId = args[0];
  const reason = getFlag(args, '--reason');
  if (!jobId || !reason) {
    console.error(
      'Usage: jobbot track discard <job_id> --reason <reason> [--tags <tag1,tag2>] [--date <date>]'
    );
    process.exit(2);
  }
  const tags = parseTagsFlag(args);
  const date = getFlag(args, '--date');
  const entry = await discardJob(jobId, reason, { tags, date });
  console.log(`Discarded ${jobId}: ${entry.reason}`);
}

async function cmdTrack(args) {
  const sub = args[0];
  if (sub === 'add') return cmdTrackAdd(args.slice(1));
  if (sub === 'log') return cmdTrackLog(args.slice(1));
  if (sub === 'history') return cmdTrackHistory(args.slice(1));
  if (sub === 'discard') return cmdTrackDiscard(args.slice(1));
  if (sub === 'reminders') return cmdTrackReminders(args.slice(1));
  console.error('Usage: jobbot track <add|log|history|discard|reminders> ...');
  process.exit(2);
}

async function cmdIngestGreenhouse(args) {
  const company = getFlag(args, '--company');
  if (!company) {
    console.error('Usage: jobbot ingest greenhouse --company <slug>');
    process.exit(2);
  }

  const { saved, notModified } = await ingestGreenhouseBoard({ board: company });
  if (notModified) {
    console.log(`Greenhouse board ${company} unchanged since last sync`);
    return;
  }
  const noun = saved === 1 ? 'job' : 'jobs';
  console.log(`Imported ${saved} ${noun} from ${company}`);
}

async function cmdIngestLever(args) {
  const company = getFlag(args, '--company') || getFlag(args, '--org');
  if (!company) {
    console.error('Usage: jobbot ingest lever --company <slug>');
    process.exit(2);
  }

  const { saved } = await ingestLeverBoard({ org: company });
  const noun = saved === 1 ? 'job' : 'jobs';
  console.log(`Imported ${saved} ${noun} from ${company}`);
}

async function cmdIngestAshby(args) {
  const company = getFlag(args, '--company') || getFlag(args, '--org');
  if (!company) {
    console.error('Usage: jobbot ingest ashby --company <slug>');
    process.exit(2);
  }

  const { saved } = await ingestAshbyBoard({ org: company });
  const noun = saved === 1 ? 'job' : 'jobs';
  console.log(`Imported ${saved} ${noun} from ${company}`);
}

async function cmdIngestSmartRecruiters(args) {
  const company = getFlag(args, '--company');
  if (!company) {
    console.error('Usage: jobbot ingest smartrecruiters --company <slug>');
    process.exit(2);
  }

  const { saved } = await ingestSmartRecruitersBoard({ company });
  const noun = saved === 1 ? 'job' : 'jobs';
  console.log(`Imported ${saved} ${noun} from ${company}`);
}

async function cmdIngestWorkable(args) {
  const account = getFlag(args, '--company') || getFlag(args, '--account');
  if (!account) {
    console.error('Usage: jobbot ingest workable --company <slug>');
    process.exit(2);
  }

  const { saved } = await ingestWorkableBoard({ account });
  const noun = saved === 1 ? 'job' : 'jobs';
  console.log(`Imported ${saved} ${noun} from ${account}`);
}

async function cmdIngestUrl(args) {
  const targetUrl = args[0];
  const rest = args.slice(1);
  if (!targetUrl) {
    console.error('Usage: jobbot ingest url <url> [--timeout <ms>]');
    process.exit(2);
  }

  const timeoutMs = getNumberFlag(rest, '--timeout', 10000);

  try {
    const { id } = await ingestJobUrl({ url: targetUrl, timeoutMs });
    console.log(`Imported job ${id} from ${targetUrl}`);
  } catch (err) {
    console.error(err.message || String(err));
    process.exit(1);
  }
}

async function cmdIngest(args) {
  const sub = args[0];
  if (sub === 'greenhouse') return cmdIngestGreenhouse(args.slice(1));
  if (sub === 'lever') return cmdIngestLever(args.slice(1));
  if (sub === 'ashby') return cmdIngestAshby(args.slice(1));
  if (sub === 'smartrecruiters') return cmdIngestSmartRecruiters(args.slice(1));
  if (sub === 'workable') return cmdIngestWorkable(args.slice(1));
  if (sub === 'url') return cmdIngestUrl(args.slice(1));
  console.error(
    'Usage: jobbot ingest <greenhouse|lever|ashby|smartrecruiters|workable> --company <slug>',
  );
  console.error('   or: jobbot ingest url <url> [--timeout <ms>]');
  process.exit(2);
}

async function cmdShortlistTag(args) {
  const [jobId, ...tagArgs] = args;
  if (!jobId || tagArgs.length === 0) {
    console.error('Usage: jobbot shortlist tag <job_id> <tag> [tag ...]');
    process.exit(2);
  }
  const tags = tagArgs.map(tag => String(tag));
  const allTags = await addJobTags(jobId, tags);
  console.log(`Tagged ${jobId} with ${allTags.join(', ')}`);
}

async function cmdShortlistDiscard(args) {
  const jobId = args[0];
  const rest = args.slice(1);
  const reason = getFlag(rest, '--reason');
  if (!jobId || !reason) {
    console.error(
      'Usage: jobbot shortlist discard <job_id> --reason <reason> [--tags <tag1,tag2>] ' +
        '[--date <date>]'
    );
    process.exit(2);
  }
  const tags = parseTagsFlag(rest);
  const date = getFlag(rest, '--date');
  const entry = await discardJob(jobId, reason, { tags, date });
  console.log(`Discarded ${jobId}: ${entry.reason}`);
}

function hasMetadata(metadata) {
  return Object.values(metadata).some(value => value !== undefined);
}

async function cmdShortlistSync(args) {
  const jobId = args[0];
  const rest = args.slice(1);
  const metadata = {};
  const location = getFlag(rest, '--location');
  if (location) metadata.location = location;
  const level = getFlag(rest, '--level');
  if (level) metadata.level = level;
  const compensation = normalizeCompensation(getFlag(rest, '--compensation'));
  if (compensation) metadata.compensation = compensation;
  const syncedAt = getFlag(rest, '--synced-at');
  if (syncedAt) metadata.syncedAt = syncedAt;

  if (!jobId || !hasMetadata(metadata)) {
    console.error(
      'Usage: jobbot shortlist sync <job_id> [--location <value>] [--level <value>] ' +
        '[--compensation <value>] [--synced-at <iso8601>]'
    );
    process.exit(2);
  }

  await syncShortlistJob(jobId, metadata);
  console.log(`Synced ${jobId} metadata`);
}

function formatShortlistList(jobs) {
  const entries = Object.entries(jobs);
  if (entries.length === 0) return 'No shortlist entries found';
  const lines = [];
  for (const [jobId, record] of entries) {
    lines.push(jobId);
    const { metadata = {}, tags = [], discarded = [] } = record;
    if (metadata.location) lines.push(`  Location: ${metadata.location}`);
    if (metadata.level) lines.push(`  Level: ${metadata.level}`);
    if (metadata.compensation) lines.push(`  Compensation: ${metadata.compensation}`);
    if (metadata.synced_at) lines.push(`  Synced At: ${metadata.synced_at}`);
    if (tags.length) lines.push(`  Tags: ${tags.join(', ')}`);
    const normalizedDiscard = normalizeDiscardEntries(discarded);
    if (normalizedDiscard.length > 0) {
      const latest = normalizedDiscard[0];
      const reason = latest.reason || 'Unknown reason';
      const timestamp = latest.discarded_at || 'unknown time';
      lines.push(`  Last Discard: ${reason} (${timestamp})`);
      if (latest.tags && latest.tags.length > 0) {
        lines.push(`  Last Discard Tags: ${latest.tags.join(', ')}`);
      }
    }
    lines.push('');
  }
  if (lines[lines.length - 1] === '') lines.pop();
  return lines.join('\n');
}

function formatDiscardTimestamp(timestamp) {
  return timestamp === 'unknown time' ? '(unknown time)' : timestamp;
}

function formatDiscardHistory(jobId, entries) {
  const normalized = normalizeDiscardEntries(entries);
  if (normalized.length === 0) {
    return `No discard history for ${jobId}`;
  }
  const lines = [jobId];
  for (const entry of normalized) {
    const timestamp = formatDiscardTimestamp(entry.discarded_at);
    lines.push(`- ${timestamp} — ${entry.reason}`);
    if (entry.tags && entry.tags.length > 0) {
      lines.push(`  Tags: ${entry.tags.join(', ')}`);
    }
  }
  return lines.join('\n');
}

function formatDiscardArchive(archive) {
  const normalized = normalizeDiscardArchive(archive);
  const jobIds = Object.keys(normalized);
  if (jobIds.length === 0) return 'No discarded jobs found';
  const lines = [];
  for (const jobId of jobIds) {
    const entries = normalized[jobId];
    if (!entries || entries.length === 0) continue;
    lines.push(jobId);
    for (const entry of entries) {
      const timestamp = formatDiscardTimestamp(entry.discarded_at);
      lines.push(`- ${timestamp} — ${entry.reason}`);
      if (entry.tags && entry.tags.length > 0) {
        lines.push(`  Tags: ${entry.tags.join(', ')}`);
      }
    }
    lines.push('');
  }
  if (lines.length === 0) return 'No discarded jobs found';
  if (lines[lines.length - 1] === '') lines.pop();
  return lines.join('\n');
}

async function cmdShortlistList(args) {
  const asJson = args.includes('--json');
  const outPath = getFlag(args, '--out');
  const filteredArgs = [];
  for (let i = 0; i < args.length; i += 1) {
    const arg = args[i];
    if (arg === '--json') continue;
    if (arg === '--out') {
      i += 1;
      continue;
    }
    filteredArgs.push(arg);
  }

  if (outPath && !asJson) {
    console.error('--out is only supported with --json');
    process.exit(2);
  }

  const filters = {
    location: getFlag(filteredArgs, '--location'),
    level: getFlag(filteredArgs, '--level'),
    compensation: normalizeCompensation(getFlag(filteredArgs, '--compensation')),
  };
  const tagFilters = collectTagFilters(filteredArgs);
  if (tagFilters) filters.tags = tagFilters;

  const store = await filterShortlist(filters);
  if (asJson) {
    const payload = { jobs: store.jobs };
    if (outPath) {
      const resolved = path.resolve(process.cwd(), outPath);
      await fs.promises.mkdir(path.dirname(resolved), { recursive: true });
      await fs.promises.writeFile(resolved, `${JSON.stringify(payload, null, 2)}\n`, 'utf8');
      console.log(`Saved shortlist snapshot to ${resolved}`);
    } else {
      console.log(JSON.stringify(payload, null, 2));
    }
    return;
  }
  console.log(formatShortlistList(store.jobs));
}

async function cmdShortlistArchive(args) {
  const asJson = args.includes('--json');
  const filtered = args.filter(arg => arg !== '--json');
  const jobId = filtered[0];

  try {
    if (jobId) {
      const history = await getDiscardedJobs(jobId);
      if (asJson) {
        console.log(JSON.stringify({ job_id: jobId, history }, null, 2));
      } else {
        console.log(formatDiscardHistory(jobId, history));
      }
      return;
    }

    const archive = await getDiscardedJobs();
    if (asJson) {
      console.log(JSON.stringify({ discarded: archive }, null, 2));
    } else {
      console.log(formatDiscardArchive(archive));
    }
  } catch (err) {
    console.error(err.message || String(err));
    process.exit(1);
  }
}

async function cmdShortlist(args) {
  const sub = args[0];
  if (sub === 'tag') return cmdShortlistTag(args.slice(1));
  if (sub === 'discard') return cmdShortlistDiscard(args.slice(1));
  if (sub === 'sync') return cmdShortlistSync(args.slice(1));
  if (sub === 'list') return cmdShortlistList(args.slice(1));
  if (sub === 'archive') return cmdShortlistArchive(args.slice(1));
  console.error('Usage: jobbot shortlist <tag|discard|sync|list|archive> ...');
  process.exit(2);
}

async function cmdAnalyticsFunnel(args) {
  const format = args.includes('--json') ? 'json' : 'text';
  const funnel = await computeFunnel();
  if (format === 'json') {
    console.log(JSON.stringify(funnel, null, 2));
    return;
  }
  console.log(formatFunnelReport(funnel));
}

async function cmdAnalyticsExport(args) {
  const output = getFlag(args, '--out');
  const snapshot = await exportAnalyticsSnapshot();
  const payload = `${JSON.stringify(snapshot, null, 2)}\n`;
  if (output) {
    const resolved = path.resolve(process.cwd(), output);
    await fs.promises.mkdir(path.dirname(resolved), { recursive: true });
    await fs.promises.writeFile(resolved, payload, 'utf8');
    console.log(`Saved analytics snapshot to ${resolved}`);
    return;
  }
  console.log(payload.trimEnd());
}

async function cmdAnalytics(args) {
  const sub = args[0];
  if (sub === 'funnel') return cmdAnalyticsFunnel(args.slice(1));
  if (sub === 'export') return cmdAnalyticsExport(args.slice(1));
  console.error('Usage: jobbot analytics <funnel|export> [options]');
  process.exit(2);
}

async function cmdDeliverablesBundle(args) {
  const jobId = args[0];
  const rest = args.slice(1);
  const outPath = getFlag(rest, '--out');
  const timestamp = getFlag(rest, '--timestamp');
  if (!jobId || !outPath) {
    console.error(
      'Usage: jobbot deliverables bundle <job_id> --out <path> ' +
        '[--timestamp <iso8601>]'
    );
    process.exit(2);
  }

  let archive;
  try {
    archive = await bundleDeliverables(jobId, { timestamp });
  } catch (err) {
    console.error(err.message || String(err));
    process.exit(1);
  }

  const resolved = path.resolve(process.cwd(), outPath);
  await fs.promises.mkdir(path.dirname(resolved), { recursive: true });
  await fs.promises.writeFile(resolved, archive);
  console.log(`Bundled ${jobId} deliverables to ${resolved}`);
}

async function cmdDeliverables(args) {
  const sub = args[0];
  if (sub === 'bundle') return cmdDeliverablesBundle(args.slice(1));
  console.error('Usage: jobbot deliverables <bundle> [options]');
  process.exit(2);
}

async function cmdInterviewsRecord(args) {
  const jobId = args[0];
  const sessionId = args[1];
  const rest = args.slice(2);

  const transcriptInput = readContentFromArgs(rest, '--transcript', '--transcript-file');
  const reflectionsInput = readContentFromArgs(rest, '--reflections', '--reflections-file');
  const feedbackInput = readContentFromArgs(rest, '--feedback', '--feedback-file');
  const notesInput = readContentFromArgs(rest, '--notes', '--notes-file');

  const stage = getFlag(rest, '--stage');
  const mode = getFlag(rest, '--mode');
  const startedAt = getFlag(rest, '--started-at');
  const endedAt = getFlag(rest, '--ended-at');

  if (!jobId || !sessionId) {
    console.error(
      'Usage: jobbot interviews record <job_id> <session_id> ' +
        '[--stage <value>] [--mode <value>] ' +
        '[--transcript <text>|--transcript-file <path>] ' +
        '[--reflections <text>|--reflections-file <path>] ' +
        '[--feedback <text>|--feedback-file <path>] ' +
        '[--notes <text>|--notes-file <path>] ' +
        '[--started-at <iso8601>] [--ended-at <iso8601>]'
    );
    process.exit(2);
  }

  const payload = {
    transcript: transcriptInput,
    reflections: parseMultilineList(reflectionsInput),
    feedback: parseMultilineList(feedbackInput),
    notes: notesInput,
    stage,
    mode,
    startedAt,
    endedAt,
  };

  const entry = await recordInterviewSession(jobId, sessionId, payload);
  console.log(`Recorded session ${entry.session_id} for ${entry.job_id}`);
}

async function cmdInterviewsShow(args) {
  const jobId = args[0];
  const sessionId = args[1];
  if (!jobId || !sessionId) {
    console.error('Usage: jobbot interviews show <job_id> <session_id>');
    process.exit(2);
  }

  const entry = await getInterviewSession(jobId, sessionId);
  if (!entry) {
    console.error(`No interview session ${sessionId} found for ${jobId}`);
    process.exit(1);
  }

  console.log(JSON.stringify(entry, null, 2));
}

function resolvePlanStage(args) {
  if (args.includes('--behavioral')) return 'behavioral';
  if (args.includes('--technical')) return 'technical';
  if (args.includes('--system-design') || args.includes('--system_design')) return 'system design';
  if (args.includes('--take-home') || args.includes('--takehome')) return 'take-home';
  const explicit = getFlag(args, '--stage');
  return explicit;
}

function formatRehearsalPlan(plan) {
  const lines = [];
  lines.push(`${plan.stage} rehearsal plan`);
  if (plan.role) lines.push(`Role focus: ${plan.role}`);
  if (plan.duration_minutes) {
    lines.push(`Suggested duration: ${plan.duration_minutes} minutes`);
  }
  if (plan.summary) {
    lines.push('');
    lines.push(plan.summary);
  }

  if (Array.isArray(plan.sections) && plan.sections.length > 0) {
    for (const section of plan.sections) {
      lines.push('');
      lines.push(section.title);
      for (const item of section.items || []) {
        lines.push(`- ${item}`);
      }
    }
  }

  if (Array.isArray(plan.resources) && plan.resources.length > 0) {
    lines.push('');
    lines.push('Resources');
    for (const resource of plan.resources) {
      lines.push(`- ${resource}`);
    }
  }

  while (lines.length > 0 && lines[lines.length - 1] === '') {
    lines.pop();
  }
  return lines.join('\n');
}

async function cmdInterviewsPlan(args) {
  const asJson = args.includes('--json');
  const filtered = args.filter(arg => arg !== '--json');
  const stageInput = resolvePlanStage(filtered);
  const role = getFlag(filtered, '--role');
  const durationMinutes = getNumberFlag(filtered, '--duration');

  const plan = generateRehearsalPlan({ stage: stageInput, role, durationMinutes });

  if (asJson) {
    console.log(JSON.stringify({ plan }, null, 2));
    return;
  }

  console.log(formatRehearsalPlan(plan));
}

async function cmdInterviews(args) {
  const sub = args[0];
  if (sub === 'record') return cmdInterviewsRecord(args.slice(1));
  if (sub === 'show') return cmdInterviewsShow(args.slice(1));
  if (sub === 'plan') return cmdInterviewsPlan(args.slice(1));
  console.error('Usage: jobbot interviews <record|show|plan> ...');
  process.exit(2);
}

async function cmdRehearse(args) {
  const jobId = args[0];
  const rest = args.slice(1);
  const sessionId = getFlag(rest, '--session') || generateRehearsalSessionId();

  if (!jobId) {
    console.error(
      'Usage: jobbot rehearse <job_id> [--session <id>] [--stage <value>] [--mode <value>] ' +
        '[--behavioral] [--technical] [--onsite] [--voice] [--text] ' +
        '[--transcript <text>|--transcript-file <path>] ' +
        '[--reflections <text>|--reflections-file <path>] ' +
        '[--feedback <text>|--feedback-file <path>] ' +
        '[--notes <text>|--notes-file <path>] ' +
        '[--started-at <iso8601>] [--ended-at <iso8601>]'
    );
    process.exit(2);
  }

  const transcriptInput = readContentFromArgs(rest, '--transcript', '--transcript-file');
  const reflectionsInput = readContentFromArgs(rest, '--reflections', '--reflections-file');
  const feedbackInput = readContentFromArgs(rest, '--feedback', '--feedback-file');
  const notesInput = readContentFromArgs(rest, '--notes', '--notes-file');

  const stage = resolveRehearsalStage(rest) || 'Behavioral';
  const mode = resolveRehearsalMode(rest) || 'Voice';
  const startedAt = getFlag(rest, '--started-at');
  const endedAt = getFlag(rest, '--ended-at');

  const payload = {
    transcript: transcriptInput,
    reflections: parseMultilineList(reflectionsInput),
    feedback: parseMultilineList(feedbackInput),
    notes: notesInput,
    stage,
    mode,
    startedAt,
    endedAt,
  };

  const entry = await recordInterviewSession(jobId, sessionId, payload);
  console.log(`Recorded rehearsal ${entry.session_id} for ${entry.job_id}`);
}

async function cmdImportLinkedIn(args) {
  const source = args[0];
  if (!source) {
    console.error('Usage: jobbot import linkedin <file>');
    process.exit(2);
  }

  try {
    const result = await importLinkedInProfile(source);
    const summaryParts = [];
    if (result.basicsUpdated) summaryParts.push(`basics +${result.basicsUpdated}`);
    if (result.workAdded) summaryParts.push(`work +${result.workAdded}`);
    if (result.educationAdded) summaryParts.push(`education +${result.educationAdded}`);
    if (result.skillsAdded) summaryParts.push(`skills +${result.skillsAdded}`);
    const summary = summaryParts.length ? ` (${summaryParts.join(', ')})` : '';
    console.log(`Imported LinkedIn profile to ${result.path}${summary}`);
  } catch (err) {
    console.error(err.message || String(err));
    process.exit(1);
  }
}

async function cmdImport(args) {
  const sub = args[0];
  if (sub === 'linkedin') return cmdImportLinkedIn(args.slice(1));
  console.error('Usage: jobbot import <linkedin> [options]');
  process.exit(2);
}

async function cmdInit(args) {
  const force = args.includes('--force');
  const { created, path: resumePath } = await initProfile({ force });
  if (created) console.log(`Initialized profile at ${resumePath}`);
  else console.log(`Profile already exists at ${resumePath}`);
}

async function main() {
  const [, , cmd, ...args] = process.argv;
  if (cmd === 'init') return cmdInit(args);
  if (cmd === 'summarize') return cmdSummarize(args);
  if (cmd === 'match') return cmdMatch(args);
  if (cmd === 'track') return cmdTrack(args);
  if (cmd === 'shortlist') return cmdShortlist(args);
  if (cmd === 'analytics') return cmdAnalytics(args);
  if (cmd === 'rehearse') return cmdRehearse(args);
  if (cmd === 'deliverables') return cmdDeliverables(args);
  if (cmd === 'import') return cmdImport(args);
  if (cmd === 'intake') return cmdIntake(args);
  if (cmd === 'ingest') return cmdIngest(args);
  if (cmd === 'interviews') return cmdInterviews(args);
  console.error(
    'Usage: jobbot <init|import|summarize|match|track|shortlist|analytics|' +
      'rehearse|deliverables|interviews|intake|ingest> [options]'
  );
  process.exit(2);
}

main().catch(err => {
  console.error(err.message || String(err));
  process.exit(1);
});<|MERGE_RESOLUTION|>--- conflicted
+++ resolved
@@ -261,7 +261,6 @@
     parsed.requirements,
   );
 
-<<<<<<< HEAD
   const payload = {
     ...parsed,
     url: jobUrl,
@@ -271,10 +270,7 @@
     must_haves_missed,
     keyword_overlap,
   };
-=======
-  const payload = { ...parsed, url: jobUrl, score, matched, missing };
   if (locale) payload.locale = locale;
->>>>>>> 52cc9691
 
   const jobSource = jobUrl
     ? { type: 'url', value: jobUrl }

#!/usr/bin/env node
import fs from 'node:fs';
import path from 'node:path';
import { summarize as summarizeFirstSentence } from '../src/index.js';
import { fetchTextFromUrl } from '../src/fetch.js';
import { parseJobText } from '../src/parser.js';
import { loadResume } from '../src/resume.js';
import { computeFitScore } from '../src/scoring.js';
import { toJson, toMarkdownSummary, toMarkdownMatch } from '../src/exporters.js';
import { saveJobSnapshot, jobIdFromSource } from '../src/jobs.js';
import { logApplicationEvent } from '../src/application-events.js';
import { recordApplication, STATUSES } from '../src/lifecycle.js';
<<<<<<< HEAD
import { addJobTags, discardJob } from '../src/shortlist.js';
=======
import { initProfile } from '../src/profile.js';
>>>>>>> f116c655

function isHttpUrl(s) {
  return /^https?:\/\//i.test(s);
}

async function readSource(input) {
  if (isHttpUrl(input)) return fetchTextFromUrl(input);
  if (input === '-' || input === '/dev/stdin') {
    return fs.readFileSync(0, 'utf-8');
  }
  return fs.readFileSync(path.resolve(process.cwd(), input), 'utf-8');
}

function getFlag(args, name, fallback) {
  const idx = args.indexOf(name);
  if (idx === -1) return fallback;
  const val = args[idx + 1];
  if (!val || val.startsWith('--')) {
    return typeof fallback === 'boolean' ? true : fallback;
  }
  return val;
}

function getNumberFlag(args, name, fallback) {
  const raw = getFlag(args, name);
  const n = Number(raw);
  return Number.isFinite(n) ? n : fallback;
}

async function persistJobSnapshot(raw, parsed, source, requestHeaders) {
  if (!source || typeof source.value !== 'string') return;
  try {
    const key = source.type === 'url' ? source.value : `${source.type}:${source.value}`;
    await saveJobSnapshot({
      id: jobIdFromSource(key),
      raw,
      parsed,
      source,
      requestHeaders,
    });
  } catch (err) {
    if (process.env.JOBBOT_DEBUG) {
      const message = err && typeof err.message === 'string' ? err.message : String(err);
      console.error(`jobbot: failed to persist job snapshot: ${message}`);
    }
  }
}

async function cmdSummarize(args) {
  const input = args[0] || '-';
  const format = args.includes('--json')
    ? 'json'
    : args.includes('--text')
      ? 'text'
      : 'md';
  const timeoutMs = getNumberFlag(args, '--timeout', 10000);
  const count = getNumberFlag(args, '--sentences', 1);
  const fetchingRemote = isHttpUrl(input);
  const raw = fetchingRemote
    ? await fetchTextFromUrl(input, { timeoutMs })
    : await readSource(input);
  const parsed = parseJobText(raw);
  const summary = summarizeFirstSentence(raw, count);
  const payload = { ...parsed, summary };
  if (fetchingRemote) {
    await persistJobSnapshot(raw, parsed, { type: 'url', value: input });
  }
  if (format === 'json') console.log(toJson(payload));
  else if (format === 'text') console.log(summary);
  else console.log(toMarkdownSummary(payload));
}

async function cmdMatch(args) {
  const resumeIdx = args.indexOf('--resume');
  if (resumeIdx === -1 || !args[resumeIdx + 1]) {
    console.error('Usage: jobbot match --resume <file> --job <file|url> [--json]');
    process.exit(2);
  }
  const jobIdx = args.indexOf('--job');
  if (jobIdx === -1 || !args[jobIdx + 1]) {
    console.error('Usage: jobbot match --resume <file> --job <file|url> [--json]');
    process.exit(2);
  }
  const format = args.includes('--json') ? 'json' : 'md';
  const timeoutMs = getNumberFlag(args, '--timeout', 10000);
  const resumePath = args[resumeIdx + 1];
  const jobInput = args[jobIdx + 1];
  const resumeText = await loadResume(resumePath);
  const jobUrl = isHttpUrl(jobInput) ? jobInput : undefined;
  const jobRaw = jobUrl
    ? await fetchTextFromUrl(jobUrl, { timeoutMs })
    : await readSource(jobInput);
  const parsed = parseJobText(jobRaw);
  const { score, matched, missing } = computeFitScore(resumeText, parsed.requirements);

  const payload = { ...parsed, url: jobUrl, score, matched, missing };

  const jobSource = jobUrl
    ? { type: 'url', value: jobUrl }
    : jobInput === '-' || jobInput === '/dev/stdin'
      ? null
      : { type: 'file', value: path.resolve(process.cwd(), jobInput) };
  if (jobSource) {
    await persistJobSnapshot(jobRaw, parsed, jobSource);
  }

  if (format === 'json') console.log(toJson(payload));
  else console.log(toMarkdownMatch(payload));
}

async function cmdTrackAdd(args) {
  const jobId = args[0];
  const status = getFlag(args, '--status');
  if (!jobId || !status) {
    console.error(
      `Usage: jobbot track add <job_id> --status <status>\n` +
        `Valid statuses: ${STATUSES.join(', ')}`
    );
    process.exit(2);
  }
  const recorded = await recordApplication(jobId, status.trim());
  console.log(`Recorded ${jobId} as ${recorded}`);
}

function parseDocumentsFlag(args) {
  const raw = getFlag(args, '--documents');
  if (!raw) return undefined;
  return String(raw)
    .split(',')
    .map(entry => entry.trim())
    .filter(Boolean);
}

async function cmdTrackLog(args) {
  const jobId = args[0];
  const channel = getFlag(args, '--channel');
  if (!jobId || !channel) {
    console.error(
      'Usage: jobbot track log <job_id> --channel <channel> [--date <date>] ' +
        '[--contact <contact>] [--documents <file1,file2>] [--note <note>]'
    );
    process.exit(2);
  }
  const date = getFlag(args, '--date');
  const contact = getFlag(args, '--contact');
  const note = getFlag(args, '--note');
  const documents = parseDocumentsFlag(args);
  await logApplicationEvent(jobId, { channel, date, contact, note, documents });
  console.log(`Logged ${jobId} event ${channel}`);
}

async function cmdTrack(args) {
  const sub = args[0];
  if (sub === 'add') return cmdTrackAdd(args.slice(1));
  if (sub === 'log') return cmdTrackLog(args.slice(1));
  console.error('Usage: jobbot track <add|log> ...');
  process.exit(2);
}

<<<<<<< HEAD
async function cmdShortlistTag(args) {
  const [jobId, ...tagArgs] = args;
  if (!jobId || tagArgs.length === 0) {
    console.error('Usage: jobbot shortlist tag <job_id> <tag> [tag ...]');
    process.exit(2);
  }
  const tags = tagArgs.map(tag => String(tag));
  const allTags = await addJobTags(jobId, tags);
  console.log(`Tagged ${jobId} with ${allTags.join(', ')}`);
}

async function cmdShortlistDiscard(args) {
  const jobId = args[0];
  const reason = getFlag(args.slice(1), '--reason');
  if (!jobId || !reason) {
    console.error('Usage: jobbot shortlist discard <job_id> --reason <reason>');
    process.exit(2);
  }
  const entry = await discardJob(jobId, reason);
  console.log(`Discarded ${jobId}: ${entry.reason}`);
}

async function cmdShortlist(args) {
  const sub = args[0];
  if (sub === 'tag') return cmdShortlistTag(args.slice(1));
  if (sub === 'discard') return cmdShortlistDiscard(args.slice(1));
  console.error('Usage: jobbot shortlist <tag|discard> ...');
  process.exit(2);
=======
async function cmdInit(args) {
  const force = args.includes('--force');
  const { created, path: resumePath } = await initProfile({ force });
  if (created) console.log(`Initialized profile at ${resumePath}`);
  else console.log(`Profile already exists at ${resumePath}`);
>>>>>>> f116c655
}

async function main() {
  const [, , cmd, ...args] = process.argv;
  if (cmd === 'init') return cmdInit(args);
  if (cmd === 'summarize') return cmdSummarize(args);
  if (cmd === 'match') return cmdMatch(args);
  if (cmd === 'track') return cmdTrack(args);
<<<<<<< HEAD
  if (cmd === 'shortlist') return cmdShortlist(args);
  console.error('Usage: jobbot <summarize|match|track> [options]');
=======
  console.error('Usage: jobbot <init|summarize|match|track> [options]');
>>>>>>> f116c655
  process.exit(2);
}

main().catch(err => {
  console.error(err.message || String(err));
  process.exit(1);
});<|MERGE_RESOLUTION|>--- conflicted
+++ resolved
@@ -10,11 +10,8 @@
 import { saveJobSnapshot, jobIdFromSource } from '../src/jobs.js';
 import { logApplicationEvent } from '../src/application-events.js';
 import { recordApplication, STATUSES } from '../src/lifecycle.js';
-<<<<<<< HEAD
 import { addJobTags, discardJob } from '../src/shortlist.js';
-=======
 import { initProfile } from '../src/profile.js';
->>>>>>> f116c655
 
 function isHttpUrl(s) {
   return /^https?:\/\//i.test(s);
@@ -174,7 +171,6 @@
   process.exit(2);
 }
 
-<<<<<<< HEAD
 async function cmdShortlistTag(args) {
   const [jobId, ...tagArgs] = args;
   if (!jobId || tagArgs.length === 0) {
@@ -203,13 +199,13 @@
   if (sub === 'discard') return cmdShortlistDiscard(args.slice(1));
   console.error('Usage: jobbot shortlist <tag|discard> ...');
   process.exit(2);
-=======
+}
+
 async function cmdInit(args) {
   const force = args.includes('--force');
   const { created, path: resumePath } = await initProfile({ force });
   if (created) console.log(`Initialized profile at ${resumePath}`);
   else console.log(`Profile already exists at ${resumePath}`);
->>>>>>> f116c655
 }
 
 async function main() {
@@ -218,12 +214,8 @@
   if (cmd === 'summarize') return cmdSummarize(args);
   if (cmd === 'match') return cmdMatch(args);
   if (cmd === 'track') return cmdTrack(args);
-<<<<<<< HEAD
   if (cmd === 'shortlist') return cmdShortlist(args);
-  console.error('Usage: jobbot <summarize|match|track> [options]');
-=======
-  console.error('Usage: jobbot <init|summarize|match|track> [options]');
->>>>>>> f116c655
+  console.error('Usage: jobbot <init|summarize|match|track|shortlist> [options]');
   process.exit(2);
 }
 

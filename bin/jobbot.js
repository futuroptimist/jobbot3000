--- conflicted
+++ resolved
@@ -24,11 +24,8 @@
 import { ingestLeverBoard } from '../src/lever.js';
 import { ingestSmartRecruitersBoard } from '../src/smartrecruiters.js';
 import { ingestAshbyBoard } from '../src/ashby.js';
-<<<<<<< HEAD
 import { computeFunnel, formatFunnelReport } from '../src/analytics.js';
-=======
 import { ingestWorkableBoard } from '../src/workable.js';
->>>>>>> 1eb52c8a
 
 function isHttpUrl(s) {
   return /^https?:\/\//i.test(s);

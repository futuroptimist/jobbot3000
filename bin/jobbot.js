#!/usr/bin/env node
import fs from 'node:fs';
import path from 'node:path';
import { summarize as summarizeFirstSentence } from '../src/index.js';
import { fetchTextFromUrl } from '../src/fetch.js';
import { parseJobText } from '../src/parser.js';
import { loadResume } from '../src/resume.js';
import { computeFitScore } from '../src/scoring.js';
import { toJson, toMarkdownSummary, toMarkdownMatch } from '../src/exporters.js';
import { saveJobSnapshot, jobIdFromSource } from '../src/jobs.js';
<<<<<<< HEAD
import { recordApplication } from '../src/lifecycle.js';
=======
import { recordApplication, STATUSES } from '../src/lifecycle.js';
>>>>>>> d4c3492e

function isHttpUrl(s) {
  return /^https?:\/\//i.test(s);
}

async function readSource(input) {
  if (isHttpUrl(input)) return fetchTextFromUrl(input);
  if (input === '-' || input === '/dev/stdin') {
    return fs.readFileSync(0, 'utf-8');
  }
  return fs.readFileSync(path.resolve(process.cwd(), input), 'utf-8');
}

function getFlag(args, name, fallback) {
  const idx = args.indexOf(name);
  if (idx === -1) return fallback;
  const val = args[idx + 1];
  if (!val || val.startsWith('--')) {
    return typeof fallback === 'boolean' ? true : fallback;
  }
  return val;
}

function getNumberFlag(args, name, fallback) {
  const raw = getFlag(args, name);
  const n = Number(raw);
  return Number.isFinite(n) ? n : fallback;
}

async function persistJobSnapshot(raw, parsed, source, requestHeaders) {
  if (!source || typeof source.value !== 'string') return;
  try {
    const key = source.type === 'url' ? source.value : `${source.type}:${source.value}`;
    await saveJobSnapshot({
      id: jobIdFromSource(key),
      raw,
      parsed,
      source,
      requestHeaders,
    });
  } catch (err) {
    if (process.env.JOBBOT_DEBUG) {
      const message = err && typeof err.message === 'string' ? err.message : String(err);
      console.error(`jobbot: failed to persist job snapshot: ${message}`);
    }
  }
}

async function cmdSummarize(args) {
  const input = args[0] || '-';
  const format = args.includes('--json')
    ? 'json'
    : args.includes('--text')
      ? 'text'
      : 'md';
  const timeoutMs = getNumberFlag(args, '--timeout', 10000);
  const count = getNumberFlag(args, '--sentences', 1);
  const fetchingRemote = isHttpUrl(input);
  const raw = fetchingRemote
    ? await fetchTextFromUrl(input, { timeoutMs })
    : await readSource(input);
  const parsed = parseJobText(raw);
  const summary = summarizeFirstSentence(raw, count);
  const payload = { ...parsed, summary };
  if (fetchingRemote) {
    await persistJobSnapshot(raw, parsed, { type: 'url', value: input });
  }
  if (format === 'json') console.log(toJson(payload));
  else if (format === 'text') console.log(summary);
  else console.log(toMarkdownSummary(payload));
}

async function cmdMatch(args) {
  const resumeIdx = args.indexOf('--resume');
  if (resumeIdx === -1 || !args[resumeIdx + 1]) {
    console.error('Usage: jobbot match --resume <file> --job <file|url> [--json]');
    process.exit(2);
  }
  const jobIdx = args.indexOf('--job');
  if (jobIdx === -1 || !args[jobIdx + 1]) {
    console.error('Usage: jobbot match --resume <file> --job <file|url> [--json]');
    process.exit(2);
  }
  const format = args.includes('--json') ? 'json' : 'md';
  const timeoutMs = getNumberFlag(args, '--timeout', 10000);
  const resumePath = args[resumeIdx + 1];
  const jobInput = args[jobIdx + 1];
  const resumeText = await loadResume(resumePath);
  const jobUrl = isHttpUrl(jobInput) ? jobInput : undefined;
  const jobRaw = jobUrl
    ? await fetchTextFromUrl(jobUrl, { timeoutMs })
    : await readSource(jobInput);
  const parsed = parseJobText(jobRaw);
  const { score, matched, missing } = computeFitScore(resumeText, parsed.requirements);

  const payload = { ...parsed, url: jobUrl, score, matched, missing };

  const jobSource = jobUrl
    ? { type: 'url', value: jobUrl }
    : jobInput === '-' || jobInput === '/dev/stdin'
      ? null
      : { type: 'file', value: path.resolve(process.cwd(), jobInput) };
  if (jobSource) {
    await persistJobSnapshot(jobRaw, parsed, jobSource);
  }

  if (format === 'json') console.log(toJson(payload));
  else console.log(toMarkdownMatch(payload));
}

<<<<<<< HEAD
async function cmdTrackAdd(args) {
  const jobId = args[0];
  const status = getFlag(args, '--status');
  if (!jobId || !status) {
    console.error('Usage: jobbot track add <job_id> --status <status>');
    process.exit(2);
  }
  await recordApplication(jobId, status);
  console.log(`Recorded ${jobId} as ${status}`);
}

async function cmdTrack(args) {
  const sub = args[0];
  if (sub === 'add') return cmdTrackAdd(args.slice(1));
  console.error('Usage: jobbot track add <job_id> --status <status>');
  process.exit(2);
=======
function trackUsage() {
  console.error(
    `Usage: jobbot track add <job_id> --status <status>\n` +
      `Valid statuses: ${STATUSES.join(', ')}`
  );
  process.exit(2);
}

async function cmdTrack(args) {
  const [action, id] = args;
  if (action !== 'add') trackUsage();
  if (!id) trackUsage();
  const status = getFlag(args, '--status');
  if (!status || typeof status !== 'string' || !status.trim()) trackUsage();
  const recorded = await recordApplication(id, status.trim());
  console.log(`Recorded ${id} as ${recorded}`);
>>>>>>> d4c3492e
}

async function main() {
  const [, , cmd, ...args] = process.argv;
  if (cmd === 'summarize') return cmdSummarize(args);
  if (cmd === 'match') return cmdMatch(args);
  if (cmd === 'track') return cmdTrack(args);
  console.error('Usage: jobbot <summarize|match|track> [options]');
  process.exit(2);
}

main().catch(err => {
  console.error(err.message || String(err));
  process.exit(1);
});<|MERGE_RESOLUTION|>--- conflicted
+++ resolved
@@ -8,11 +8,7 @@
 import { computeFitScore } from '../src/scoring.js';
 import { toJson, toMarkdownSummary, toMarkdownMatch } from '../src/exporters.js';
 import { saveJobSnapshot, jobIdFromSource } from '../src/jobs.js';
-<<<<<<< HEAD
-import { recordApplication } from '../src/lifecycle.js';
-=======
 import { recordApplication, STATUSES } from '../src/lifecycle.js';
->>>>>>> d4c3492e
 
 function isHttpUrl(s) {
   return /^https?:\/\//i.test(s);
@@ -123,24 +119,6 @@
   else console.log(toMarkdownMatch(payload));
 }
 
-<<<<<<< HEAD
-async function cmdTrackAdd(args) {
-  const jobId = args[0];
-  const status = getFlag(args, '--status');
-  if (!jobId || !status) {
-    console.error('Usage: jobbot track add <job_id> --status <status>');
-    process.exit(2);
-  }
-  await recordApplication(jobId, status);
-  console.log(`Recorded ${jobId} as ${status}`);
-}
-
-async function cmdTrack(args) {
-  const sub = args[0];
-  if (sub === 'add') return cmdTrackAdd(args.slice(1));
-  console.error('Usage: jobbot track add <job_id> --status <status>');
-  process.exit(2);
-=======
 function trackUsage() {
   console.error(
     `Usage: jobbot track add <job_id> --status <status>\n` +
@@ -157,7 +135,6 @@
   if (!status || typeof status !== 'string' || !status.trim()) trackUsage();
   const recorded = await recordApplication(id, status.trim());
   console.log(`Recorded ${id} as ${recorded}`);
->>>>>>> d4c3492e
 }
 
 async function main() {

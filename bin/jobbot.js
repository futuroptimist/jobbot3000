#!/usr/bin/env node
import fs from 'node:fs';
import path from 'node:path';
import { summarize as summarizeFirstSentence } from '../src/index.js';
import { fetchTextFromUrl } from '../src/fetch.js';
import { parseJobText } from '../src/parser.js';
import { loadResume } from '../src/resume.js';
import { computeFitScore } from '../src/scoring.js';
import { toJson, toMarkdownSummary, toMarkdownMatch } from '../src/exporters.js';
import { saveJobSnapshot, jobIdFromSource } from '../src/jobs.js';
import { logApplicationEvent } from '../src/application-events.js';
import { recordApplication, STATUSES } from '../src/lifecycle.js';
import { recordJobDiscard } from '../src/discards.js';
import { addJobTags, discardJob, filterShortlist, syncShortlistJob } from '../src/shortlist.js';
import { initProfile } from '../src/profile.js';
import { ingestGreenhouseBoard } from '../src/greenhouse.js';
import { ingestLeverBoard } from '../src/lever.js';

function isHttpUrl(s) {
  return /^https?:\/\//i.test(s);
}

async function readSource(input) {
  if (isHttpUrl(input)) return fetchTextFromUrl(input);
  if (input === '-' || input === '/dev/stdin') {
    return fs.readFileSync(0, 'utf-8');
  }
  return fs.readFileSync(path.resolve(process.cwd(), input), 'utf-8');
}

function getFlag(args, name, fallback) {
  const idx = args.indexOf(name);
  if (idx === -1) return fallback;
  const val = args[idx + 1];
  if (!val || val.startsWith('--')) {
    return typeof fallback === 'boolean' ? true : fallback;
  }
  return val;
}

function getNumberFlag(args, name, fallback) {
  const raw = getFlag(args, name);
  const n = Number(raw);
  return Number.isFinite(n) ? n : fallback;
}

async function persistJobSnapshot(raw, parsed, source, requestHeaders) {
  if (!source || typeof source.value !== 'string') return;
  try {
    const key = source.type === 'url' ? source.value : `${source.type}:${source.value}`;
    await saveJobSnapshot({
      id: jobIdFromSource(key),
      raw,
      parsed,
      source,
      requestHeaders,
    });
  } catch (err) {
    if (process.env.JOBBOT_DEBUG) {
      const message = err && typeof err.message === 'string' ? err.message : String(err);
      console.error(`jobbot: failed to persist job snapshot: ${message}`);
    }
  }
}

async function cmdSummarize(args) {
  const input = args[0] || '-';
  const format = args.includes('--json')
    ? 'json'
    : args.includes('--text')
      ? 'text'
      : 'md';
  const timeoutMs = getNumberFlag(args, '--timeout', 10000);
  const count = getNumberFlag(args, '--sentences', 1);
  const fetchingRemote = isHttpUrl(input);
  const raw = fetchingRemote
    ? await fetchTextFromUrl(input, { timeoutMs })
    : await readSource(input);
  const parsed = parseJobText(raw);
  const summary = summarizeFirstSentence(raw, count);
  const payload = { ...parsed, summary };
  if (fetchingRemote) {
    await persistJobSnapshot(raw, parsed, { type: 'url', value: input });
  }
  if (format === 'json') console.log(toJson(payload));
  else if (format === 'text') console.log(summary);
  else console.log(toMarkdownSummary(payload));
}

async function cmdMatch(args) {
  const resumeIdx = args.indexOf('--resume');
  if (resumeIdx === -1 || !args[resumeIdx + 1]) {
    console.error('Usage: jobbot match --resume <file> --job <file|url> [--json]');
    process.exit(2);
  }
  const jobIdx = args.indexOf('--job');
  if (jobIdx === -1 || !args[jobIdx + 1]) {
    console.error('Usage: jobbot match --resume <file> --job <file|url> [--json]');
    process.exit(2);
  }
  const format = args.includes('--json') ? 'json' : 'md';
  const timeoutMs = getNumberFlag(args, '--timeout', 10000);
  const resumePath = args[resumeIdx + 1];
  const jobInput = args[jobIdx + 1];
  const resumeText = await loadResume(resumePath);
  const jobUrl = isHttpUrl(jobInput) ? jobInput : undefined;
  const jobRaw = jobUrl
    ? await fetchTextFromUrl(jobUrl, { timeoutMs })
    : await readSource(jobInput);
  const parsed = parseJobText(jobRaw);
  const { score, matched, missing } = computeFitScore(resumeText, parsed.requirements);

  const payload = { ...parsed, url: jobUrl, score, matched, missing };

  const jobSource = jobUrl
    ? { type: 'url', value: jobUrl }
    : jobInput === '-' || jobInput === '/dev/stdin'
      ? null
      : { type: 'file', value: path.resolve(process.cwd(), jobInput) };
  if (jobSource) {
    await persistJobSnapshot(jobRaw, parsed, jobSource);
  }

  if (format === 'json') console.log(toJson(payload));
  else console.log(toMarkdownMatch(payload));
}

async function cmdTrackAdd(args) {
  const jobId = args[0];
  const status = getFlag(args, '--status');
  if (!jobId || !status) {
    console.error(
      `Usage: jobbot track add <job_id> --status <status>\n` +
        `Valid statuses: ${STATUSES.join(', ')}`
    );
    process.exit(2);
  }
  const recorded = await recordApplication(jobId, status.trim());
  console.log(`Recorded ${jobId} as ${recorded}`);
}

function parseDocumentsFlag(args) {
  const raw = getFlag(args, '--documents');
  if (!raw) return undefined;
  return String(raw)
    .split(',')
    .map(entry => entry.trim())
    .filter(Boolean);
}

async function cmdTrackLog(args) {
  const jobId = args[0];
  const channel = getFlag(args, '--channel');
  if (!jobId || !channel) {
    console.error(
      'Usage: jobbot track log <job_id> --channel <channel> [--date <date>] ' +
        '[--contact <contact>] [--documents <file1,file2>] [--note <note>]'
    );
    process.exit(2);
  }
  const date = getFlag(args, '--date');
  const contact = getFlag(args, '--contact');
  const note = getFlag(args, '--note');
  const documents = parseDocumentsFlag(args);
  await logApplicationEvent(jobId, { channel, date, contact, note, documents });
  console.log(`Logged ${jobId} event ${channel}`);
}

function parseTagsFlag(args) {
  const raw = getFlag(args, '--tags');
  if (!raw) return undefined;
  return String(raw)
    .split(',')
    .map(entry => entry.trim())
    .filter(Boolean);
}

async function cmdTrackDiscard(args) {
  const jobId = args[0];
  const reason = getFlag(args, '--reason');
  if (!jobId || !reason) {
    console.error(
      'Usage: jobbot track discard <job_id> --reason <reason> [--tags <tag1,tag2>] [--date <date>]'
    );
    process.exit(2);
  }
  const tags = parseTagsFlag(args);
  const date = getFlag(args, '--date');
  await recordJobDiscard(jobId, { reason, tags, date });
  console.log(`Discarded ${jobId}`);
}

async function cmdTrack(args) {
  const sub = args[0];
  if (sub === 'add') return cmdTrackAdd(args.slice(1));
  if (sub === 'log') return cmdTrackLog(args.slice(1));
  if (sub === 'discard') return cmdTrackDiscard(args.slice(1));
  console.error('Usage: jobbot track <add|log|discard> ...');
  process.exit(2);
}

async function cmdIngestGreenhouse(args) {
  const company = getFlag(args, '--company');
  if (!company) {
    console.error('Usage: jobbot ingest greenhouse --company <slug>');
    process.exit(2);
  }

  const { saved } = await ingestGreenhouseBoard({ board: company });
  const noun = saved === 1 ? 'job' : 'jobs';
  console.log(`Imported ${saved} ${noun} from ${company}`);
}

async function cmdIngestLever(args) {
  const company = getFlag(args, '--company') || getFlag(args, '--org');
  if (!company) {
    console.error('Usage: jobbot ingest lever --company <slug>');
    process.exit(2);
  }

  const { saved } = await ingestLeverBoard({ org: company });
  const noun = saved === 1 ? 'job' : 'jobs';
  console.log(`Imported ${saved} ${noun} from ${company}`);
}

async function cmdIngest(args) {
  const sub = args[0];
  if (sub === 'greenhouse') return cmdIngestGreenhouse(args.slice(1));
  if (sub === 'lever') return cmdIngestLever(args.slice(1));
<<<<<<< HEAD
  console.error('Usage: jobbot ingest <greenhouse|lever> [options]');
=======
  console.error('Usage: jobbot ingest <greenhouse|lever> --company <slug>');
>>>>>>> f415fd75
  process.exit(2);
}

async function cmdIngestLever(args) {
  const org = getFlag(args, '--org');
  if (!org) {
    console.error('Usage: jobbot ingest lever --org <slug>');
    process.exit(2);
  }

  const { saved } = await ingestLeverBoard({ org });
  const noun = saved === 1 ? 'job' : 'jobs';
  console.log(`Imported ${saved} ${noun} from ${org}`);
}

async function cmdShortlistTag(args) {
  const [jobId, ...tagArgs] = args;
  if (!jobId || tagArgs.length === 0) {
    console.error('Usage: jobbot shortlist tag <job_id> <tag> [tag ...]');
    process.exit(2);
  }
  const tags = tagArgs.map(tag => String(tag));
  const allTags = await addJobTags(jobId, tags);
  console.log(`Tagged ${jobId} with ${allTags.join(', ')}`);
}

async function cmdShortlistDiscard(args) {
  const jobId = args[0];
  const rest = args.slice(1);
  const reason = getFlag(rest, '--reason');
  if (!jobId || !reason) {
    console.error(
      'Usage: jobbot shortlist discard <job_id> --reason <reason> [--tags <tag1,tag2>] ' +
        '[--date <date>]'
    );
    process.exit(2);
  }
  const tags = parseTagsFlag(rest);
  const date = getFlag(rest, '--date');
  const entry = await discardJob(jobId, reason, { tags, date });
  console.log(`Discarded ${jobId}: ${entry.reason}`);
}

function hasMetadata(metadata) {
  return Object.values(metadata).some(value => value !== undefined);
}

async function cmdShortlistSync(args) {
  const jobId = args[0];
  const rest = args.slice(1);
  const metadata = {};
  const location = getFlag(rest, '--location');
  if (location) metadata.location = location;
  const level = getFlag(rest, '--level');
  if (level) metadata.level = level;
  const compensation = getFlag(rest, '--compensation');
  if (compensation) metadata.compensation = compensation;
  const syncedAt = getFlag(rest, '--synced-at');
  if (syncedAt) metadata.syncedAt = syncedAt;

  if (!jobId || !hasMetadata(metadata)) {
    console.error(
      'Usage: jobbot shortlist sync <job_id> [--location <value>] [--level <value>] ' +
        '[--compensation <value>] [--synced-at <iso8601>]'
    );
    process.exit(2);
  }

  await syncShortlistJob(jobId, metadata);
  console.log(`Synced ${jobId} metadata`);
}

function formatShortlistList(jobs) {
  const entries = Object.entries(jobs);
  if (entries.length === 0) return 'No shortlist entries found';
  const lines = [];
  for (const [jobId, record] of entries) {
    lines.push(jobId);
    const { metadata = {}, tags = [], discarded = [] } = record;
    if (metadata.location) lines.push(`  Location: ${metadata.location}`);
    if (metadata.level) lines.push(`  Level: ${metadata.level}`);
    if (metadata.compensation) lines.push(`  Compensation: ${metadata.compensation}`);
    if (metadata.synced_at) lines.push(`  Synced At: ${metadata.synced_at}`);
    if (tags.length) lines.push(`  Tags: ${tags.join(', ')}`);
    if (discarded.length) {
      const latest = discarded[discarded.length - 1];
      if (latest?.reason && latest?.discarded_at) {
        lines.push(`  Last Discard: ${latest.reason} (${latest.discarded_at})`);
      }
    }
    lines.push('');
  }
  if (lines[lines.length - 1] === '') lines.pop();
  return lines.join('\n');
}

async function cmdShortlistList(args) {
  const filters = {
    location: getFlag(args, '--location'),
    level: getFlag(args, '--level'),
    compensation: getFlag(args, '--compensation'),
  };

  const store = await filterShortlist(filters);
  console.log(formatShortlistList(store.jobs));
}

async function cmdShortlist(args) {
  const sub = args[0];
  if (sub === 'tag') return cmdShortlistTag(args.slice(1));
  if (sub === 'discard') return cmdShortlistDiscard(args.slice(1));
  if (sub === 'sync') return cmdShortlistSync(args.slice(1));
  if (sub === 'list') return cmdShortlistList(args.slice(1));
  console.error('Usage: jobbot shortlist <tag|discard|sync|list> ...');
  process.exit(2);
}

async function cmdInit(args) {
  const force = args.includes('--force');
  const { created, path: resumePath } = await initProfile({ force });
  if (created) console.log(`Initialized profile at ${resumePath}`);
  else console.log(`Profile already exists at ${resumePath}`);
}

async function main() {
  const [, , cmd, ...args] = process.argv;
  if (cmd === 'init') return cmdInit(args);
  if (cmd === 'summarize') return cmdSummarize(args);
  if (cmd === 'match') return cmdMatch(args);
  if (cmd === 'track') return cmdTrack(args);
  if (cmd === 'shortlist') return cmdShortlist(args);
  if (cmd === 'ingest') return cmdIngest(args);
  console.error('Usage: jobbot <init|summarize|match|track|shortlist|ingest> [options]');
  process.exit(2);
}

main().catch(err => {
  console.error(err.message || String(err));
  process.exit(1);
});<|MERGE_RESOLUTION|>--- conflicted
+++ resolved
@@ -227,11 +227,7 @@
   const sub = args[0];
   if (sub === 'greenhouse') return cmdIngestGreenhouse(args.slice(1));
   if (sub === 'lever') return cmdIngestLever(args.slice(1));
-<<<<<<< HEAD
-  console.error('Usage: jobbot ingest <greenhouse|lever> [options]');
-=======
   console.error('Usage: jobbot ingest <greenhouse|lever> --company <slug>');
->>>>>>> f415fd75
   process.exit(2);
 }
 

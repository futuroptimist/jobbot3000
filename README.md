# 🎯 jobbot3000

**jobbot3000** is a self-hosted, open-source job search copilot.
It was bootstrapped from
[futuroptimist/flywheel](https://github.com/futuroptimist/flywheel) and uses its
practices for linting, testing, and documentation.

## Getting Started

Requires [Node.js](https://nodejs.org/) 20 or newer.

```bash
# Clone your fork
git clone git@github.com:YOURNAME/jobbot3000.git
cd jobbot3000

# Install dependencies (requires Node.js 20)
npm ci

# Run repo checks
npm run lint
npm run test:ci

# Summarize a job description
# Works with sentences ending in ., ?, or !
echo "First sentence? Second sentence." | npm run summarize
```

In code, pass the number of sentences to keep:

```js
import { summarize } from './src/index.js';

const text = 'First sentence. Second sentence? Third!';
console.log(summarize(text, 2));
// → "First sentence. Second sentence?"
```

<<<<<<< HEAD
The summarizer returns the first sentence, handling `.`, `!`, `?`, and trailing closing quotes or parentheses.
It ignores bare newlines.
=======
The summarizer extracts the first sentence, handling `.`, `!`, and `?` punctuation, including when
followed by closing quotes or parentheses, and ignores bare newlines.

Example: `summarize('"Hi!" Bye.')` returns `"Hi!"`.
>>>>>>> 20e1dddd

Job requirements may appear under headers like `Requirements`, `Qualifications`,
`What you'll need`, or `Responsibilities` (used if no other requirement headers are present).
They may start with `-`, `+`, `*`, `•`, `–` (en dash), or `—` (em dash); these markers are stripped
when parsing job text. Tokenization in resume scoring uses a single regex pass for performance.

See [DESIGN.md](DESIGN.md) for architecture details and roadmap.
See [docs/prompt-docs-summary.md](docs/prompt-docs-summary.md) for a list of prompt documents.

## Documentation

- [DESIGN.md](DESIGN.md) – architecture details and roadmap
- [SECURITY.md](SECURITY.md) – security guidelines
- [docs/prompt-docs-summary.md](docs/prompt-docs-summary.md) – prompt reference index

## License

This project is licensed under the terms of the [MIT License](LICENSE).<|MERGE_RESOLUTION|>--- conflicted
+++ resolved
@@ -36,15 +36,11 @@
 // → "First sentence. Second sentence?"
 ```
 
-<<<<<<< HEAD
-The summarizer returns the first sentence, handling `.`, `!`, `?`, and trailing closing quotes or parentheses.
-It ignores bare newlines.
-=======
 The summarizer extracts the first sentence, handling `.`, `!`, and `?` punctuation, including when
-followed by closing quotes or parentheses, and ignores bare newlines.
+followed by closing quotes or parentheses, and ignores bare newlines.  
+It returns the trimmed input when no sentence punctuation is found.
 
 Example: `summarize('"Hi!" Bye.')` returns `"Hi!"`.
->>>>>>> 20e1dddd
 
 Job requirements may appear under headers like `Requirements`, `Qualifications`,
 `What you'll need`, or `Responsibilities` (used if no other requirement headers are present).

--- conflicted
+++ resolved
@@ -29,15 +29,10 @@
 # summarize(text, 2) returns the first two sentences
 ```
 
-<<<<<<< HEAD
 The summarizer extracts the first sentence, handling `.`, `!`, and `?` punctuation, including when
 followed by closing quotes or parentheses, and ignores bare newlines.
 
 Example: `summarize('"Hi!" Bye.')` returns `"Hi!"`.
-=======
-The summarizer extracts the first sentence, handling `.`, `!`, and `?` punctuation (even when
-followed by closing quotes or parentheses), and ignores bare newlines.
->>>>>>> fda1e2c2
 
 Job requirements may start with `-`, `*`, `+`, `•`, `–` (en dash), or `—` (em dash); these markers are stripped when parsing job text.
 Tokenization in resume scoring uses a single regex pass for performance.

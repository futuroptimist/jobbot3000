# 🎯 jobbot3000

**jobbot3000** is a self-hosted, open-source job search copilot.
It was bootstrapped from
[futuroptimist/flywheel](https://github.com/futuroptimist/flywheel) and uses its
practices for linting, testing, and documentation.

## Getting Started

Requires [Node.js](https://nodejs.org/) 20 or newer.

```bash
# Clone your fork
git clone git@github.com:YOURNAME/jobbot3000.git
cd jobbot3000

# Verify Node.js version (requires 20 or newer)
node --version

# Install dependencies
npm ci

# Run repo checks
npm run lint
npm run test:ci

# Summarize a job description
# Works with sentences ending in ., ?, or !
# Keep two sentences with --sentences, output plain text with --text
echo "First. Second. Third." | npx jobbot summarize - --sentences 2 --text
# => First. Second.
# Non-numeric --sentences values fall back to 1 sentence
```

# Continuous integration
GitHub Actions runs lint and test checks on each push and pull request. To keep builds fast and reliable,
in-progress runs for the same branch are canceled when new commits arrive.

In code, import the `summarize` function and pass the number of sentences to keep:

```js
import { summarize } from './src/index.js';

const text = 'First sentence. Second sentence? Third!';
const summary = summarize(text, 2);
console.log(summary);
// "First sentence. Second sentence?"
```

Pass `0` to `summarize` to return an empty string.

Requesting more sentences than exist returns the entire text.

The example below demonstrates this behavior:

```js
const all = summarize('Only one sentence.', 5);
console.log(all);
// "Only one sentence."
```

Fetch remote job listings, normalize HTML to plain text, and log the result using an async helper:

```js
import { fetchTextFromUrl } from './src/fetch.js';

const run = async () => {
  const text = await fetchTextFromUrl('https://example.com', {
    timeoutMs: 5000,
    headers: { 'User-Agent': 'jobbot' }
  });
  console.log(text);
  // "<job description text>"
};

run();
```

`fetchTextFromUrl` strips scripts, styles, navigation, header, footer, aside,
<<<<<<< HEAD
and noscript content, preserves image alt text (or inserts `[image]` when
missing), and collapses whitespace to single spaces. Pass `timeoutMs`
(milliseconds) to override the 10s default,
and `headers` to send custom HTTP headers. Only `http` and `https` URLs are
supported; other protocols throw an error.
=======
and noscript content, preserves image alt text or `aria-label` values (while
ignoring `aria-hidden` images or those with `role="presentation"`/`"none"`), and
collapses whitespace to single spaces. Pass `timeoutMs` (milliseconds) to
override the 10s default, and `headers` to send custom HTTP headers. Responses
over 1 MB are rejected; override with `maxBytes` to adjust. Only `http` and
`https` URLs are supported; other protocols throw an error.
>>>>>>> c7f91c2b

Normalize existing HTML without fetching and log the result:

```js
import { extractTextFromHtml } from './src/fetch.js';

const text = extractTextFromHtml('<p>Hello</p>');
console.log(text);
// "Hello"
```

Load resume files and return plain text:

```js
import { loadResume } from './src/resume.js';

const run = async () => {
  const text = await loadResume('resume.mdx');
  console.log(text);
  // "Plain text resume"
};

run();
```

`loadResume` supports `.pdf`, `.md`, `.markdown`, and `.mdx` files; other
extensions are read as plain text.

Format parsed results as Markdown:

```js
import { toMarkdownSummary } from './src/exporters.js';

const md = toMarkdownSummary({
  title: 'Engineer',
  company: 'ACME',
  location: 'Remote',
  url: 'https://example.com/job',
  summary: 'Short blurb.',
  requirements: ['3+ years JS'],
});

console.log(md);
// # Engineer
// **Company**: ACME
// **Location**: Remote
// **URL**: https://example.com/job
//
// ## Summary
//
// Short blurb.
//
// ## Requirements
// - 3+ years JS
```

Pass `url` to include a source link in the rendered Markdown output.
`toMarkdownMatch` accepts the same `url` field to link match reports back to the job posting.
If `summary` is omitted, the requirements section is still separated by a blank line.

Both exporters accept an optional `locale` field to translate labels.
The default locale is `'en'`; Spanish (`'es'`) is also supported.

Use `toMarkdownMatch` to format fit score results; it also accepts `url`:

```js
import { toMarkdownMatch } from './src/exporters.js';

const md = toMarkdownMatch({
  title: 'Engineer',
  url: 'https://example.com/job',
  score: 75,
  matched: ['JS'],
  missing: ['Rust'],
});

console.log(md);
// # Engineer
// **URL**: https://example.com/job
// **Fit Score**: 75%
//
// ## Matched
// - JS
//
// ## Missing
// - Rust
```

The summarizer extracts the first sentence, handling `.`, `!`, `?`, and consecutive terminal
punctuation like `?!`, including when followed by closing quotes or parentheses. Terminators apply
only when followed by whitespace or the end of text, so decimals like `1.99` remain intact.
It ignores bare newlines.  
It scans text character-by-character to avoid large intermediate arrays and regex performance
pitfalls, falling back to the trimmed input when no sentence punctuation is found.
Trailing quotes or parentheses are included when they immediately follow punctuation, and all
Unicode whitespace is treated as a sentence boundary.
If fewer complete sentences than requested exist, any remaining text is appended so no content
is lost. Parenthetical abbreviations like `(M.Sc.)` remain attached to their surrounding sentence.
Common honorifics such as `Mr.` and `Dr.` are recognized so summaries aren't cut mid-sentence.

Example: `summarize('"Hi!" Bye.')` returns `"Hi!"`.

Job titles can be parsed from lines starting with `Title`, `Job Title`, `Position`, or `Role`.

Job requirements may appear under headers like `Requirements`, `Qualifications`,
`What you'll need`, or `Responsibilities` (used if no other requirement headers are present).
They may start with `-`, `+`, `*`, `•`, `–` (en dash), `—` (em dash), alphabetical markers like `a.`
or `(a)`, or numeric markers like `1.` or `(1)`; these markers are stripped when parsing job text,
even when the first requirement follows
the header on the same line. Leading numbers without punctuation remain intact. Requirement headers
are located in a single pass to avoid re-scanning large job postings, and resume scoring tokenizes
via a manual scanner and caches tokens (up to 60k lines) to avoid repeated work. Requirement bullets
are scanned without regex or temporary arrays, improving large input performance. Blank or
non-string requirement entries are skipped so invalid bullets don't affect scoring.

See [DESIGN.md](DESIGN.md) for architecture details and roadmap.
See [docs/prompt-docs-summary.md](docs/prompt-docs-summary.md) for a list of prompt documents.

## Raspberry Pi console fonts

Pi images bake a default console font so `setfont -d` works out of the box.
The Pi image build config copies a fallback font into
`/usr/share/consolefonts` when no default is present, letting you change the
font size immediately after logging in.

## Tracking Application Lifecycle

Application statuses such as `no_response`, `rejected`, and `next_round` are saved to
`data/applications.json`, a git-ignored file. Set `JOBBOT_DATA_DIR` to change the directory.
These records power local Sankey diagrams so progress isn't lost between sessions.
Writes are serialized to avoid dropping entries when recording multiple applications at once.
If the file is missing it will be created, but other file errors or malformed JSON will throw.

## Documentation

- [DESIGN.md](DESIGN.md) – architecture details and roadmap
- [SECURITY.md](SECURITY.md) – security guidelines
- [docs/prompt-docs-summary.md](docs/prompt-docs-summary.md) – prompt reference index

## License

This project is licensed under the terms of the [MIT License](LICENSE).<|MERGE_RESOLUTION|>--- conflicted
+++ resolved
@@ -77,20 +77,12 @@
 ```
 
 `fetchTextFromUrl` strips scripts, styles, navigation, header, footer, aside,
-<<<<<<< HEAD
-and noscript content, preserves image alt text (or inserts `[image]` when
-missing), and collapses whitespace to single spaces. Pass `timeoutMs`
-(milliseconds) to override the 10s default,
-and `headers` to send custom HTTP headers. Only `http` and `https` URLs are
-supported; other protocols throw an error.
-=======
 and noscript content, preserves image alt text or `aria-label` values (while
 ignoring `aria-hidden` images or those with `role="presentation"`/`"none"`), and
 collapses whitespace to single spaces. Pass `timeoutMs` (milliseconds) to
 override the 10s default, and `headers` to send custom HTTP headers. Responses
 over 1 MB are rejected; override with `maxBytes` to adjust. Only `http` and
 `https` URLs are supported; other protocols throw an error.
->>>>>>> c7f91c2b
 
 Normalize existing HTML without fetching and log the result:
 

--- conflicted
+++ resolved
@@ -29,12 +29,8 @@
 # summarize(text, 2) returns the first two sentences
 ```
 
-<<<<<<< HEAD
 The summarizer extracts the first sentence, handling `.`, `!`, and `?` punctuation (even when
 followed by closing quotes or parentheses), and ignores bare newlines.
-=======
-The summarizer extracts the first sentence, handling `.`, `!`, and `?` punctuation while ignoring bare newlines.
->>>>>>> 95284268
 
 Job requirements may start with `-`, `*`, `•`, `–` (en dash), or `—` (em dash); these markers are stripped when parsing job text.
 Tokenization in resume scoring uses a single regex pass for performance.

# 🎯 jobbot3000

**jobbot3000** is a self-hosted, open-source job search copilot.
It was bootstrapped from
[futuroptimist/flywheel](https://github.com/futuroptimist/flywheel) and uses its
practices for linting, testing, and documentation.

## Getting Started

Requires [Node.js](https://nodejs.org/) 20 or newer.

```bash
# Clone your fork
git clone git@github.com:YOURNAME/jobbot3000.git
cd jobbot3000

# Install dependencies (requires Node.js 20 or newer)
npm ci

# Run repo checks
npm run lint
npm run test:ci

# Summarize a job description
# Works with sentences ending in ., ?, or !
# Keep two sentences with --sentences, output plain text with --text
echo "First. Second. Third." | jobbot summarize - --sentences 2 --text
```

In code, import the `summarize` function and pass the number of sentences to keep:

```js
import { summarize } from './src/index.js';

const text = 'First sentence. Second sentence? Third!';
const summary = summarize(text, 2);
console.log(summary);
// "First sentence. Second sentence?"
```

<<<<<<< HEAD
Passing `0` as the sentence count returns an empty string.
=======
Pass `0` to `summarize` to return an empty string.
>>>>>>> 46c76f64

Fetch remote job listings and normalize HTML to plain text:

```js
import { fetchTextFromUrl } from './src/fetch.js';

const text = await fetchTextFromUrl('https://example.com/job', { timeoutMs: 5000 });
```
`fetchTextFromUrl` strips scripts, styles, navigation, footer, and aside content and
collapses whitespace to single spaces. Pass `timeoutMs` (milliseconds) to override the 10s default.

Format parsed results as Markdown:

```js
import { toMarkdownSummary } from './src/exporters.js';

const md = toMarkdownSummary({
  title: 'Engineer',
  company: 'ACME',
  summary: 'Short blurb.',
  requirements: ['3+ years JS'],
});
```

The summarizer extracts the first sentence, handling `.`, `!`, `?`, and consecutive terminal
punctuation like `?!`, including when followed by closing quotes or parentheses. Terminators apply
only when followed by whitespace or the end of text, so decimals like `1.99` remain intact.
It ignores bare newlines.  
It scans text character-by-character to avoid large intermediate arrays and regex performance
pitfalls, falling back to the trimmed input when no sentence punctuation is found.  
Trailing quotes or parentheses are included when they immediately follow punctuation, and all
Unicode whitespace is treated as a sentence boundary.  
If fewer complete sentences than requested exist, any remaining text is appended so no content
is lost. Parenthetical abbreviations like `(M.Sc.)` remain attached to their surrounding sentence.

Example: `summarize('"Hi!" Bye.')` returns `"Hi!"`.

Job requirements may appear under headers like `Requirements`, `Qualifications`,
`What you'll need`, or `Responsibilities` (used if no other requirement headers are present).
They may start with `-`, `+`, `*`, `•`, `–` (en dash), `—` (em dash), or numeric markers like `1.`
or `(1)`; these markers are stripped when parsing job text, even when the first requirement follows
the header on the same line. Leading numbers without punctuation remain intact. Resume scoring
tokenizes via a manual scanner and caches tokens to avoid repeated work.

See [DESIGN.md](DESIGN.md) for architecture details and roadmap.
See [docs/prompt-docs-summary.md](docs/prompt-docs-summary.md) for a list of prompt documents.

## Documentation

- [DESIGN.md](DESIGN.md) – architecture details and roadmap
- [SECURITY.md](SECURITY.md) – security guidelines
- [docs/prompt-docs-summary.md](docs/prompt-docs-summary.md) – prompt reference index

## License

This project is licensed under the terms of the [MIT License](LICENSE).<|MERGE_RESOLUTION|>--- conflicted
+++ resolved
@@ -38,11 +38,7 @@
 // "First sentence. Second sentence?"
 ```
 
-<<<<<<< HEAD
-Passing `0` as the sentence count returns an empty string.
-=======
 Pass `0` to `summarize` to return an empty string.
->>>>>>> 46c76f64
 
 Fetch remote job listings and normalize HTML to plain text:
 

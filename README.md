--- conflicted
+++ resolved
@@ -36,19 +36,14 @@
 // → "First sentence. Second sentence?"
 ```
 
-<<<<<<< HEAD
-The summarizer extracts the first sentence, handling `.`, `!`, and `?` punctuation, and ignores
-bare newlines.
+The summarizer extracts the first sentence, handling `.`, `!`, and `?` punctuation, including when
+followed by closing quotes or parentheses, and ignores bare newlines.  
 It scans text character-by-character to avoid large intermediate arrays and regex performance
-pitfalls, falling back to the trimmed input when no sentence punctuation is found.
+pitfalls, falling back to the trimmed input when no sentence punctuation is found.  
 Trailing quotes or parentheses are included when they immediately follow punctuation, and all
 Unicode whitespace is treated as a sentence boundary.
-=======
-The summarizer extracts the first sentence, handling `.`, `!`, and `?` punctuation, including when
-followed by closing quotes or parentheses, and ignores bare newlines.
 
 Example: `summarize('"Hi!" Bye.')` returns `"Hi!"`.
->>>>>>> 20e1dddd
 
 Job requirements may appear under headers like `Requirements`, `Qualifications`,
 `What you'll need`, or `Responsibilities` (used if no other requirement headers are present).

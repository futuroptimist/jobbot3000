--- conflicted
+++ resolved
@@ -77,19 +77,12 @@
 ```
 
 `fetchTextFromUrl` strips scripts, styles, navigation, header, footer, aside,
-<<<<<<< HEAD
-and noscript content, preserves image alt text and aria-labels, and collapses whitespace to
-single spaces. Pass `timeoutMs` (milliseconds) to override the 10s default,
-and `headers` to send custom HTTP headers. Only `http` and `https` URLs are
-supported; other protocols throw an error.
-=======
 and noscript content, preserves image alt text unless the image is hidden with
 `aria-hidden="true"` or a `presentation`/`none` role, and also preserves
 `aria-labels`. It collapses whitespace to single spaces. Pass `timeoutMs`
 (milliseconds) to override the 10s default, and `headers` to send custom HTTP
 headers. Responses over 1 MB are rejected; override with `maxBytes` to adjust.
 Only `http` and `https` URLs are supported; other protocols throw an error.
->>>>>>> 61226fea
 
 Normalize existing HTML without fetching and log the result:
 

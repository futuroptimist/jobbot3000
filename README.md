--- conflicted
+++ resolved
@@ -834,17 +834,11 @@
 [`test/interviews.test.js`](test/interviews.test.js) and [`test/cli.test.js`](test/cli.test.js)
 verifies persistence, retrieval paths, stage/mode shortcuts, the defaulted rehearse metadata,
 manual recordings inheriting the same Behavioral/Voice defaults, and the stage-specific rehearsal
-<<<<<<< HEAD
 plans emitted by `jobbot interviews plan`. Plans now include a `Flashcards` checklist, a numbered
 `Question bank`, and a branching `Dialog tree` so candidates can drill concepts by focus area and
-practice follow-ups; the updated tests assert that all sections appear in JSON and CLI output.
-=======
-plans emitted by `jobbot interviews plan`. Plans now include a `Flashcards` checklist and a
-numbered `Question bank` so candidates can drill concepts by focus area; the updated tests assert
-that both sections appear in JSON and CLI output. New coverage in
-[`test/interviews.test.js`](test/interviews.test.js) also locks in the Onsite logistics plan so its
-agenda review, energy resets, and thank-you follow-ups stay consistent across releases.
->>>>>>> 8a8ca0f4
+practice follow-ups; the updated tests assert that all sections appear in JSON and CLI output. New
+coverage in [`test/interviews.test.js`](test/interviews.test.js) also locks in the Onsite logistics
+plan so its agenda review, energy resets, and thank-you follow-ups stay consistent across releases.
 
 ## Deliverable bundles
 

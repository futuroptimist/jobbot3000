--- conflicted
+++ resolved
@@ -62,15 +62,9 @@
 
 Job requirements may appear under headers like `Requirements`, `Qualifications`,
 `What you'll need`, or `Responsibilities` (used if no other requirement headers are present).
-<<<<<<< HEAD
 They may start with `-`, `+`, `*`, `•`, `–` (en dash), or `—` (em dash); these markers are stripped
-when parsing job text. Resume scoring tokenizes via a manual scanner and caches tokens to avoid
-repeated work.
-=======
-They may start with `-`, `+`, `*`, `•`, `–` (en dash), or `—` (em dash); these markers
-are stripped when parsing job text, even when the first requirement follows the header on
-the same line. Tokenization in resume scoring uses a single regex pass for performance.
->>>>>>> 43543b2b
+when parsing job text, even when the first requirement follows the header on the same line.
+Resume scoring tokenizes via a manual scanner and caches tokens to avoid repeated work.
 
 See [DESIGN.md](DESIGN.md) for architecture details and roadmap.
 See [docs/prompt-docs-summary.md](docs/prompt-docs-summary.md) for a list of prompt documents.

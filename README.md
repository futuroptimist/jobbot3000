# 🎯 jobbot3000

**jobbot3000** is a self-hosted, open-source job search copilot.
It was bootstrapped from
[futuroptimist/flywheel](https://github.com/futuroptimist/flywheel) and uses its
practices for linting, testing, and documentation.

## Getting Started

Requires [Node.js](https://nodejs.org/) 20 or newer.

```bash
# Clone your fork
git clone git@github.com:YOURNAME/jobbot3000.git
cd jobbot3000

# Install dependencies (requires Node.js 20 or newer)
npm ci

# Run repo checks
npm run lint
npm run test:ci

# Summarize a job description
# Works with sentences ending in ., ?, or !
# Keep two sentences with --sentences, output plain text with --text
echo "First. Second. Third." | jobbot summarize - --sentences 2 --text
```

In code, import the `summarize` function and pass the number of sentences to keep:

```js
import { summarize } from './src/index.js';

const text = 'First sentence. Second sentence? Third!';
const summary = summarize(text, 2);
console.log(summary);
// "First sentence. Second sentence?"
```

Pass `0` to `summarize` to return an empty string.

Fetch remote job listings and normalize HTML to plain text:

```js
import { fetchTextFromUrl } from './src/fetch.js';

const text = await fetchTextFromUrl('https://example.com/job', { timeoutMs: 5000 });
```
<<<<<<< HEAD
`fetchTextFromUrl` strips scripts, styles, navigation, and footer content and collapses
whitespace to single spaces. Pass `timeoutMs` (milliseconds) to override the 10s default.
=======
`fetchTextFromUrl` strips scripts, styles, navigation, footer, and aside content and
collapses whitespace to single spaces.
>>>>>>> d956abf3

The summarizer extracts the first sentence, handling `.`, `!`, `?`, and consecutive terminal
punctuation like `?!`, including when followed by closing quotes or parentheses. Terminators apply
only when followed by whitespace or the end of text, so decimals like `1.99` remain intact.  
It ignores bare newlines.  
It scans text character-by-character to avoid large intermediate arrays and regex performance
pitfalls, falling back to the trimmed input when no sentence punctuation is found.  
Trailing quotes or parentheses are included when they immediately follow punctuation, and all
Unicode whitespace is treated as a sentence boundary.  
If fewer complete sentences than requested exist, any remaining text is appended so no content
is lost. Parenthetical abbreviations like `(M.Sc.)` remain attached to their surrounding sentence.

Example: `summarize('"Hi!" Bye.')` returns `"Hi!"`.

Job requirements may appear under headers like `Requirements`, `Qualifications`,
`What you'll need`, or `Responsibilities` (used if no other requirement headers are present).
They may start with `-`, `+`, `*`, `•`, `–` (en dash), `—` (em dash), or numeric markers like `1.`
or `(1)`; these markers are stripped when parsing job text, even when the first requirement follows
the header on the same line. Resume scoring tokenizes via a manual scanner and caches tokens to
avoid repeated work.

See [DESIGN.md](DESIGN.md) for architecture details and roadmap.
See [docs/prompt-docs-summary.md](docs/prompt-docs-summary.md) for a list of prompt documents.

## Documentation

- [DESIGN.md](DESIGN.md) – architecture details and roadmap
- [SECURITY.md](SECURITY.md) – security guidelines
- [docs/prompt-docs-summary.md](docs/prompt-docs-summary.md) – prompt reference index

## License

This project is licensed under the terms of the [MIT License](LICENSE).<|MERGE_RESOLUTION|>--- conflicted
+++ resolved
@@ -47,13 +47,8 @@
 
 const text = await fetchTextFromUrl('https://example.com/job', { timeoutMs: 5000 });
 ```
-<<<<<<< HEAD
-`fetchTextFromUrl` strips scripts, styles, navigation, and footer content and collapses
-whitespace to single spaces. Pass `timeoutMs` (milliseconds) to override the 10s default.
-=======
 `fetchTextFromUrl` strips scripts, styles, navigation, footer, and aside content and
-collapses whitespace to single spaces.
->>>>>>> d956abf3
+collapses whitespace to single spaces. Pass `timeoutMs` (milliseconds) to override the 10s default.
 
 The summarizer extracts the first sentence, handling `.`, `!`, `?`, and consecutive terminal
 punctuation like `?!`, including when followed by closing quotes or parentheses. Terminators apply

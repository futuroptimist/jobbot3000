--- conflicted
+++ resolved
@@ -4,11 +4,7 @@
 
 ## Getting Started
 
-<<<<<<< HEAD
-Requires [Node.js](https://nodejs.org/) 18 or newer.
-=======
-Requires Node.js 20 or later.
->>>>>>> 8293f078
+Requires [Node.js](https://nodejs.org/) 20 or newer.
 
 ```bash
 # Clone your fork

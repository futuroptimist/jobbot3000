# 🎯 jobbot3000

**jobbot3000** is a self-hosted, open-source job search copilot.
It was bootstrapped from
[futuroptimist/flywheel](https://github.com/futuroptimist/flywheel) and uses its
practices for linting, testing, and documentation.

## Getting Started

Requires [Node.js](https://nodejs.org/) 20 or newer.

```bash
# Clone your fork
git clone git@github.com:YOURNAME/jobbot3000.git
cd jobbot3000

# Verify Node.js version (requires 20 or newer)
node --version

# Install dependencies
npm ci

# Run repo checks
npm run lint
npm run test:ci

# Summarize a job description
# Works with sentences ending in ., ?, or !
# Keep two sentences with --sentences, output plain text with --text
echo "First. Second. Third." | npx jobbot summarize - --sentences 2 --text
# => First. Second.
# Non-numeric --sentences values fall back to 1 sentence

# Track an application's status
npx jobbot track add job-123 --status screening
# => Recorded job-123 as screening

# Schedule a follow-up reminder when logging outreach
npx jobbot track log job-123 --channel follow_up --remind-at 2025-03-11T09:00:00Z --note "Check in"
# => Logged job-123 event follow_up
```

# Continuous integration
GitHub Actions runs lint and test checks on each push and pull request that includes code changes.
Markdown-only updates skip CI to keep the pipeline fast, and in-progress runs for the same branch are
canceled when new commits arrive.

In code, import the `summarize` function and pass the number of sentences to keep:

```js
import { summarize } from './src/index.js';

const text = 'First sentence. Second sentence? Third!';
const summary = summarize(text, 2);
console.log(summary);
// "First sentence. Second sentence?"
```

Pass `0` to `summarize` to return an empty string.

Requesting more sentences than exist returns the entire text.

Invalid or non-numeric `count` values default to a single sentence.

The example below demonstrates this behavior:

```js
const all = summarize('Only one sentence.', 5);
console.log(all);
// "Only one sentence."
```

Fetch remote job listings, normalize HTML to plain text, and log the result using an async helper:

```js
import { fetchTextFromUrl } from './src/fetch.js';

const run = async () => {
  const text = await fetchTextFromUrl('https://example.com', {
    timeoutMs: 5000,
    headers: { 'User-Agent': 'jobbot' }
  });
  console.log(text);
  // "<job description text>"
};

run();
```

`fetchTextFromUrl` strips scripts, styles, navigation, header, footer, aside,
and noscript content, preserves image alt text or `aria-label` values (while
ignoring `aria-hidden` images or those with `role="presentation"`/`"none"`), and
collapses whitespace to single spaces. Pass `timeoutMs` (milliseconds) to
override the 10s default, and `headers` to send custom HTTP headers. Requests
default to sending `User-Agent: jobbot3000`; provide a `User-Agent` header to
override it. Responses
over 1 MB are rejected; override with `maxBytes` to adjust. Only `http` and
`https` URLs are supported; other protocols throw an error. Requests to
loopback, link-local, carrier-grade NAT, or other private network addresses
are blocked to prevent server-side request forgery (SSRF). Hostnames that
resolve to those private ranges (for example, `127.0.0.1.nip.io`) are rejected
as well; see `test/fetch.test.js` for coverage of these guardrails.

Normalize existing HTML without fetching and log the result:

```js
import { extractTextFromHtml } from './src/fetch.js';

const text = extractTextFromHtml('<p>Hello</p>');
console.log(text);
// "Hello"
```

Load resume files and return plain text:

```js
import { loadResume } from './src/resume.js';

const run = async () => {
  const text = await loadResume('resume.mdx');
  console.log(text);
  // "Plain text resume"
};

run();
```

`loadResume` supports `.pdf`, `.md`, `.markdown`, and `.mdx` files; other
extensions are read as plain text.

Initialize a JSON Resume skeleton when you do not have an existing file:

```bash
JOBBOT_DATA_DIR=$(mktemp -d) npx jobbot init
# Initialized profile at /tmp/jobbot-profile-XXXX/profile/resume.json
```

`jobbot init` writes `profile/resume.json` under the data directory with empty
basics, work, education, skills, projects, certificates, and languages
sections. The command is idempotent and preserves existing resumes; see
`test/cli.test.js` and `test/profile.test.js` for coverage.

Format parsed results as Markdown. The exporters escape Markdown control characters so job
content cannot inject arbitrary links or formatting when rendered downstream:

```js
import { toMarkdownSummary } from './src/exporters.js';

const md = toMarkdownSummary({
  title: 'Engineer',
  company: 'ACME',
  location: 'Remote',
  url: 'https://example.com/job',
  summary: 'Short blurb.',
  requirements: ['3+ years JS'],
});

console.log(md);
// # Engineer
// **Company**: ACME
// **Location**: Remote
// **URL**: https://example.com/job
//
// ## Summary
//
// Short blurb.
//
// ## Requirements
// - 3+ years JS
```

Pass `url` to include a source link in the rendered Markdown output.
`toMarkdownMatch` accepts the same `url` field to link match reports back to the job posting.
If `summary` is omitted, the requirements section is still separated by a blank line.

Both exporters accept an optional `locale` field to translate labels.
The default locale is `'en'`; Spanish (`'es'`) is also supported.

Use `toMarkdownMatch` to format fit score results; it also accepts `url`:

```js
import { toMarkdownMatch } from './src/exporters.js';

const md = toMarkdownMatch({
  title: 'Engineer',
  url: 'https://example.com/job',
  score: 75,
  matched: ['JS'],
  missing: ['Rust'],
});

console.log(md);
// # Engineer
// **URL**: https://example.com/job
// **Fit Score**: 75%
//
// ## Matched
// - JS
//
// ## Missing
// - Rust
```

When only the matched or missing lists are present, the Markdown output starts with the
corresponding section heading instead of an extra leading blank line.

The CLI surfaces the same explanation with `jobbot match --explain`, appending a narrative summary
of hits and gaps after the standard Markdown report. JSON output gains an `explanation` field when
the flag is supplied.

```bash
cat <<'EOF' > resume.txt
Designed large-scale services and mentored senior engineers.
EOF

cat <<'EOF' > job.txt
Title: Staff Engineer
Requirements
- Distributed systems experience
- Certified Kubernetes administrator
- Mentors senior engineers
EOF

JOBBOT_DATA_DIR=$(mktemp -d) npx jobbot match --resume resume.txt --job job.txt --explain
# # Staff Engineer
# ## Matched
# - Distributed systems experience
# - Mentors senior engineers
#
# ## Missing
# - Certified Kubernetes administrator
#
# ## Explanation
#
# Matched 2 of 3 requirements (67%).
# Hits: Distributed systems experience; Mentors senior engineers
# Gaps: Certified Kubernetes administrator
```

The summarizer extracts the first sentence, handling `.`, `!`, `?`, and consecutive terminal
punctuation like `?!`, including when followed by closing quotes or parentheses. Terminators apply
only when followed by whitespace or the end of text, so decimals like `1.99` remain intact.
It ignores bare newlines.  
It scans text character-by-character to avoid large intermediate arrays and regex performance
pitfalls, falling back to the trimmed input when no sentence punctuation is found.
Trailing quotes or parentheses are included when they immediately follow punctuation, and all
Unicode whitespace is treated as a sentence boundary.
If fewer complete sentences than requested exist, any remaining text is appended so no content
is lost. Parenthetical abbreviations like `(M.Sc.)` remain attached to their surrounding sentence.
Common honorifics such as `Mr.` and `Dr.` are recognized so summaries aren't cut mid-sentence.

Example: `summarize('"Hi!" Bye.')` returns `"Hi!"`.
It waits for whitespace (or the end of the text) after terminal punctuation, so
`summarize('Hi!Next steps.')` returns `"Hi!Next steps."`.
Unit tests exercise punctuation with and without trailing whitespace so the
summarizer keeps honoring these boundaries alongside abbreviations, decimals,
and nested punctuation edge cases.

## Job snapshots

Fetching remote listings or matching local job descriptions writes snapshots to
`data/jobs/{job_id}.json`. Snapshots include the raw body, parsed fields, the
source descriptor (URL or file path), request headers, and a capture timestamp
so the shortlist can be rebuilt later. Job identifiers are short SHA-256 hashes
derived from the source, giving deterministic filenames without leaking PII.

The CLI respects `JOBBOT_DATA_DIR`, mirroring the application lifecycle store,
so snapshots stay alongside other candidate data when the directory is moved.
`test/jobs.test.js` covers this behaviour to keep the contract stable.

## Job board ingestion

Fetch public boards directly with Greenhouse, Lever, Ashby, SmartRecruiters, or Workable pipelines:

~~~bash
JOBBOT_DATA_DIR=$(mktemp -d) npx jobbot ingest greenhouse --company example
# Imported 12 jobs from example

JOBBOT_DATA_DIR=$(mktemp -d) npx jobbot ingest lever --company example
# Imported 8 jobs from example

JOBBOT_DATA_DIR=$(mktemp -d) npx jobbot ingest ashby --company example
# Imported 6 jobs from example

JOBBOT_DATA_DIR=$(mktemp -d) npx jobbot ingest smartrecruiters --company example
# Imported 5 jobs from example

JOBBOT_DATA_DIR=$(mktemp -d) npx jobbot ingest workable --company example
# Imported 4 jobs from example
~~~

Each listing in the response is normalised to plain text, parsed for title,
location, and requirements, and written to `data/jobs/{job_id}.json` with a
`source.type` reflecting the provider (`greenhouse`, `lever`, `ashby`,
`smartrecruiters`, or `workable`). Updates reuse the same job identifier so
downstream tooling can diff revisions over time. Tests in
[`test/greenhouse.test.js`](test/greenhouse.test.js),
[`test/lever.test.js`](test/lever.test.js), [`test/ashby.test.js`](test/ashby.test.js),
[`test/smartrecruiters.test.js`](test/smartrecruiters.test.js), and
[`test/workable.test.js`](test/workable.test.js) verify the ingest
pipelines fetch board content, persist structured snapshots, surface fetch
errors, and retain the `User-Agent: jobbot3000` request header alongside each
capture so fetches are reproducible.
[`test/lever.test.js`](test/lever.test.js) now explicitly asserts the Lever
client forwards that header to the API and persists it in saved snapshots so
metadata stays consistent across providers.

Job titles can be parsed from lines starting with `Title`, `Job Title`, `Position`, or `Role`.
Headers can use colons or dash separators (for example, `Role - Staff Engineer`), and the same
separators work for `Company` and `Location`. Parser unit tests cover both colon and dash cases so
this behavior stays locked in.

Job requirements may appear under headers like `Requirements`, `Qualifications`,
`What you'll need`, or `Responsibilities` (used if no other requirement headers are present).
They may start with `-`, `+`, `*`, `•`, `–` (en dash), `—` (em dash), alphabetical markers like `a.`
or `(a)`, or numeric markers like `1.` or `(1)`; these markers are stripped when parsing job text,
even when the first requirement follows
the header on the same line. Leading numbers without punctuation remain intact. Requirement headers
are located in a single pass to avoid re-scanning large job postings, and resume scoring tokenizes
via a manual scanner and caches tokens (up to 60k lines) to avoid repeated work. Automated tests
exercise this path with 120k-line resumes to ensure the tokenizer stays under 200ms. Requirement bullets
are scanned without regex or temporary arrays, improving large input performance. Blank or
non-string requirement entries are skipped so invalid bullets don't affect scoring.

## Shortlist tags and discards

Tag incoming roles with keywords or archive them with a rationale to guide future matches:

~~~bash
DATA_DIR=$(mktemp -d)
JOBBOT_DATA_DIR=$DATA_DIR npx jobbot shortlist tag job-123 dream remote
# Tagged job-123 with dream, remote

JOBBOT_DATA_DIR=$DATA_DIR npx jobbot shortlist discard job-123 --reason "Not remote" --tags "Remote,onsite"
# Discarded job-123: Not remote

JOBBOT_DATA_DIR=$DATA_DIR npx jobbot shortlist sync job-123 --location Remote --level Senior --compensation "$185k"
# Synced job-123 metadata

JOBBOT_DATA_DIR=$DATA_DIR npx jobbot shortlist list --location remote
# job-123
#   Location: Remote
#   Level: Senior
#   Compensation: $185k
~~~

The CLI stores shortlist labels, discard history, and sync metadata in `data/shortlist.json`, keeping
reasons, timestamps, optional tags, and location/level/compensation fields so recommendations can
surface patterns later. Discard actions also append to `data/discarded_jobs.json` so archive lookups
and shortlist history stay in sync. Metadata syncs stamp a `synced_at` ISO 8601 timestamp for refresh
schedulers. Unit tests in [`test/shortlist.test.js`](test/shortlist.test.js) and the CLI suite in
[`test/cli.test.js`](test/cli.test.js) exercise metadata updates, filters, discard tags, and the
persisted format.

## Intake responses

Capture intake conversations and keep the answers alongside your profile:

~~~bash
DATA_DIR=$(mktemp -d)
JOBBOT_DATA_DIR=$DATA_DIR npx jobbot intake record \
  --question "What motivates you?" \
  --answer "Building accessible tools" \
  --tags "growth,mission" \
  --notes "Prefers collaborative teams" \
  --asked-at 2025-02-01T12:34:56Z
# Recorded intake response 123e4567-e89b-12d3-a456-426614174000

JOBBOT_DATA_DIR=$DATA_DIR npx jobbot intake list
# What motivates you?
#   Answer: Building accessible tools
#   Tags: growth, mission
#   Notes: Prefers collaborative teams
#   Asked At: 2025-02-01T12:34:56.000Z
#   Recorded At: 2025-02-01T12:40:00.000Z
#   ID: 123e4567-e89b-12d3-a456-426614174000
~~~

Entries are appended to `data/profile/intake.json` with normalized timestamps, optional tags, and
notes so follow-up planning can reference prior answers. Recorded timestamps reflect when the
command runs. Automated coverage in
[`test/intake.test.js`](test/intake.test.js) and [`test/cli.test.js`](test/cli.test.js) verifies the
stored shape and CLI workflows.

## Conversion funnel analytics

Build a quick snapshot of outreach ➜ screening ➜ onsite ➜ offer ➜ acceptance conversions:

~~~bash
DATA_DIR=$(mktemp -d)
JOBBOT_DATA_DIR=$DATA_DIR npx jobbot track log job-1 --channel email --date 2025-01-02
JOBBOT_DATA_DIR=$DATA_DIR npx jobbot track add job-1 --status screening

JOBBOT_DATA_DIR=$DATA_DIR npx jobbot track log job-2 --channel referral --date 2025-01-03
JOBBOT_DATA_DIR=$DATA_DIR npx jobbot track add job-2 --status onsite

JOBBOT_DATA_DIR=$DATA_DIR npx jobbot track log job-3 --channel email --date 2025-01-04
JOBBOT_DATA_DIR=$DATA_DIR npx jobbot track add job-3 --status offer
JOBBOT_DATA_DIR=$DATA_DIR npx jobbot track log job-3 --channel offer_accepted --date 2025-02-01

JOBBOT_DATA_DIR=$DATA_DIR npx jobbot track log job-4 --channel email --date 2025-01-05
JOBBOT_DATA_DIR=$DATA_DIR npx jobbot track add job-4 --status rejected

JOBBOT_DATA_DIR=$DATA_DIR npx jobbot track history job-3
# job-3
# - email (2025-01-04T00:00:00.000Z)
#   Documents: resume.pdf
#   Note: Submitted via referral portal
# - offer_accepted (2025-02-01T00:00:00.000Z)
#   Reminder: 2025-02-10T09:00:00.000Z

JOBBOT_DATA_DIR=$DATA_DIR npx jobbot analytics funnel
# Outreach: 4
# Screening: 1 (25% conversion, 3 drop-off)
# Onsite: 1 (100% conversion)
# Offer: 1 (100% conversion)
# Acceptance: 1 (100% conversion)
# Largest drop-off: Outreach → Screening (3 lost)
# Tracked jobs: 5 total; 4 with outreach events

JOBBOT_DATA_DIR=$DATA_DIR npx jobbot analytics funnel --json | jq '.stages[0]'
# {
#   "key": "outreach",
#   "label": "Outreach",
#   "count": 4,
#   "dropOff": 0,
#   "conversionRate": 1
# }

JOBBOT_DATA_DIR=$DATA_DIR npx jobbot analytics export --out analytics.json
# Saved analytics snapshot to /tmp/jobbot-cli-XXXX/analytics.json
# jq '.channels' analytics.json
# {
#   "email": 1,
#   "offer_accepted": 1,
#   "referral": 1
# }
~~~

The analytics command reads `applications.json` and `application_events.json`, summarising stage
counts, drop-offs, and conversion percentages. A dedicated unit test in
[`test/analytics.test.js`](test/analytics.test.js) and a CLI flow in [`test/cli.test.js`](test/cli.test.js)
cover outreach counts, acceptance detection, JSON formatting, the largest drop-off highlight, and the
anonymized snapshot export. The `analytics export` subcommand captures aggregate status counts and
event channels without embedding raw job identifiers so personal records stay scrubbed.

## Interview session logs

Capture rehearsal transcripts, reflections, and coach feedback per interview loop:

~~~bash
DATA_DIR=$(mktemp -d)
JOBBOT_DATA_DIR=$DATA_DIR npx jobbot interviews record job-123 prep-2025-02-01 \
  --stage Onsite \
  --mode Voice \
  --transcript "Practiced system design walkthrough" \
  --reflections "Tighten capacity estimates" \
  --feedback "Great storytelling" \
  --notes "Follow up on salary research" \
  --started-at 2025-02-01T09:00:00Z \
  --ended-at 2025-02-01T10:15:00Z
# Recorded session prep-2025-02-01 for job-123

JOBBOT_DATA_DIR=$DATA_DIR npx jobbot interviews show job-123 prep-2025-02-01
# {
#   "job_id": "job-123",
#   "session_id": "prep-2025-02-01",
#   "recorded_at": "2025-02-01T09:00:00.000Z",
#   "stage": "Onsite",
#   "mode": "Voice",
#   "transcript": "Practiced system design walkthrough",
#   "reflections": ["Tighten capacity estimates"],
#   "feedback": ["Great storytelling"],
#   "notes": "Follow up on salary research",
#   "started_at": "2025-02-01T09:00:00.000Z",
#   "ended_at": "2025-02-01T10:15:00.000Z"
# }
~~~

Sessions are stored under `data/interviews/{job_id}/{session_id}.json` with ISO 8601 timestamps so
coaches and candidates can revisit transcripts later. The CLI accepts `--*-file` options for longer
inputs (for example, `--transcript-file transcript.md`). Automated coverage in
[`test/interviews.test.js`](test/interviews.test.js) and [`test/cli.test.js`](test/cli.test.js)
verifies persistence and retrieval paths.

See [DESIGN.md](DESIGN.md) for architecture details and roadmap.
See [docs/prompt-docs-summary.md](docs/prompt-docs-summary.md) for a list of prompt documents.

## Raspberry Pi console fonts

Pi images bake a default console font so `setfont -d` works out of the box.
The Pi image build config copies a fallback font into
`/usr/share/consolefonts` when no default is present, letting you change the
font size immediately after logging in.

## Tracking Application Lifecycle

Application statuses such as `no_response`, `screening`, `onsite`, `offer`, `rejected`, and
`withdrawn` are saved to `data/applications.json`, a git-ignored file. Legacy entries using
`next_round` still load for backward compatibility. Set `JOBBOT_DATA_DIR` to change the directory.
These records power local Sankey diagrams so progress isn't lost between sessions.
Writes are serialized to avoid dropping entries when recording multiple applications at once.
If the file is missing it will be created, but other file errors or malformed JSON will throw.
Unit tests cover each status, concurrent writes, missing files, invalid JSON, and rejection of
unknown values.

Record and track your applications directly from the CLI—never edit JSON by hand.

To capture statuses:

~~~bash
JOBBOT_DATA_DIR=$(mktemp -d) npx jobbot track add job-123 --status screening \
  --note "Emailed hiring manager"
# Recorded job-123 as screening
~~~

This persists entries to `applications.json` as objects that record the status,
an `updated_at` ISO 8601 timestamp, and optional notes:

```json
{
  "job-123": {
    "status": "screening",
    "note": "Emailed hiring manager",
    "updated_at": "2025-02-01T10:00:00.000Z"
  }
}
```

Unit coverage in [`test/lifecycle.test.js`](test/lifecycle.test.js) and CLI
automation in [`test/cli.test.js`](test/cli.test.js) verify note persistence and
timestamp normalization alongside the existing status checks.

To capture outreach history:

Use `jobbot track log <job_id> --channel <channel>` to record the outreach trail
for each application. The command accepts optional metadata such as `--date`,
`--contact`, `--documents` (comma-separated), `--note`, and `--remind-at`.
Events are appended to `data/application_events.json`, grouped by job
identifier, with timestamps normalized to ISO 8601.

<<<<<<< HEAD
Review the full history for a job with `jobbot track history <job_id>`. Pass
`--json` to integrate with other tooling:

~~~bash
JOBBOT_DATA_DIR=$DATA_DIR npx jobbot track history job-1
# 2025-03-01T08:00:00.000Z — follow_up
#   Note: Send status update
# 2025-03-05T09:00:00.000Z — call
#   Contact: Avery Hiring Manager
#   Remind At: 2025-03-07T12:00:00.000Z
~~~

Tests in `test/application-events.test.js` ensure that new log entries do not
clobber history and that invalid channels or dates are rejected. The CLI suite
in `test/cli.test.js` verifies the JSON output for history and reminders.

Surface follow-up work with `jobbot track reminders`. Pass `--now` to view from a
given timestamp (defaults to the current time), `--upcoming-only` to suppress past-due
entries, and `--json` for structured output:

~~~bash
JOBBOT_DATA_DIR=$DATA_DIR npx jobbot track reminders --now 2025-03-06T00:00:00Z
# job-1 — 2025-03-05T09:00:00.000Z (follow_up, past due)
#   Note: Send status update
# job-2 — 2025-03-07T15:00:00.000Z (call, upcoming)
#   Contact: Avery Hiring Manager
~~~

Unit tests in [`test/application-events.test.js`](test/application-events.test.js)
cover reminder extraction, including past-due filtering. The CLI suite in
[`test/cli.test.js`](test/cli.test.js) verifies the `--json` output.
=======
Review the timeline with `jobbot track history <job_id>`, which renders each
event alongside contacts, documents, notes, and reminders. Pass `--json`
to export the structured payload for automation.

Tests in `test/application-events.test.js` ensure that new log entries do not
clobber history and that invalid channels or dates are rejected.
`test/cli.test.js` adds coverage for the history subcommand's text and JSON
outputs so the note-taking surface stays reliable.
>>>>>>> 0b7b5078

To capture discard reasons for shortlist triage:

~~~bash
JOBBOT_DATA_DIR=$(mktemp -d) npx jobbot track discard job-456 --reason "Salary too low"
# Discarded job-456
~~~

Discarded roles are archived in `data/discarded_jobs.json` with their reasons,
timestamps, and optional tags so future recommendations can reference prior
decisions. Unit tests in `test/discards.test.js` and the CLI suite cover the
JSON format and command invocation.

## Documentation

- [DESIGN.md](DESIGN.md) – architecture details and roadmap
- [SECURITY.md](SECURITY.md) – security guidelines
- [docs/prompt-docs-summary.md](docs/prompt-docs-summary.md) – prompt reference index
- [docs/user-journeys.md](docs/user-journeys.md) – primary user journeys and flows

## License

This project is licensed under the terms of the [MIT License](LICENSE).<|MERGE_RESOLUTION|>--- conflicted
+++ resolved
@@ -272,7 +272,7 @@
 
 Fetch public boards directly with Greenhouse, Lever, Ashby, SmartRecruiters, or Workable pipelines:
 
-~~~bash
+```bash
 JOBBOT_DATA_DIR=$(mktemp -d) npx jobbot ingest greenhouse --company example
 # Imported 12 jobs from example
 
@@ -287,7 +287,7 @@
 
 JOBBOT_DATA_DIR=$(mktemp -d) npx jobbot ingest workable --company example
 # Imported 4 jobs from example
-~~~
+```
 
 Each listing in the response is normalised to plain text, parsed for title,
 location, and requirements, and written to `data/jobs/{job_id}.json` with a
@@ -326,7 +326,7 @@
 
 Tag incoming roles with keywords or archive them with a rationale to guide future matches:
 
-~~~bash
+```bash
 DATA_DIR=$(mktemp -d)
 JOBBOT_DATA_DIR=$DATA_DIR npx jobbot shortlist tag job-123 dream remote
 # Tagged job-123 with dream, remote
@@ -342,7 +342,7 @@
 #   Location: Remote
 #   Level: Senior
 #   Compensation: $185k
-~~~
+```
 
 The CLI stores shortlist labels, discard history, and sync metadata in `data/shortlist.json`, keeping
 reasons, timestamps, optional tags, and location/level/compensation fields so recommendations can
@@ -356,7 +356,7 @@
 
 Capture intake conversations and keep the answers alongside your profile:
 
-~~~bash
+```bash
 DATA_DIR=$(mktemp -d)
 JOBBOT_DATA_DIR=$DATA_DIR npx jobbot intake record \
   --question "What motivates you?" \
@@ -374,7 +374,7 @@
 #   Asked At: 2025-02-01T12:34:56.000Z
 #   Recorded At: 2025-02-01T12:40:00.000Z
 #   ID: 123e4567-e89b-12d3-a456-426614174000
-~~~
+```
 
 Entries are appended to `data/profile/intake.json` with normalized timestamps, optional tags, and
 notes so follow-up planning can reference prior answers. Recorded timestamps reflect when the
@@ -386,7 +386,7 @@
 
 Build a quick snapshot of outreach ➜ screening ➜ onsite ➜ offer ➜ acceptance conversions:
 
-~~~bash
+```bash
 DATA_DIR=$(mktemp -d)
 JOBBOT_DATA_DIR=$DATA_DIR npx jobbot track log job-1 --channel email --date 2025-01-02
 JOBBOT_DATA_DIR=$DATA_DIR npx jobbot track add job-1 --status screening
@@ -435,7 +435,7 @@
 #   "offer_accepted": 1,
 #   "referral": 1
 # }
-~~~
+```
 
 The analytics command reads `applications.json` and `application_events.json`, summarising stage
 counts, drop-offs, and conversion percentages. A dedicated unit test in
@@ -448,7 +448,7 @@
 
 Capture rehearsal transcripts, reflections, and coach feedback per interview loop:
 
-~~~bash
+```bash
 DATA_DIR=$(mktemp -d)
 JOBBOT_DATA_DIR=$DATA_DIR npx jobbot interviews record job-123 prep-2025-02-01 \
   --stage Onsite \
@@ -475,7 +475,7 @@
 #   "started_at": "2025-02-01T09:00:00.000Z",
 #   "ended_at": "2025-02-01T10:15:00.000Z"
 # }
-~~~
+```
 
 Sessions are stored under `data/interviews/{job_id}/{session_id}.json` with ISO 8601 timestamps so
 coaches and candidates can revisit transcripts later. The CLI accepts `--*-file` options for longer
@@ -508,11 +508,11 @@
 
 To capture statuses:
 
-~~~bash
+```bash
 JOBBOT_DATA_DIR=$(mktemp -d) npx jobbot track add job-123 --status screening \
   --note "Emailed hiring manager"
 # Recorded job-123 as screening
-~~~
+```
 
 This persists entries to `applications.json` as objects that record the status,
 an `updated_at` ISO 8601 timestamp, and optional notes:
@@ -539,55 +539,45 @@
 Events are appended to `data/application_events.json`, grouped by job
 identifier, with timestamps normalized to ISO 8601.
 
-<<<<<<< HEAD
 Review the full history for a job with `jobbot track history <job_id>`. Pass
 `--json` to integrate with other tooling:
 
-~~~bash
+```bash
 JOBBOT_DATA_DIR=$DATA_DIR npx jobbot track history job-1
 # 2025-03-01T08:00:00.000Z — follow_up
 #   Note: Send status update
 # 2025-03-05T09:00:00.000Z — call
 #   Contact: Avery Hiring Manager
 #   Remind At: 2025-03-07T12:00:00.000Z
-~~~
+```
 
 Tests in `test/application-events.test.js` ensure that new log entries do not
-clobber history and that invalid channels or dates are rejected. The CLI suite
-in `test/cli.test.js` verifies the JSON output for history and reminders.
+clobber history and that invalid channels or dates are rejected.
+`test/cli.test.js` adds coverage for the history subcommand's text and JSON
+outputs so the note-taking surface stays reliable.
 
 Surface follow-up work with `jobbot track reminders`. Pass `--now` to view from a
 given timestamp (defaults to the current time), `--upcoming-only` to suppress past-due
 entries, and `--json` for structured output:
 
-~~~bash
+```bash
 JOBBOT_DATA_DIR=$DATA_DIR npx jobbot track reminders --now 2025-03-06T00:00:00Z
 # job-1 — 2025-03-05T09:00:00.000Z (follow_up, past due)
 #   Note: Send status update
 # job-2 — 2025-03-07T15:00:00.000Z (call, upcoming)
 #   Contact: Avery Hiring Manager
-~~~
+```
 
 Unit tests in [`test/application-events.test.js`](test/application-events.test.js)
 cover reminder extraction, including past-due filtering. The CLI suite in
 [`test/cli.test.js`](test/cli.test.js) verifies the `--json` output.
-=======
-Review the timeline with `jobbot track history <job_id>`, which renders each
-event alongside contacts, documents, notes, and reminders. Pass `--json`
-to export the structured payload for automation.
-
-Tests in `test/application-events.test.js` ensure that new log entries do not
-clobber history and that invalid channels or dates are rejected.
-`test/cli.test.js` adds coverage for the history subcommand's text and JSON
-outputs so the note-taking surface stays reliable.
->>>>>>> 0b7b5078
 
 To capture discard reasons for shortlist triage:
 
-~~~bash
+```bash
 JOBBOT_DATA_DIR=$(mktemp -d) npx jobbot track discard job-456 --reason "Salary too low"
 # Discarded job-456
-~~~
+```
 
 Discarded roles are archived in `data/discarded_jobs.json` with their reasons,
 timestamps, and optional tags so future recommendations can reference prior

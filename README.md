--- conflicted
+++ resolved
@@ -73,16 +73,10 @@
 ```
 
 `fetchTextFromUrl` strips scripts, styles, navigation, header, footer, aside,
-<<<<<<< HEAD
 and noscript content, preserves image alt text and aria-labels, and collapses
-whitespace to single spaces. Pass `timeoutMs` (milliseconds) to override the 10s default,
-and `headers` to send custom HTTP headers. Only `http` and `https` URLs are
-=======
-and noscript content, preserves image alt text, and collapses whitespace to
-single spaces. Pass `timeoutMs` (milliseconds) to override the 10s default,
-and `headers` to send custom HTTP headers. Responses over 1&nbsp;MB are
+whitespace to single spaces. Pass `timeoutMs` (milliseconds) to override the 10s
+default, and `headers` to send custom HTTP headers. Responses over 1 MB are
 rejected; override with `maxBytes` to adjust. Only `http` and `https` URLs are
->>>>>>> 442c81bd
 supported; other protocols throw an error.
 
 Normalize existing HTML without fetching and log the result:

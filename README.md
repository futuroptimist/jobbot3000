--- conflicted
+++ resolved
@@ -62,11 +62,6 @@
   requirements: ['3+ years JS'],
 });
 ```
-<<<<<<< HEAD
-`fetchTextFromUrl` strips scripts, styles, header, navigation, and footer content and collapses
-whitespace to single spaces.
-=======
->>>>>>> 48de937f
 
 The summarizer extracts the first sentence, handling `.`, `!`, `?`, and consecutive terminal
 punctuation like `?!`, including when followed by closing quotes or parentheses. Terminators apply

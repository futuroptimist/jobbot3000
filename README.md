--- conflicted
+++ resolved
@@ -63,13 +63,9 @@
 Job requirements may appear under headers like `Requirements`, `Qualifications`,
 `What you'll need`, or `Responsibilities` (used if no other requirement headers are present).
 They may start with `-`, `+`, `*`, `•`, `–` (en dash), or `—` (em dash); these markers are stripped
-<<<<<<< HEAD
-when parsing job text. Parsing scans lines once to extract title, company, and requirements,
-reducing overhead. Tokenization in resume scoring uses a single regex pass for performance.
-=======
-when parsing job text, even when the first requirement follows the header on the same line.
+when parsing job text, even when the first requirement follows the header on the same line.  
+Parsing scans lines once to extract title, company, and requirements, reducing overhead.  
 Resume scoring tokenizes via a manual scanner and caches tokens to avoid repeated work.
->>>>>>> 3bb7a60f
 
 See [DESIGN.md](DESIGN.md) for architecture details and roadmap.
 See [docs/prompt-docs-summary.md](docs/prompt-docs-summary.md) for a list of prompt documents.

--- conflicted
+++ resolved
@@ -486,21 +486,12 @@
 to inspect all records at once), which reads from `data/discarded_jobs.json` so archive lookups and
 shortlist history stay in sync. JSON exports now include a `last_discard` summary so downstream tools
 can surface the most recent rationale without traversing the full history. Add `--json` to the
-<<<<<<< HEAD
-shortlist list command when piping entries into other tools, and filter by metadata or tags
-(`--location`, `--level`, `--compensation`, or repeated `--tag` flags) when triaging opportunities.
-Text output also surfaces `Last Discard Tags` when tag
-history exists so the rationale stays visible without opening the archive. The archive reader trims
-messy history entries, sorts them chronologically, and fills missing timestamps with `unknown time`
-so legacy discards still surface their rationale. Metadata syncs stamp a `synced_at` ISO 8601 timestamp for
-=======
 shortlist list command when piping entries into other tools; include `--out <path>` to persist the
 snapshot on disk. Filter by metadata or tags (`--location`, `--level`, `--compensation`, or repeated
 `--tag` flags) when triaging opportunities. Text output also surfaces `Last Discard Tags` when tag
-history exists so the rationale stays visible without opening the archive. When older history entries
-lack timestamps, the CLI labels them as `(unknown time)` so legacy discards still surface their
-rationale. Metadata syncs stamp a `synced_at` ISO 8601 timestamp for
->>>>>>> 20a9464f
+history exists so the rationale stays visible without opening the archive. The archive reader trims
+messy history entries, sorts them chronologically, and fills missing timestamps with `(unknown time)`
+so legacy discards still surface their rationale. Metadata syncs stamp a `synced_at` ISO 8601 timestamp for
 refresh schedulers. Shells treat `$` as a variable prefix, so `--compensation "$185k"` expands to
 `85k`. The CLI re-attaches a default currency symbol so the stored value becomes `$85k`; escape the
 dollar sign (`--compensation "\$185k"`) when you need the digits preserved. Override the auto-attached

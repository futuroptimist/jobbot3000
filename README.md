--- conflicted
+++ resolved
@@ -78,8 +78,6 @@
 });
 ```
 
-Pass `url` to include a source link in the rendered Markdown output.
-
 The summarizer extracts the first sentence, handling `.`, `!`, `?`, and consecutive terminal
 punctuation like `?!`, including when followed by closing quotes or parentheses. Terminators apply
 only when followed by whitespace or the end of text, so decimals like `1.99` remain intact.
@@ -88,13 +86,10 @@
 pitfalls, falling back to the trimmed input when no sentence punctuation is found.
 Trailing quotes or parentheses are included when they immediately follow punctuation, and all
 Unicode whitespace is treated as a sentence boundary.
-<<<<<<< HEAD
-It also avoids splitting after common honorifics like `Dr.` or `Mr.` when followed by a name.
-=======
->>>>>>> eac8962c
 If fewer complete sentences than requested exist, any remaining text is appended so no content
 is lost. Parenthetical abbreviations like `(M.Sc.)` remain attached to their surrounding sentence.
-Common honorifics such as `Mr.` and `Dr.` are recognized so summaries aren't cut mid-sentence.
+Common honorifics such as `Mr.` and `Dr.` are recognized so summaries aren't cut mid-sentence,
+avoiding splits when followed by a name.
 
 Example: `summarize('"Hi!" Bye.')` returns `"Hi!"`.
 

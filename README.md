# 🎯 jobbot3000

**jobbot3000** is a self-hosted, open-source job search copilot.
It was bootstrapped from
[futuroptimist/flywheel](https://github.com/futuroptimist/flywheel) and uses its
practices for linting, testing, and documentation.

## Getting Started

Requires [Node.js](https://nodejs.org/) 20 or newer.

```bash
# Clone your fork
git clone git@github.com:YOURNAME/jobbot3000.git
cd jobbot3000

# Install dependencies (requires Node.js 20)
npm ci

# Run repo checks
npm run lint
npm run test:ci

# Summarize a job description
# Works with sentences ending in ., ?, or !
echo "First sentence? Second sentence." | npm run summarize

# In code, pass the number of sentences to keep
# summarize(text, 2) returns the first two sentences
```

The summarizer extracts the first sentence, handling `.`, `!`, and `?` punctuation while ignoring bare newlines.

<<<<<<< HEAD
Job requirements may start with `-`, `*`, `+`, `•`, `–` (en dash), or `—` (em dash); these markers are stripped when parsing job text.
=======
Job requirements may start with `-`, `*`, `•`, `–` (en dash), or `—` (em dash); these markers are stripped when parsing job text.
Tokenization in resume scoring uses a single regex pass for performance.
>>>>>>> 95284268

See [DESIGN.md](DESIGN.md) for architecture details and roadmap.  
See [docs/prompt-docs-summary.md](docs/prompt-docs-summary.md) for a list of prompt documents.

## Documentation

- [DESIGN.md](DESIGN.md) – architecture details and roadmap
- [SECURITY.md](SECURITY.md) – security guidelines
- [docs/prompt-docs-summary.md](docs/prompt-docs-summary.md) – prompt reference index

## License

This project is licensed under the terms of the [MIT License](LICENSE).<|MERGE_RESOLUTION|>--- conflicted
+++ resolved
@@ -31,12 +31,8 @@
 
 The summarizer extracts the first sentence, handling `.`, `!`, and `?` punctuation while ignoring bare newlines.
 
-<<<<<<< HEAD
 Job requirements may start with `-`, `*`, `+`, `•`, `–` (en dash), or `—` (em dash); these markers are stripped when parsing job text.
-=======
-Job requirements may start with `-`, `*`, `•`, `–` (en dash), or `—` (em dash); these markers are stripped when parsing job text.
 Tokenization in resume scoring uses a single regex pass for performance.
->>>>>>> 95284268
 
 See [DESIGN.md](DESIGN.md) for architecture details and roadmap.  
 See [docs/prompt-docs-summary.md](docs/prompt-docs-summary.md) for a list of prompt documents.

# 🎯 jobbot3000

**jobbot3000** is a self-hosted, open-source job search copilot.
It was bootstrapped from
[futuroptimist/flywheel](https://github.com/futuroptimist/flywheel) and uses its
practices for linting, testing, and documentation.

## Getting Started

Requires [Node.js](https://nodejs.org/) 20 or newer.

```bash
# Clone your fork
git clone git@github.com:YOURNAME/jobbot3000.git
cd jobbot3000

# Install dependencies (requires Node.js 20 or newer)
npm ci

# Run repo checks
npm run lint
npm run test:ci

# Summarize a job description
# Works with sentences ending in ., ?, or !
# Keep two sentences with --sentences, output plain text with --text
echo "First. Second. Third." | jobbot summarize - --sentences 2 --text
```

In code, import the `summarize` function and pass the number of sentences to keep:

```js
import { summarize } from './src/index.js';

const text = 'First sentence. Second sentence? Third!';
const summary = summarize(text, 2);
console.log(summary);
// "First sentence. Second sentence?"
```

Pass `0` to `summarize` to return an empty string.

Fetch remote job listings and normalize HTML to plain text:

```js
import { fetchTextFromUrl } from './src/fetch.js';

const text = await fetchTextFromUrl('https://example.com/job', {
  timeoutMs: 5000,
  headers: { 'User-Agent': 'jobbot' }
});
```
`fetchTextFromUrl` strips scripts, styles, navigation, footer, and aside content and
collapses whitespace to single spaces. Pass `timeoutMs` (milliseconds) to override the 10s default,
and `headers` to send custom HTTP headers. Only `http` and `https` URLs are supported; other
protocols throw an error.

Normalize existing HTML without fetching:

```js
import { extractTextFromHtml } from './src/fetch.js';

const text = extractTextFromHtml('<p>Hello</p>');
```

Format parsed results as Markdown:

```js
import { toMarkdownSummary } from './src/exporters.js';

const md = toMarkdownSummary({
  title: 'Engineer',
  company: 'ACME',
<<<<<<< HEAD
  location: 'Remote',
=======
  url: 'https://example.com/job',
>>>>>>> ba7d75d0
  summary: 'Short blurb.',
  requirements: ['3+ years JS'],
});
```

Pass `url` to include a source link in the rendered Markdown output.

The summarizer extracts the first sentence, handling `.`, `!`, `?`, and consecutive terminal
punctuation like `?!`, including when followed by closing quotes or parentheses. Terminators apply
only when followed by whitespace or the end of text, so decimals like `1.99` remain intact.
It ignores bare newlines.  
It scans text character-by-character to avoid large intermediate arrays and regex performance
pitfalls, falling back to the trimmed input when no sentence punctuation is found.  
Trailing quotes or parentheses are included when they immediately follow punctuation, and all
Unicode whitespace is treated as a sentence boundary.  
If fewer complete sentences than requested exist, any remaining text is appended so no content
is lost. Parenthetical abbreviations like `(M.Sc.)` remain attached to their surrounding sentence.

Example: `summarize('"Hi!" Bye.')` returns `"Hi!"`.

Job requirements may appear under headers like `Requirements`, `Qualifications`,
`What you'll need`, or `Responsibilities` (used if no other requirement headers are present).
They may start with `-`, `+`, `*`, `•`, `–` (en dash), `—` (em dash), or numeric markers like `1.`
or `(1)`; these markers are stripped when parsing job text, even when the first requirement follows
the header on the same line. Leading numbers without punctuation remain intact. Resume scoring
tokenizes via a manual scanner and caches tokens to avoid repeated work.

See [DESIGN.md](DESIGN.md) for architecture details and roadmap.
See [docs/prompt-docs-summary.md](docs/prompt-docs-summary.md) for a list of prompt documents.

## Documentation

- [DESIGN.md](DESIGN.md) – architecture details and roadmap
- [SECURITY.md](SECURITY.md) – security guidelines
- [docs/prompt-docs-summary.md](docs/prompt-docs-summary.md) – prompt reference index

## License

This project is licensed under the terms of the [MIT License](LICENSE).<|MERGE_RESOLUTION|>--- conflicted
+++ resolved
@@ -71,11 +71,8 @@
 const md = toMarkdownSummary({
   title: 'Engineer',
   company: 'ACME',
-<<<<<<< HEAD
   location: 'Remote',
-=======
   url: 'https://example.com/job',
->>>>>>> ba7d75d0
   summary: 'Short blurb.',
   requirements: ['3+ years JS'],
 });

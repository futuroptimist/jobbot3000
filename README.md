# 🎯 jobbot3000

**jobbot3000** is a self-hosted, open-source job search copilot.
It was bootstrapped from
[futuroptimist/flywheel](https://github.com/futuroptimist/flywheel) and uses its
practices for linting, testing, and documentation.

## Getting Started

Requires [Node.js](https://nodejs.org/) 20 or newer.

```bash
# Clone your fork
git clone git@github.com:YOURNAME/jobbot3000.git
cd jobbot3000

# Install dependencies (requires Node.js 20 or newer)
npm ci

# Run repo checks
npm run lint
npm run test:ci

# Summarize a job description
# Works with sentences ending in ., ?, or !
# Keep two sentences with --sentences, output plain text with --text
echo "First. Second. Third." | jobbot summarize - --sentences 2 --text
```

In code, import the `summarize` function and pass the number of sentences to keep:

```js
import { summarize } from './src/index.js';

const text = 'First sentence. Second sentence? Third!';
const summary = summarize(text, 2);
console.log(summary);
// "First sentence. Second sentence?"
```

Pass `0` to `summarize` to return an empty string.

Fetch remote job listings, normalize HTML to plain text, and log the result:

```js
import { fetchTextFromUrl } from './src/fetch.js';

<<<<<<< HEAD
const url = 'https://example.com';
const text = await fetchTextFromUrl(url, { timeoutMs: 5000 });
console.log(text);
// "<job description text>"
```
`fetchTextFromUrl` strips scripts, styles, navigation, footer, and aside content and collapses
whitespace to single spaces. Pass `timeoutMs` (milliseconds) to override the 10s default.
=======
const text = await fetchTextFromUrl('https://example.com/job', {
  timeoutMs: 5000,
  headers: { 'User-Agent': 'jobbot' }
});
```
`fetchTextFromUrl` strips scripts, styles, navigation, footer, and aside content and
collapses whitespace to single spaces. Pass `timeoutMs` (milliseconds) to override the 10s default,
and `headers` to send custom HTTP headers. Only `http` and `https` URLs are supported; other
protocols throw an error.

Normalize existing HTML without fetching:

```js
import { extractTextFromHtml } from './src/fetch.js';

const text = extractTextFromHtml('<p>Hello</p>');
```
>>>>>>> 6a424885

Format parsed results as Markdown:

```js
import { toMarkdownSummary } from './src/exporters.js';

const md = toMarkdownSummary({
  title: 'Engineer',
  company: 'ACME',
  location: 'Remote',
  url: 'https://example.com/job',
  summary: 'Short blurb.',
  requirements: ['3+ years JS'],
});
```

Pass `url` to include a source link in the rendered Markdown output.

The summarizer extracts the first sentence, handling `.`, `!`, `?`, and consecutive terminal
punctuation like `?!`, including when followed by closing quotes or parentheses. Terminators apply
only when followed by whitespace or the end of text, so decimals like `1.99` remain intact.
It ignores bare newlines.  
It scans text character-by-character to avoid large intermediate arrays and regex performance
pitfalls, falling back to the trimmed input when no sentence punctuation is found.
Trailing quotes or parentheses are included when they immediately follow punctuation, and all
Unicode whitespace is treated as a sentence boundary.
If fewer complete sentences than requested exist, any remaining text is appended so no content
is lost. Parenthetical abbreviations like `(M.Sc.)` remain attached to their surrounding sentence.
Common honorifics such as `Mr.` and `Dr.` are recognized so summaries aren't cut mid-sentence.

Example: `summarize('"Hi!" Bye.')` returns `"Hi!"`.

Job requirements may appear under headers like `Requirements`, `Qualifications`,
`What you'll need`, or `Responsibilities` (used if no other requirement headers are present).
They may start with `-`, `+`, `*`, `•`, `–` (en dash), `—` (em dash), or numeric markers like `1.`
or `(1)`; these markers are stripped when parsing job text, even when the first requirement follows
the header on the same line. Leading numbers without punctuation remain intact. Requirement headers
are located in a single pass to avoid rescanning large job postings, and resume scoring tokenizes
via a manual scanner and caches tokens (up to 60k lines) to avoid repeated work. Requirement bullets
are scanned without regex or temporary arrays, improving large input performance.

See [DESIGN.md](DESIGN.md) for architecture details and roadmap.
See [docs/prompt-docs-summary.md](docs/prompt-docs-summary.md) for a list of prompt documents.

## Documentation

- [DESIGN.md](DESIGN.md) – architecture details and roadmap
- [SECURITY.md](SECURITY.md) – security guidelines
- [docs/prompt-docs-summary.md](docs/prompt-docs-summary.md) – prompt reference index

## License

This project is licensed under the terms of the [MIT License](LICENSE).<|MERGE_RESOLUTION|>--- conflicted
+++ resolved
@@ -45,20 +45,14 @@
 ```js
 import { fetchTextFromUrl } from './src/fetch.js';
 
-<<<<<<< HEAD
-const url = 'https://example.com';
-const text = await fetchTextFromUrl(url, { timeoutMs: 5000 });
-console.log(text);
-// "<job description text>"
-```
-`fetchTextFromUrl` strips scripts, styles, navigation, footer, and aside content and collapses
-whitespace to single spaces. Pass `timeoutMs` (milliseconds) to override the 10s default.
-=======
 const text = await fetchTextFromUrl('https://example.com/job', {
   timeoutMs: 5000,
   headers: { 'User-Agent': 'jobbot' }
 });
+console.log(text);
+// "<job description text>"
 ```
+
 `fetchTextFromUrl` strips scripts, styles, navigation, footer, and aside content and
 collapses whitespace to single spaces. Pass `timeoutMs` (milliseconds) to override the 10s default,
 and `headers` to send custom HTTP headers. Only `http` and `https` URLs are supported; other
@@ -71,7 +65,6 @@
 
 const text = extractTextFromHtml('<p>Hello</p>');
 ```
->>>>>>> 6a424885
 
 Format parsed results as Markdown:
 

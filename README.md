--- conflicted
+++ resolved
@@ -36,13 +36,6 @@
 // → First sentence? Second sentence.
 ```
 
-<<<<<<< HEAD
-The summarizer extracts the first sentence, handling `.`, `!`, and `?` punctuation,
-and ignores bare newlines.
-
-Job requirements may start with `-`, `*`, `•`, `–` (en dash), or `—` (em dash); these markers
-are stripped when parsing job text.
-=======
 The summarizer extracts the first sentence, handling `.`, `!`, and `?` punctuation, including when
 followed by closing quotes or parentheses, and ignores bare newlines.
 
@@ -50,7 +43,6 @@
 
 Job requirements may start with `-`, `*`, `+`, `•`, `–` (en dash), or `—` (em dash); these markers are stripped when parsing job text.
 Tokenization in resume scoring uses a single regex pass for performance.
->>>>>>> 265449d1
 
 See [DESIGN.md](DESIGN.md) for architecture details and roadmap.
 See [docs/prompt-docs-summary.md](docs/prompt-docs-summary.md) for a list of prompt documents.

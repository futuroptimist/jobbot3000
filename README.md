# 🎯 jobbot3000

**jobbot3000** is a self-hosted, open-source job search copilot.
It was bootstrapped from
[futuroptimist/flywheel](https://github.com/futuroptimist/flywheel) and uses its
practices for linting, testing, and documentation.

## Getting Started

Requires [Node.js](https://nodejs.org/) 20 or newer.

```bash
# Clone your fork
git clone git@github.com:YOURNAME/jobbot3000.git
cd jobbot3000

# Verify Node.js version (requires 20 or newer)
node --version

# Install dependencies
npm ci

# Run repo checks
npm run lint
npm run test:ci

# Summarize a job description
# Works with sentences ending in ., ?, or !
# Keep two sentences with --sentences, output plain text with --text
echo "First. Second. Third." | npx jobbot summarize - --sentences 2 --text
# => First. Second.
# Non-numeric --sentences values fall back to 1 sentence

# Write a DOCX summary alongside the console output
npx jobbot summarize job.txt --docx output/summary.docx
# => Markdown summary prints to stdout; DOCX saved to output/summary.docx

# Track an application's status
npx jobbot track add job-123 --status screening
# => Recorded job-123 as screening

# Schedule a follow-up reminder when logging outreach
npx jobbot track log job-123 --channel follow_up --remind-at 2025-03-11T09:00:00Z --note "Check in"
# => Logged job-123 event follow_up
```

# Continuous integration
GitHub Actions runs lint and test checks on each push and pull request that includes code changes.
Markdown-only updates skip CI to keep the pipeline fast, and in-progress runs for the same branch are
canceled when new commits arrive.

In code, import the `summarize` function and pass the number of sentences to keep:

```js
import { summarize } from './src/index.js';

const text = 'First sentence. Second sentence? Third!';
const summary = summarize(text, 2);
console.log(summary);
// "First sentence. Second sentence?"
```

Pass `0` to `summarize` to return an empty string.

Requesting more sentences than exist returns the entire text.

Invalid or non-numeric `count` values default to a single sentence.

The example below demonstrates this behavior:

```js
const all = summarize('Only one sentence.', 5);
console.log(all);
// "Only one sentence."
```

Fetch remote job listings, normalize HTML to plain text, and log the result using an async helper:

```js
import { fetchTextFromUrl } from './src/fetch.js';

const run = async () => {
  const text = await fetchTextFromUrl('https://example.com', {
    timeoutMs: 5000,
    headers: { 'User-Agent': 'jobbot' }
  });
  console.log(text);
  // "<job description text>"
};

run();
```

`fetchTextFromUrl` strips scripts, styles, navigation, header, footer, aside,
and noscript content, preserves image alt text or `aria-label` values (while
ignoring `aria-hidden` images or those with `role="presentation"`/`"none"`), and
collapses whitespace to single spaces. Pass `timeoutMs` (milliseconds) to
override the 10s default, and `headers` to send custom HTTP headers. Requests
default to sending `User-Agent: jobbot3000`; provide a `User-Agent` header to
override it. Responses
over 1 MB are rejected; override with `maxBytes` to adjust. Only `http` and
`https` URLs are supported; other protocols throw an error. Requests to
loopback, link-local, carrier-grade NAT, or other private network addresses
are blocked to prevent server-side request forgery (SSRF). Hostnames that
resolve to those private ranges (for example, `127.0.0.1.nip.io`) are rejected
as well; `test/fetch.test.js` now asserts both generic and nip.io guardrails.

Normalize existing HTML without fetching and log the result:

```js
import { extractTextFromHtml } from './src/fetch.js';

const text = extractTextFromHtml('<p>Hello</p>');
console.log(text);
// "Hello"
```

Load resume files and return plain text:

```js
import { loadResume } from './src/resume.js';

const run = async () => {
  const text = await loadResume('resume.mdx');
  console.log(text);
  // "Plain text resume"
};

run();
```

`loadResume` supports `.pdf`, `.md`, `.markdown`, and `.mdx` files; other
extensions are read as plain text.

Pass `{ withMetadata: true }` to capture basic file statistics alongside the
cleaned text:

```js
const { text, metadata } = await loadResume('resume.md', { withMetadata: true });
console.log(metadata);
// {
//   extension: '.md',
//   format: 'markdown',
//   bytes: 2312,
//   characters: 1980,
//   lineCount: 62,
//   wordCount: 340
// }
```

`test/resume.test.js` exercises the metadata branch so downstream callers can
depend on the shape.

Initialize a JSON Resume skeleton when you do not have an existing file:

```bash
JOBBOT_DATA_DIR=$(mktemp -d) npx jobbot init
# Initialized profile at /tmp/jobbot-profile-XXXX/profile/resume.json
```

`jobbot init` writes `profile/resume.json` under the data directory with empty
basics, work, education, skills, projects, certificates, and languages
sections. The command is idempotent and preserves existing resumes; see
`test/cli.test.js` and `test/profile.test.js` for coverage.

Format parsed results as Markdown. The exporters escape Markdown control characters so job
content cannot inject arbitrary links or formatting when rendered downstream:

```js
import { toMarkdownSummary } from './src/exporters.js';

const md = toMarkdownSummary({
  title: 'Engineer',
  company: 'ACME',
  location: 'Remote',
  url: 'https://example.com/job',
  summary: 'Short blurb.',
  requirements: ['3+ years JS'],
});

console.log(md);
// # Engineer
// **Company**: ACME
// **Location**: Remote
// **URL**: https://example.com/job
//
// ## Summary
//
// Short blurb.
//
// ## Requirements
// - 3+ years JS
```

Pass `url` to include a source link in the rendered Markdown output.
`toMarkdownMatch` accepts the same `url` field to link match reports back to the job posting.
If `summary` is omitted, the requirements section is still separated by a blank line.

`toDocxSummary` and `toDocxMatch` provide `.docx` exports with the same localized labels and bullet
structure. Automated coverage in [`test/exporters.test.js`](test/exporters.test.js) inspects the
generated `word/document.xml`, and [`test/cli.test.js`](test/cli.test.js) verifies the CLI's
`--docx` flag writes those documents without altering stdout output.

Both exporters accept an optional `locale` field to translate labels.
The default locale is `'en'`; Spanish (`'es'`) is also supported.

Use `toMarkdownMatch` to format fit score results; it also accepts `url`:

```js
import { toMarkdownMatch } from './src/exporters.js';

const md = toMarkdownMatch({
  title: 'Engineer',
  url: 'https://example.com/job',
  score: 75,
  matched: ['JS'],
  missing: ['Rust'],
});

console.log(md);
// # Engineer
// **URL**: https://example.com/job
// **Fit Score**: 75%
//
// ## Matched
// - JS
//
// ## Missing
// - Rust
```

When only the matched or missing lists are present, the Markdown output starts with the
corresponding section heading instead of an extra leading blank line.

The CLI surfaces the same explanation with `jobbot match --explain`, appending a narrative summary
of hits and gaps after the standard Markdown report. JSON output gains an `explanation` field when
the flag is supplied.

```bash
cat <<'EOF' > resume.txt
Designed large-scale services and mentored senior engineers.
EOF

cat <<'EOF' > job.txt
Title: Staff Engineer
Requirements
- Distributed systems experience
- Certified Kubernetes administrator
- Mentors senior engineers
EOF

JOBBOT_DATA_DIR=$(mktemp -d) npx jobbot match --resume resume.txt --job job.txt --explain
# # Staff Engineer
# ## Matched
# - Distributed systems experience
# - Mentors senior engineers
#
# ## Missing
# - Certified Kubernetes administrator
#
# ## Explanation
#
# Matched 2 of 3 requirements (67%).
# Hits: Distributed systems experience; Mentors senior engineers
# Gaps: Certified Kubernetes administrator

# Persist a DOCX match report while keeping machine-readable output
JOBBOT_DATA_DIR=$(mktemp -d) npx jobbot match --resume resume.txt --job job.txt --json --docx match.docx
# => JSON match report prints to stdout; match.docx contains the formatted document
```

The summarizer extracts the first sentence, handling `.`, `!`, `?`, and consecutive terminal
punctuation like `?!`, including when followed by closing quotes or parentheses. Terminators apply
only when followed by whitespace or the end of text, so decimals like `1.99` remain intact.
It ignores bare newlines.  
It scans text character-by-character to avoid large intermediate arrays and regex performance
pitfalls, falling back to the trimmed input when no sentence punctuation is found.
Trailing quotes or parentheses are included when they immediately follow punctuation, and all
Unicode whitespace is treated as a sentence boundary.
If fewer complete sentences than requested exist, any remaining text is appended so no content
is lost. Parenthetical abbreviations like `(M.Sc.)` remain attached to their surrounding sentence.
Common honorifics such as `Mr.` and `Dr.` are recognized so summaries aren't cut mid-sentence.

Example: `summarize('"Hi!" Bye.')` returns `"Hi!"`.
It waits for whitespace (or the end of the text) after terminal punctuation, so
`summarize('Hi!Next steps.')` returns `"Hi!Next steps."`.
Unit tests exercise punctuation with and without trailing whitespace so the
summarizer keeps honoring these boundaries alongside abbreviations, decimals,
and nested punctuation edge cases.

## Job snapshots

Fetching remote listings or matching local job descriptions writes snapshots to
`data/jobs/{job_id}.json`. Snapshots include the raw body, parsed fields, the
source descriptor (URL or file path), request headers, and a capture timestamp
so the shortlist can be rebuilt later. Job identifiers are short SHA-256 hashes
derived from the source, giving deterministic filenames without leaking PII.

The CLI respects `JOBBOT_DATA_DIR`, mirroring the application lifecycle store,
so snapshots stay alongside other candidate data when the directory is moved.
`test/jobs.test.js` covers this behaviour to keep the contract stable.

## Job board ingestion

Fetch public boards directly with Greenhouse, Lever, Ashby, SmartRecruiters, or Workable pipelines:

```bash
JOBBOT_DATA_DIR=$(mktemp -d) npx jobbot ingest greenhouse --company example
# Imported 12 jobs from example

JOBBOT_DATA_DIR=$(mktemp -d) npx jobbot ingest lever --company example
# Imported 8 jobs from example

JOBBOT_DATA_DIR=$(mktemp -d) npx jobbot ingest ashby --company example
# Imported 6 jobs from example

JOBBOT_DATA_DIR=$(mktemp -d) npx jobbot ingest smartrecruiters --company example
# Imported 5 jobs from example

JOBBOT_DATA_DIR=$(mktemp -d) npx jobbot ingest workable --company example
# Imported 4 jobs from example
```

Each listing in the response is normalised to plain text, parsed for title,
location, and requirements, and written to `data/jobs/{job_id}.json` with a
`source.type` reflecting the provider (`greenhouse`, `lever`, `ashby`,
`smartrecruiters`, or `workable`). Updates reuse the same job identifier so
downstream tooling can diff revisions over time. Tests in
[`test/greenhouse.test.js`](test/greenhouse.test.js),
[`test/lever.test.js`](test/lever.test.js), [`test/ashby.test.js`](test/ashby.test.js),
[`test/smartrecruiters.test.js`](test/smartrecruiters.test.js), and
[`test/workable.test.js`](test/workable.test.js) verify the ingest
pipelines fetch board content, persist structured snapshots, surface fetch
errors, and retain the `User-Agent: jobbot3000` request header alongside each
capture so fetches are reproducible.
[`test/lever.test.js`](test/lever.test.js) now explicitly asserts the Lever
client forwards that header to the API and persists it in saved snapshots so
metadata stays consistent across providers.

Job titles can be parsed from lines starting with `Title`, `Job Title`, `Position`, or `Role`.
Headers can use colons or dash separators (for example, `Role - Staff Engineer`), and the same
separators work for `Company` and `Location`. Parser unit tests cover both colon and dash cases so
this behavior stays locked in.

Job requirements may appear under headers like `Requirements`, `Qualifications`,
`What you'll need`, or `Responsibilities` (used if no other requirement headers are present).
They may start with `-`, `+`, `*`, `•`, `–` (en dash), `—` (em dash), alphabetical markers like `a.`
or `(a)`, or numeric markers like `1.` or `(1)`; these markers are stripped when parsing job text,
even when the first requirement follows
the header on the same line. Leading numbers without punctuation remain intact. Requirement headers
are located in a single pass to avoid re-scanning large job postings, and resume scoring tokenizes
via a manual scanner and caches tokens (up to 60k lines) to avoid repeated work. Automated tests
exercise this path with 120k-line resumes to ensure the tokenizer stays under 200ms. Requirement bullets
are scanned without regex or temporary arrays, improving large input performance. Blank or
non-string requirement entries are skipped so invalid bullets don't affect scoring.

## Shortlist tags and discards

Tag incoming roles with keywords or archive them with a rationale to guide future matches:

```bash
DATA_DIR=$(mktemp -d)
JOBBOT_DATA_DIR=$DATA_DIR npx jobbot shortlist tag job-123 dream remote
# Tagged job-123 with dream, remote

JOBBOT_DATA_DIR=$DATA_DIR npx jobbot shortlist discard job-123 --reason "Not remote" --tags "Remote,onsite"
# Discarded job-123: Not remote

JOBBOT_DATA_DIR=$DATA_DIR npx jobbot shortlist sync job-123 --location Remote --level Senior --compensation "$185k"
# Synced job-123 metadata

JOBBOT_DATA_DIR=$DATA_DIR npx jobbot shortlist list --location remote
# job-123
#   Location: Remote
#   Level: Senior
#   Compensation: $185k

JOBBOT_DATA_DIR=$DATA_DIR npx jobbot shortlist list --json
# {
#   "jobs": {
#     "job-123": {
#       "metadata": {
#         "location": "Remote",
#         "level": "Senior",
#         "compensation": "$185k"
#       },
#       "tags": ["dream", "remote"],
#       "discarded": [
#         {
#           "reason": "Not remote",
#           "discarded_at": "2025-03-05T12:00:00.000Z",
#           "tags": ["Remote", "onsite"]
#         }
#       ]
#     }
#   }
# }

JOBBOT_DATA_DIR=$DATA_DIR npx jobbot shortlist archive job-123
# job-123
# - 2025-03-05T12:00:00.000Z — Not remote
#   Tags: Remote, onsite
```

The CLI stores shortlist labels, discard history, and sync metadata in `data/shortlist.json`, keeping
reasons, timestamps, optional tags, and location/level/compensation fields so recommendations can
surface patterns later. Review past decisions with `jobbot shortlist archive [job_id]` (add `--json`
to inspect all records at once), which reads from `data/discarded_jobs.json` so archive lookups and
shortlist history stay in sync. Add `--json` to the shortlist list command when piping entries
into other tools. Metadata syncs stamp a `synced_at` ISO 8601 timestamp for refresh schedulers.
Unit tests in [`test/shortlist.test.js`](test/shortlist.test.js) and the CLI suite in
[`test/cli.test.js`](test/cli.test.js) exercise metadata updates, filters, discard tags, archive
exports, and the persisted format.

## Intake responses

Capture intake conversations and keep the answers alongside your profile:

```bash
DATA_DIR=$(mktemp -d)
JOBBOT_DATA_DIR=$DATA_DIR npx jobbot intake record \
  --question "What motivates you?" \
  --answer "Building accessible tools" \
  --tags "growth,mission" \
  --notes "Prefers collaborative teams" \
  --asked-at 2025-02-01T12:34:56Z
# Recorded intake response 123e4567-e89b-12d3-a456-426614174000

JOBBOT_DATA_DIR=$DATA_DIR npx jobbot intake list
# What motivates you?
#   Answer: Building accessible tools
#   Tags: growth, mission
#   Notes: Prefers collaborative teams
#   Asked At: 2025-02-01T12:34:56.000Z
#   Recorded At: 2025-02-01T12:40:00.000Z
#   ID: 123e4567-e89b-12d3-a456-426614174000
```

Entries are appended to `data/profile/intake.json` with normalized timestamps, optional tags, and
notes so follow-up planning can reference prior answers. Recorded timestamps reflect when the
command runs. Automated coverage in
[`test/intake.test.js`](test/intake.test.js) and [`test/cli.test.js`](test/cli.test.js) verifies the
stored shape and CLI workflows.

## Conversion funnel analytics

Build a quick snapshot of outreach ➜ screening ➜ onsite ➜ offer ➜ acceptance conversions:

```bash
DATA_DIR=$(mktemp -d)
JOBBOT_DATA_DIR=$DATA_DIR npx jobbot track log job-1 --channel email --date 2025-01-02
JOBBOT_DATA_DIR=$DATA_DIR npx jobbot track add job-1 --status screening

JOBBOT_DATA_DIR=$DATA_DIR npx jobbot track log job-2 --channel referral --date 2025-01-03
JOBBOT_DATA_DIR=$DATA_DIR npx jobbot track add job-2 --status onsite

JOBBOT_DATA_DIR=$DATA_DIR npx jobbot track log job-3 --channel email --date 2025-01-04
JOBBOT_DATA_DIR=$DATA_DIR npx jobbot track add job-3 --status offer
JOBBOT_DATA_DIR=$DATA_DIR npx jobbot track log job-3 --channel offer_accepted --date 2025-02-01

JOBBOT_DATA_DIR=$DATA_DIR npx jobbot track log job-4 --channel email --date 2025-01-05
JOBBOT_DATA_DIR=$DATA_DIR npx jobbot track add job-4 --status rejected

JOBBOT_DATA_DIR=$DATA_DIR npx jobbot track history job-3
# job-3
# - email (2025-01-04T00:00:00.000Z)
#   Documents: resume.pdf
#   Note: Submitted via referral portal
# - offer_accepted (2025-02-01T00:00:00.000Z)
#   Reminder: 2025-02-10T09:00:00.000Z

JOBBOT_DATA_DIR=$DATA_DIR npx jobbot analytics funnel
# Outreach: 4
# Screening: 1 (25% conversion, 3 drop-off)
# Onsite: 1 (100% conversion)
# Offer: 1 (100% conversion)
# Acceptance: 1 (100% conversion)
# Largest drop-off: Outreach → Screening (3 lost)
# Tracked jobs: 5 total; 4 with outreach events

JOBBOT_DATA_DIR=$DATA_DIR npx jobbot analytics funnel --json | jq '.stages[0]'
# {
#   "key": "outreach",
#   "label": "Outreach",
#   "count": 4,
#   "dropOff": 0,
#   "conversionRate": 1
# }

JOBBOT_DATA_DIR=$DATA_DIR npx jobbot analytics export --out analytics.json
# Saved analytics snapshot to /tmp/jobbot-cli-XXXX/analytics.json
# jq '.channels' analytics.json
# {
#   "email": 1,
#   "offer_accepted": 1,
#   "referral": 1
# }
```

The analytics command reads `applications.json` and `application_events.json`, summarising stage
counts, drop-offs, and conversion percentages. A dedicated unit test in
[`test/analytics.test.js`](test/analytics.test.js) and a CLI flow in [`test/cli.test.js`](test/cli.test.js)
cover outreach counts, acceptance detection, JSON formatting, the largest drop-off highlight, and the
anonymized snapshot export. The `analytics export` subcommand captures aggregate status counts and
event channels without embedding raw job identifiers so personal records stay scrubbed.

## Interview session logs

Capture rehearsal transcripts, reflections, and coach feedback per interview loop:

```bash
DATA_DIR=$(mktemp -d)
JOBBOT_DATA_DIR=$DATA_DIR npx jobbot interviews record job-123 prep-2025-02-01 \
  --stage Onsite \
  --mode Voice \
  --transcript "Practiced system design walkthrough" \
  --reflections "Tighten capacity estimates" \
  --feedback "Great storytelling" \
  --notes "Follow up on salary research" \
  --started-at 2025-02-01T09:00:00Z \
  --ended-at 2025-02-01T10:15:00Z
# Recorded session prep-2025-02-01 for job-123

JOBBOT_DATA_DIR=$DATA_DIR npx jobbot interviews show job-123 prep-2025-02-01
# {
#   "job_id": "job-123",
#   "session_id": "prep-2025-02-01",
#   "recorded_at": "2025-02-01T09:00:00.000Z",
#   "stage": "Onsite",
#   "mode": "Voice",
#   "transcript": "Practiced system design walkthrough",
#   "reflections": ["Tighten capacity estimates"],
#   "feedback": ["Great storytelling"],
#   "notes": "Follow up on salary research",
#   "started_at": "2025-02-01T09:00:00.000Z",
#   "ended_at": "2025-02-01T10:15:00.000Z"
# }
```

Sessions are stored under `data/interviews/{job_id}/{session_id}.json` with ISO 8601 timestamps so
coaches and candidates can revisit transcripts later. The CLI accepts `--*-file` options for longer
inputs (for example, `--transcript-file transcript.md`). Automated coverage in
[`test/interviews.test.js`](test/interviews.test.js) and [`test/cli.test.js`](test/cli.test.js)
verifies persistence and retrieval paths.

See [DESIGN.md](DESIGN.md) for architecture details and roadmap.
See [docs/prompt-docs-summary.md](docs/prompt-docs-summary.md) for a list of prompt documents.

## Raspberry Pi console fonts

Pi images bake a default console font so `setfont -d` works out of the box.
The Pi image build config copies a fallback font into
`/usr/share/consolefonts` when no default is present, letting you change the
font size immediately after logging in.

## Tracking Application Lifecycle

Application statuses such as `no_response`, `screening`, `onsite`, `offer`, `rejected`,
`withdrawn`, and acceptance outcomes (`accepted`, `acceptance`, `hired`) are saved to
`data/applications.json`, a git-ignored file. Legacy entries using `next_round` still load for
backward compatibility. Set `JOBBOT_DATA_DIR` to change the directory. These records power local
Sankey diagrams so progress isn't lost between sessions.
Writes are serialized to avoid dropping entries when recording multiple applications at once.
If the file is missing it will be created, but other file errors or malformed JSON will throw.
Unit tests cover each status, concurrent writes, missing files, invalid JSON, and rejection of
unknown values.

Record and track your applications directly from the CLI—never edit JSON by hand.

To capture statuses:

```bash
JOBBOT_DATA_DIR=$(mktemp -d) npx jobbot track add job-123 --status screening \
  --note "Emailed hiring manager"
# Recorded job-123 as screening
```

This persists entries to `applications.json` as objects that record the status,
an `updated_at` ISO 8601 timestamp, and optional notes:

```json
{
  "job-123": {
    "status": "screening",
    "note": "Emailed hiring manager",
    "updated_at": "2025-02-01T10:00:00.000Z"
  }
}
```

Unit coverage in [`test/lifecycle.test.js`](test/lifecycle.test.js) and CLI
automation in [`test/cli.test.js`](test/cli.test.js) verify note persistence and
timestamp normalization alongside the existing status checks.

To capture outreach history:

Use `jobbot track log <job_id> --channel <channel>` to record the outreach trail
for each application. The command accepts optional metadata such as `--date`,
`--contact`, `--documents` (comma-separated), `--note`, and `--remind-at`.
Events are appended to `data/application_events.json`, grouped by job
identifier, with timestamps normalized to ISO 8601.

Review the full history for a job with `jobbot track history <job_id>`. Pass
`--json` to integrate with other tooling:

```bash
JOBBOT_DATA_DIR=$DATA_DIR npx jobbot track history job-1
# job-1
# - follow_up (2025-03-01T08:00:00.000Z)
#   Note: Send status update
# - call (2025-03-05T09:00:00.000Z)
#   Contact: Avery Hiring Manager
#   Reminder: 2025-03-07T12:00:00.000Z
```

Tests in `test/application-events.test.js` ensure that new log entries do not
clobber history and that invalid channels or dates are rejected.
`test/cli.test.js` adds coverage for the history subcommand's text and JSON
outputs, including channel-first bullet formatting and reminder labels, so the
note-taking surface stays reliable.

Surface follow-up work with `jobbot track reminders`. Pass `--now` to view from a
given timestamp (defaults to the current time), `--upcoming-only` to suppress past-due
entries, and `--json` for structured output:

```bash
JOBBOT_DATA_DIR=$DATA_DIR npx jobbot track reminders --now 2025-03-06T00:00:00Z
# job-1 — 2025-03-05T09:00:00.000Z (follow_up, past due)
#   Note: Send status update
# job-2 — 2025-03-07T15:00:00.000Z (call, upcoming)
#   Contact: Avery Hiring Manager
```

Unit tests in [`test/application-events.test.js`](test/application-events.test.js)
cover reminder extraction, including past-due filtering. The CLI suite in
[`test/cli.test.js`](test/cli.test.js) verifies the `--json` output.

To capture discard reasons for shortlist triage:

```bash
JOBBOT_DATA_DIR=$(mktemp -d) npx jobbot track discard job-456 --reason "Salary too low"
# Discarded job-456: Salary too low
```

Discarded roles are archived in `data/discarded_jobs.json` with their reasons,
timestamps, and optional tags so future recommendations can reference prior
<<<<<<< HEAD
decisions. The same entry is recorded in `data/shortlist.json`, keeping the
shortlist view's discard history aligned with the archive. Unit tests in
`test/discards.test.js` and the CLI suite cover the JSON format and command
invocation.
=======
decisions. The `track discard` command shares the shortlist writer so history in
`data/shortlist.json` stays aligned even when discards originate from the track
workflow. Unit tests in `test/discards.test.js` and the CLI suite cover the JSON
format and command invocation.
>>>>>>> 3c8f23a9

## Documentation

- [DESIGN.md](DESIGN.md) – architecture details and roadmap
- [SECURITY.md](SECURITY.md) – security guidelines
- [docs/prompt-docs-summary.md](docs/prompt-docs-summary.md) – prompt reference index
- [docs/user-journeys.md](docs/user-journeys.md) – primary user journeys and flows

## License

This project is licensed under the terms of the [MIT License](LICENSE).<|MERGE_RESOLUTION|>--- conflicted
+++ resolved
@@ -644,17 +644,10 @@
 
 Discarded roles are archived in `data/discarded_jobs.json` with their reasons,
 timestamps, and optional tags so future recommendations can reference prior
-<<<<<<< HEAD
-decisions. The same entry is recorded in `data/shortlist.json`, keeping the
-shortlist view's discard history aligned with the archive. Unit tests in
-`test/discards.test.js` and the CLI suite cover the JSON format and command
-invocation.
-=======
 decisions. The `track discard` command shares the shortlist writer so history in
 `data/shortlist.json` stays aligned even when discards originate from the track
 workflow. Unit tests in `test/discards.test.js` and the CLI suite cover the JSON
 format and command invocation.
->>>>>>> 3c8f23a9
 
 ## Documentation
 

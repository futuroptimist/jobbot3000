--- conflicted
+++ resolved
@@ -29,22 +29,18 @@
 # summarize(text, 2) returns the first two sentences
 ```
 
-<<<<<<< HEAD
-The summarizer extracts the first sentence, handling `.`, `!`, and `?` punctuation, and it
-supports both Unix and Windows line endings.
-=======
-The summarizer extracts the first sentence, handling `.`, `!`, and `?` punctuation, and ignores bare newlines.
+The summarizer extracts the first sentence, handling `.`, `!`, and `?` punctuation.  
+It supports both Unix and Windows line endings, and ignores bare newlines.
 
 Job requirements may start with `-`, `*`, `•`, `–` (en dash), or `—` (em dash); these markers are stripped when parsing job text.
->>>>>>> 9a992209
 
 See [DESIGN.md](DESIGN.md) for architecture details and roadmap.  
 See [docs/prompt-docs-summary.md](docs/prompt-docs-summary.md) for a list of prompt documents.
 
 ## Documentation
 
-- [DESIGN.md](DESIGN.md) – architecture details and roadmap
-- [SECURITY.md](SECURITY.md) – security guidelines
+- [DESIGN.md](DESIGN.md) – architecture details and roadmap  
+- [SECURITY.md](SECURITY.md) – security guidelines  
 - [docs/prompt-docs-summary.md](docs/prompt-docs-summary.md) – prompt reference index
 
 ## License

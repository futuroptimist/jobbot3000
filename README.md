--- conflicted
+++ resolved
@@ -36,13 +36,10 @@
 // → "First sentence. Second sentence?"
 ```
 
-<<<<<<< HEAD
-The summarizer returns the first sentence, handling `.`, `!`, `?`, consecutive terminal punctuation
-like `?!`, trailing closing quotes or parentheses, and avoids splitting on decimal numbers. It
-ignores bare newlines and returns the whole text if no terminator is found.
-=======
-The summarizer extracts the first sentence, handling `.`, `!`, and `?` punctuation, including when
-followed by closing quotes or parentheses, and ignores bare newlines.  
+The summarizer extracts the first sentence, handling `.`, `!`, `?`, and consecutive terminal
+punctuation like `?!`, including when followed by closing quotes or parentheses. It also avoids
+splitting on decimal numbers.  
+It ignores bare newlines.  
 It scans text character-by-character to avoid large intermediate arrays and regex performance
 pitfalls, falling back to the trimmed input when no sentence punctuation is found.  
 Trailing quotes or parentheses are included when they immediately follow punctuation, and all
@@ -51,7 +48,6 @@
 is lost. Parenthetical abbreviations like `(M.Sc.)` remain attached to their surrounding sentence.
 
 Example: `summarize('"Hi!" Bye.')` returns `"Hi!"`.
->>>>>>> 76e03118
 
 Job requirements may appear under headers like `Requirements`, `Qualifications`,
 `What you'll need`, or `Responsibilities` (used if no other requirement headers are present).

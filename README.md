--- conflicted
+++ resolved
@@ -51,13 +51,9 @@
 });
 ```
 `fetchTextFromUrl` strips scripts, styles, navigation, footer, and aside content and
-<<<<<<< HEAD
-collapses whitespace to single spaces. Pass `timeoutMs` (milliseconds) to override the 10s default
-and `headers` to send custom HTTP headers.
-=======
-collapses whitespace to single spaces. Pass `timeoutMs` (milliseconds) to override the 10s default.
-Only `http` and `https` URLs are supported; other protocols throw an error.
->>>>>>> 684c674d
+collapses whitespace to single spaces. Pass `timeoutMs` (milliseconds) to override the 10s default,
+and `headers` to send custom HTTP headers. Only `http` and `https` URLs are supported; other
+protocols throw an error.
 
 Format parsed results as Markdown:
 

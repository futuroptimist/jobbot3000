--- conflicted
+++ resolved
@@ -24,17 +24,12 @@
 npm run lint
 npm run test:ci
 
-<<<<<<< HEAD
 # Summarize a job description
 # Works with sentences ending in ., ?, or !
 # Keep two sentences with --sentences, output plain text with --text
 echo "First. Second. Third." | npx jobbot summarize - --sentences 2 --text
-=======
-# Summarize a job description; keep two sentences and output plain text
-echo "First. Second. Third." | jobbot summarize - --sentences 2 --text
 # => First. Second.
 # Non-numeric --sentences values fall back to 1 sentence
->>>>>>> c26192d4
 ```
 
 # Continuous integration

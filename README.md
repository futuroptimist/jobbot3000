--- conflicted
+++ resolved
@@ -1321,16 +1321,10 @@
 given timestamp (defaults to the current time), `--upcoming-only` to suppress past-due
 entries, and `--json` for structured output. The digest groups results by urgency so
 past-due work stays visible without scanning the whole list. Empty sections print `(none)` so
-<<<<<<< HEAD
 you can confirm there isn't hidden work before moving on. When no reminders exist, the command
 still prints the `Past Due` and `Upcoming` headings with `(none)` placeholders so the absence is
 explicit; the CLI suite in [`test/cli.test.js`](test/cli.test.js) now covers the zero-reminder
 case to keep that behavior locked in:
-=======
-you can confirm there isn't hidden work before moving on. When filters remove every reminder
-(for example, `--upcoming-only` against a day with only past-due entries), the CLI still prints
-an `Upcoming` heading with `(none)` so it's obvious nothing is scheduled:
->>>>>>> 042d434f
 
 ```bash
 JOBBOT_DATA_DIR=$DATA_DIR npx jobbot track reminders --now 2025-03-06T00:00:00Z

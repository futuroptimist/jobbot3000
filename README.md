# 🎯 jobbot3000

**jobbot3000** is a self-hosted, open-source job search copilot. It was bootstrapped from [futuroptimist/flywheel](https://github.com/futuroptimist/flywheel) and uses its practices for linting, testing, and documentation.

## Getting Started

Requires Node.js 20 or later.

```bash
# Clone your fork
git clone git@github.com:YOURNAME/jobbot3000.git
cd jobbot3000

# Install dependencies
npm ci

# Run repo checks
npm run lint
npm run test:ci

# Summarize a job description
<<<<<<< HEAD
# Works with sentences ending in ., ?, or !
echo "First sentence? Second sentence." | npm run summarize
=======
echo "First sentence. Second sentence." | npm run summarize

# In code, pass the number of sentences to keep
# summarize(text, 2) returns the first two sentences
>>>>>>> 8293f078
```

The summarizer extracts the first sentence, handling `.`, `!`, and `?` punctuation.

See [DESIGN.md](DESIGN.md) for architecture details and roadmap.

For security guidelines, read [SECURITY.md](SECURITY.md).

## License

This project is licensed under the terms of the [MIT](LICENSE) license.<|MERGE_RESOLUTION|>--- conflicted
+++ resolved
@@ -19,15 +19,11 @@
 npm run test:ci
 
 # Summarize a job description
-<<<<<<< HEAD
 # Works with sentences ending in ., ?, or !
 echo "First sentence? Second sentence." | npm run summarize
-=======
-echo "First sentence. Second sentence." | npm run summarize
 
 # In code, pass the number of sentences to keep
 # summarize(text, 2) returns the first two sentences
->>>>>>> 8293f078
 ```
 
 The summarizer extracts the first sentence, handling `.`, `!`, and `?` punctuation.

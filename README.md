# 🎯 jobbot3000

**jobbot3000** is a self-hosted, open-source job search copilot.
It was bootstrapped from
[futuroptimist/flywheel](https://github.com/futuroptimist/flywheel) and uses its
practices for linting, testing, and documentation.

## Getting Started

Requires [Node.js](https://nodejs.org/) 20 or newer.

```bash
# Clone your fork
git clone git@github.com:YOURNAME/jobbot3000.git
cd jobbot3000

# Install dependencies (requires Node.js 20 or newer)
npm ci

# Run repo checks
npm run lint
npm run test:ci

# Summarize a job description
# Works with sentences ending in ., ?, or !
# Keep two sentences with --sentences
echo "First. Second. Third." | jobbot summarize - --sentences 2
```

In code, pass the number of sentences to keep:

```js
import { summarize } from './src/index.js';

const text = 'First sentence. Second sentence? Third!';
console.log(summarize(text, 2));
// → "First sentence. Second sentence?"
```

Fetch remote job listings and normalize HTML to plain text:

```js
import { fetchTextFromUrl } from './src/fetch.js';

const text = await fetchTextFromUrl('https://example.com/job');
```
`fetchTextFromUrl` strips scripts, styles, navigation, and footer content and collapses
whitespace to single spaces.

The summarizer extracts the first sentence, handling `.`, `!`, `?`, and consecutive terminal
punctuation like `?!`, including when followed by closing quotes or parentheses. Terminators apply
only when followed by whitespace or the end of text, so decimals like `1.99` remain intact.  
It ignores bare newlines.  
It scans text character-by-character to avoid large intermediate arrays and regex performance
pitfalls, falling back to the trimmed input when no sentence punctuation is found.  
Trailing quotes or parentheses are included when they immediately follow punctuation, and all
Unicode whitespace is treated as a sentence boundary.  
If fewer complete sentences than requested exist, any remaining text is appended so no content
is lost. Parenthetical abbreviations like `(M.Sc.)` remain attached to their surrounding sentence.

Example: `summarize('"Hi!" Bye.')` returns `"Hi!"`.

Job requirements may appear under headers like `Requirements`, `Qualifications`,
`What you'll need`, or `Responsibilities` (used if no other requirement headers are present).
<<<<<<< HEAD
They may start with `-`, `+`, `*`, `•`, `–` (en dash), or `—` (em dash); these markers are stripped
when parsing job text. Tokenization in resume scoring uses a single regex pass for performance,
and results are cached to speed up repeated evaluations.
=======
They may start with `-`, `+`, `*`, `•`, `–` (en dash), `—` (em dash), or numeric markers like `1.`
or `(1)`; these markers are stripped when parsing job text, even when the first requirement follows
the header on the same line. Resume scoring tokenizes via a manual scanner and caches tokens to
avoid repeated work.
>>>>>>> 2ca4b5d5

See [DESIGN.md](DESIGN.md) for architecture details and roadmap.
See [docs/prompt-docs-summary.md](docs/prompt-docs-summary.md) for a list of prompt documents.

## Documentation

- [DESIGN.md](DESIGN.md) – architecture details and roadmap
- [SECURITY.md](SECURITY.md) – security guidelines
- [docs/prompt-docs-summary.md](docs/prompt-docs-summary.md) – prompt reference index

## License

This project is licensed under the terms of the [MIT License](LICENSE).<|MERGE_RESOLUTION|>--- conflicted
+++ resolved
@@ -62,16 +62,10 @@
 
 Job requirements may appear under headers like `Requirements`, `Qualifications`,
 `What you'll need`, or `Responsibilities` (used if no other requirement headers are present).
-<<<<<<< HEAD
-They may start with `-`, `+`, `*`, `•`, `–` (en dash), or `—` (em dash); these markers are stripped
-when parsing job text. Tokenization in resume scoring uses a single regex pass for performance,
-and results are cached to speed up repeated evaluations.
-=======
 They may start with `-`, `+`, `*`, `•`, `–` (en dash), `—` (em dash), or numeric markers like `1.`
 or `(1)`; these markers are stripped when parsing job text, even when the first requirement follows
 the header on the same line. Resume scoring tokenizes via a manual scanner and caches tokens to
 avoid repeated work.
->>>>>>> 2ca4b5d5
 
 See [DESIGN.md](DESIGN.md) for architecture details and roadmap.
 See [docs/prompt-docs-summary.md](docs/prompt-docs-summary.md) for a list of prompt documents.

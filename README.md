--- conflicted
+++ resolved
@@ -205,13 +205,8 @@
 
 ## Tracking Application Lifecycle
 
-<<<<<<< HEAD
 Application statuses such as `no_response`, `rejected`, `next_round`, and `offer` are saved to
-`data/applications.json`, a gitignored file. Set `JOBBOT_DATA_DIR` to change the directory.
-=======
-Application statuses such as `no_response`, `rejected`, and `next_round` are saved to
 `data/applications.json`, a git-ignored file. Set `JOBBOT_DATA_DIR` to change the directory.
->>>>>>> 442c81bd
 These records power local Sankey diagrams so progress isn't lost between sessions.
 Writes are serialized to avoid dropping entries when recording multiple applications at once.
 If the file is missing it will be created, but other file errors or malformed JSON will throw.

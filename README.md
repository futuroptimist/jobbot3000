# 🎯 jobbot3000

**jobbot3000** is a self-hosted, open-source job search copilot.
It was bootstrapped from
[futuroptimist/flywheel](https://github.com/futuroptimist/flywheel) and uses its
practices for linting, testing, and documentation.

## Getting Started

Requires [Node.js](https://nodejs.org/) 20 or newer.

```bash
# Clone your fork
git clone git@github.com:YOURNAME/jobbot3000.git
cd jobbot3000

# Install dependencies (requires Node.js 20 or newer)
npm ci

# Run repo checks
npm run lint
npm run test:ci

# Summarize a job description
# Works with sentences ending in ., ?, or !
<<<<<<< HEAD
echo "First sentence? Second sentence." | npm run summarize
# → First sentence?
=======
# Keep two sentences with --sentences
echo "First. Second. Third." | jobbot summarize - --sentences 2
>>>>>>> e6c666eb
```

In code, pass the number of sentences to keep:

```js
import { summarize } from './src/index.js';

const text = 'First sentence. Second sentence? Third!';
console.log(summarize(text, 2));
// → "First sentence. Second sentence?"
```

Fetch remote job listings and normalize HTML to plain text:

```js
import { fetchTextFromUrl } from './src/fetch.js';

const text = await fetchTextFromUrl('https://example.com/job');
```
`fetchTextFromUrl` strips scripts, styles, navigation, and footer content and collapses
whitespace to single spaces.

The summarizer extracts the first sentence, handling `.`, `!`, `?`, and consecutive terminal
punctuation like `?!`, including when followed by closing quotes or parentheses. Terminators apply
only when followed by whitespace or the end of text, so decimals like `1.99` remain intact.  
It ignores bare newlines.  
It scans text character-by-character to avoid large intermediate arrays and regex performance
pitfalls, falling back to the trimmed input when no sentence punctuation is found.  
Trailing quotes or parentheses are included when they immediately follow punctuation, and all
Unicode whitespace is treated as a sentence boundary.  
If fewer complete sentences than requested exist, any remaining text is appended so no content
is lost. Parenthetical abbreviations like `(M.Sc.)` remain attached to their surrounding sentence.

Example: `summarize('"Hi!" Bye.')` returns `"Hi!"`.

Job requirements may appear under headers like `Requirements`, `Qualifications`,
`What you'll need`, or `Responsibilities` (used if no other requirement headers are present).
They may start with `-`, `+`, `*`, `•`, `–` (en dash), `—` (em dash), or numeric markers like `1.`
or `(1)`; these markers are stripped when parsing job text, even when the first requirement follows
the header on the same line. Resume scoring tokenizes via a manual scanner and caches tokens to
avoid repeated work.

See [DESIGN.md](DESIGN.md) for architecture details and roadmap.
See [docs/prompt-docs-summary.md](docs/prompt-docs-summary.md) for a list of prompt documents.

## Documentation

- [DESIGN.md](DESIGN.md) – architecture details and roadmap
- [SECURITY.md](SECURITY.md) – security guidelines
- [docs/prompt-docs-summary.md](docs/prompt-docs-summary.md) – prompt reference index

## License

This project is licensed under the terms of the [MIT License](LICENSE).<|MERGE_RESOLUTION|>--- conflicted
+++ resolved
@@ -23,13 +23,8 @@
 
 # Summarize a job description
 # Works with sentences ending in ., ?, or !
-<<<<<<< HEAD
-echo "First sentence? Second sentence." | npm run summarize
-# → First sentence?
-=======
 # Keep two sentences with --sentences
 echo "First. Second. Third." | jobbot summarize - --sentences 2
->>>>>>> e6c666eb
 ```
 
 In code, pass the number of sentences to keep:

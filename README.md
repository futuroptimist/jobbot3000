# 🎯 jobbot3000

**jobbot3000** is a self-hosted, open-source job search copilot.
It was bootstrapped from
[futuroptimist/flywheel](https://github.com/futuroptimist/flywheel) and uses its
practices for linting, testing, and documentation.

## Getting Started

Requires [Node.js](https://nodejs.org/) 20 or newer.

```bash
# Clone your fork
git clone git@github.com:YOURNAME/jobbot3000.git
cd jobbot3000

# Verify Node.js version (requires 20 or newer)
node --version

# Install dependencies
npm ci

# Run repo checks
npm run lint
npm run test:ci

# Summarize a job description
# Works with sentences ending in ., ?, or !
# Keep two sentences with --sentences, output plain text with --text
echo "First. Second. Third." | npx jobbot summarize - --sentences 2 --text
# => First. Second.
# Non-numeric --sentences values fall back to 1 sentence

# Track an application's status
npx jobbot track add job-123 --status screening
# => Recorded job-123 as screening
```

# Continuous integration
GitHub Actions runs lint and test checks on each push and pull request that includes code changes.
Markdown-only updates skip CI to keep the pipeline fast, and in-progress runs for the same branch are
canceled when new commits arrive.

In code, import the `summarize` function and pass the number of sentences to keep:

```js
import { summarize } from './src/index.js';

const text = 'First sentence. Second sentence? Third!';
const summary = summarize(text, 2);
console.log(summary);
// "First sentence. Second sentence?"
```

Pass `0` to `summarize` to return an empty string.

Requesting more sentences than exist returns the entire text.

Invalid or non-numeric `count` values default to a single sentence.

The example below demonstrates this behavior:

```js
const all = summarize('Only one sentence.', 5);
console.log(all);
// "Only one sentence."
```

Fetch remote job listings, normalize HTML to plain text, and log the result using an async helper:

```js
import { fetchTextFromUrl } from './src/fetch.js';

const run = async () => {
  const text = await fetchTextFromUrl('https://example.com', {
    timeoutMs: 5000,
    headers: { 'User-Agent': 'jobbot' }
  });
  console.log(text);
  // "<job description text>"
};

run();
```

`fetchTextFromUrl` strips scripts, styles, navigation, header, footer, aside,
and noscript content, preserves image alt text or `aria-label` values (while
ignoring `aria-hidden` images or those with `role="presentation"`/`"none"`), and
collapses whitespace to single spaces. Pass `timeoutMs` (milliseconds) to
override the 10s default, and `headers` to send custom HTTP headers. Responses
over 1 MB are rejected; override with `maxBytes` to adjust. Only `http` and
`https` URLs are supported; other protocols throw an error. Requests to
loopback, link-local, carrier-grade NAT, or other private network addresses
are blocked to prevent server-side request forgery (SSRF).

Normalize existing HTML without fetching and log the result:

```js
import { extractTextFromHtml } from './src/fetch.js';

const text = extractTextFromHtml('<p>Hello</p>');
console.log(text);
// "Hello"
```

Load resume files and return plain text:

```js
import { loadResume } from './src/resume.js';

const run = async () => {
  const text = await loadResume('resume.mdx');
  console.log(text);
  // "Plain text resume"
};

run();
```

`loadResume` supports `.pdf`, `.md`, `.markdown`, and `.mdx` files; other
extensions are read as plain text.

Initialize a JSON Resume skeleton when you do not have an existing file:

```bash
JOBBOT_DATA_DIR=$(mktemp -d) npx jobbot init
# Initialized profile at /tmp/jobbot-profile-XXXX/profile/resume.json
```

`jobbot init` writes `profile/resume.json` under the data directory with empty
basics, work, education, skills, projects, certificates, and languages
sections. The command is idempotent and preserves existing resumes; see
`test/cli.test.js` and `test/profile.test.js` for coverage.

Format parsed results as Markdown. The exporters escape Markdown control characters so job
content cannot inject arbitrary links or formatting when rendered downstream:

```js
import { toMarkdownSummary } from './src/exporters.js';

const md = toMarkdownSummary({
  title: 'Engineer',
  company: 'ACME',
  location: 'Remote',
  url: 'https://example.com/job',
  summary: 'Short blurb.',
  requirements: ['3+ years JS'],
});

console.log(md);
// # Engineer
// **Company**: ACME
// **Location**: Remote
// **URL**: https://example.com/job
//
// ## Summary
//
// Short blurb.
//
// ## Requirements
// - 3+ years JS
```

Pass `url` to include a source link in the rendered Markdown output.
`toMarkdownMatch` accepts the same `url` field to link match reports back to the job posting.
If `summary` is omitted, the requirements section is still separated by a blank line.

Both exporters accept an optional `locale` field to translate labels.
The default locale is `'en'`; Spanish (`'es'`) is also supported.

Use `toMarkdownMatch` to format fit score results; it also accepts `url`:

```js
import { toMarkdownMatch } from './src/exporters.js';

const md = toMarkdownMatch({
  title: 'Engineer',
  url: 'https://example.com/job',
  score: 75,
  matched: ['JS'],
  missing: ['Rust'],
});

console.log(md);
// # Engineer
// **URL**: https://example.com/job
// **Fit Score**: 75%
//
// ## Matched
// - JS
//
// ## Missing
// - Rust
```

When only the matched or missing lists are present, the Markdown output starts with the
corresponding section heading instead of an extra leading blank line.

The summarizer extracts the first sentence, handling `.`, `!`, `?`, and consecutive terminal
punctuation like `?!`, including when followed by closing quotes or parentheses. Terminators apply
only when followed by whitespace or the end of text, so decimals like `1.99` remain intact.
It ignores bare newlines.  
It scans text character-by-character to avoid large intermediate arrays and regex performance
pitfalls, falling back to the trimmed input when no sentence punctuation is found.
Trailing quotes or parentheses are included when they immediately follow punctuation, and all
Unicode whitespace is treated as a sentence boundary.
If fewer complete sentences than requested exist, any remaining text is appended so no content
is lost. Parenthetical abbreviations like `(M.Sc.)` remain attached to their surrounding sentence.
Common honorifics such as `Mr.` and `Dr.` are recognized so summaries aren't cut mid-sentence.

Example: `summarize('"Hi!" Bye.')` returns `"Hi!"`.
It waits for whitespace (or the end of the text) after terminal punctuation, so
`summarize('Hi!Next steps.')` returns `"Hi!Next steps."`.
Unit tests exercise punctuation with and without trailing whitespace so the
summarizer keeps honoring these boundaries alongside abbreviations, decimals,
and nested punctuation edge cases.

## Job snapshots

Fetching remote listings or matching local job descriptions writes snapshots to
`data/jobs/{job_id}.json`. Snapshots include the raw body, parsed fields, the
source descriptor (URL or file path), request headers, and a capture timestamp
so the shortlist can be rebuilt later. Job identifiers are short SHA-256 hashes
derived from the source, giving deterministic filenames without leaking PII.

The CLI respects `JOBBOT_DATA_DIR`, mirroring the application lifecycle store,
so snapshots stay alongside other candidate data when the directory is moved.
`test/jobs.test.js` covers this behaviour to keep the contract stable.

## Job board ingestion

Fetch public boards directly with Greenhouse or Lever pipelines:

~~~bash
JOBBOT_DATA_DIR=$(mktemp -d) npx jobbot ingest greenhouse --company example
# Imported 12 jobs from example

JOBBOT_DATA_DIR=$(mktemp -d) npx jobbot ingest lever --company example
# Imported 8 jobs from example
~~~

Each listing in the response is normalised to plain text, parsed for title,
location, and requirements, and written to `data/jobs/{job_id}.json` with a
<<<<<<< HEAD
`source.type` reflecting the provider (`greenhouse` or `lever`). Updates reuse
the same job identifier so downstream tooling can diff revisions over time.
Tests in [`test/greenhouse.test.js`](test/greenhouse.test.js) and
[`test/lever.test.js`](test/lever.test.js) verify the ingest pipelines fetch
board content, persist structured snapshots, and surface fetch errors.
=======
`source.type` of `greenhouse`. Updates reuse the same job identifier so
downstream tooling can diff revisions over time. `test/greenhouse.test.js`
verifies the ingest pipeline fetches board content, persists structured
snapshots, and retains the `User-Agent: jobbot3000` request header alongside
each capture so fetches are reproducible.
>>>>>>> d4168245

Job titles can be parsed from lines starting with `Title`, `Job Title`, `Position`, or `Role`.
Headers can use colons or dash separators (for example, `Role - Staff Engineer`), and the same
separators work for `Company` and `Location`. Parser unit tests cover both colon and dash cases so
this behavior stays locked in.

Job requirements may appear under headers like `Requirements`, `Qualifications`,
`What you'll need`, or `Responsibilities` (used if no other requirement headers are present).
They may start with `-`, `+`, `*`, `•`, `–` (en dash), `—` (em dash), alphabetical markers like `a.`
or `(a)`, or numeric markers like `1.` or `(1)`; these markers are stripped when parsing job text,
even when the first requirement follows
the header on the same line. Leading numbers without punctuation remain intact. Requirement headers
are located in a single pass to avoid re-scanning large job postings, and resume scoring tokenizes
via a manual scanner and caches tokens (up to 60k lines) to avoid repeated work. Automated tests
exercise this path with 120k-line resumes to ensure the tokenizer stays under 200ms. Requirement bullets
are scanned without regex or temporary arrays, improving large input performance. Blank or
non-string requirement entries are skipped so invalid bullets don't affect scoring.

## Shortlist tags and discards

Tag incoming roles with keywords or archive them with a rationale to guide future matches:

~~~bash
DATA_DIR=$(mktemp -d)
JOBBOT_DATA_DIR=$DATA_DIR npx jobbot shortlist tag job-123 dream remote
# Tagged job-123 with dream, remote

JOBBOT_DATA_DIR=$DATA_DIR npx jobbot shortlist discard job-123 --reason "Not remote" --tags "Remote,onsite"
# Discarded job-123: Not remote

JOBBOT_DATA_DIR=$DATA_DIR npx jobbot shortlist sync job-123 --location Remote --level Senior --compensation "$185k"
# Synced job-123 metadata

JOBBOT_DATA_DIR=$DATA_DIR npx jobbot shortlist list --location remote
# job-123
#   Location: Remote
#   Level: Senior
#   Compensation: $185k
~~~

The CLI stores shortlist labels, discard history, and sync metadata in `data/shortlist.json`, keeping
reasons, timestamps, optional tags, and location/level/compensation fields so recommendations can
surface patterns later. Discard actions also append to `data/discarded_jobs.json` so archive lookups
and shortlist history stay in sync. Metadata syncs stamp a `synced_at` ISO 8601 timestamp for refresh
schedulers. Unit tests in [`test/shortlist.test.js`](test/shortlist.test.js) and the CLI suite in
[`test/cli.test.js`](test/cli.test.js) exercise metadata updates, filters, discard tags, and the
persisted format.

See [DESIGN.md](DESIGN.md) for architecture details and roadmap.
See [docs/prompt-docs-summary.md](docs/prompt-docs-summary.md) for a list of prompt documents.

## Raspberry Pi console fonts

Pi images bake a default console font so `setfont -d` works out of the box.
The Pi image build config copies a fallback font into
`/usr/share/consolefonts` when no default is present, letting you change the
font size immediately after logging in.

## Tracking Application Lifecycle

Application statuses such as `no_response`, `screening`, `onsite`, `offer`, `rejected`, and
`withdrawn` are saved to `data/applications.json`, a git-ignored file. Legacy entries using
`next_round` still load for backward compatibility. Set `JOBBOT_DATA_DIR` to change the directory.
These records power local Sankey diagrams so progress isn't lost between sessions.
Writes are serialized to avoid dropping entries when recording multiple applications at once.
If the file is missing it will be created, but other file errors or malformed JSON will throw.
Unit tests cover each status, concurrent writes, missing files, invalid JSON, and rejection of
unknown values.

Record and track your applications directly from the CLI—never edit JSON by hand.

To capture statuses:

~~~bash
JOBBOT_DATA_DIR=$(mktemp -d) npx jobbot track add job-123 --status screening
# Recorded job-123 as screening
~~~

This persists entries to `applications.json`. CLI tests assert that
`jobbot track add` correctly appends and updates statuses.

To capture outreach history:

Use `jobbot track log <job_id> --channel <channel>` to record the outreach trail
for each application. The command accepts optional metadata such as `--date`,
`--contact`, `--documents` (comma-separated), and `--note`. Events are appended
to `data/application_events.json`, grouped by job identifier, with timestamps
normalized to ISO 8601.

Tests in `test/application-events.test.js` ensure that new log entries do not
clobber history and that invalid channels or dates are rejected.

To capture discard reasons for shortlist triage:

~~~bash
JOBBOT_DATA_DIR=$(mktemp -d) npx jobbot track discard job-456 --reason "Salary too low"
# Discarded job-456
~~~

Discarded roles are archived in `data/discarded_jobs.json` with their reasons,
timestamps, and optional tags so future recommendations can reference prior
decisions. Unit tests in `test/discards.test.js` and the CLI suite cover the
JSON format and command invocation.

## Documentation

- [DESIGN.md](DESIGN.md) – architecture details and roadmap
- [SECURITY.md](SECURITY.md) – security guidelines
- [docs/prompt-docs-summary.md](docs/prompt-docs-summary.md) – prompt reference index
- [docs/user-journeys.md](docs/user-journeys.md) – primary user journeys and flows

## License

This project is licensed under the terms of the [MIT License](LICENSE).<|MERGE_RESOLUTION|>--- conflicted
+++ resolved
@@ -241,19 +241,13 @@
 
 Each listing in the response is normalised to plain text, parsed for title,
 location, and requirements, and written to `data/jobs/{job_id}.json` with a
-<<<<<<< HEAD
 `source.type` reflecting the provider (`greenhouse` or `lever`). Updates reuse
 the same job identifier so downstream tooling can diff revisions over time.
 Tests in [`test/greenhouse.test.js`](test/greenhouse.test.js) and
 [`test/lever.test.js`](test/lever.test.js) verify the ingest pipelines fetch
-board content, persist structured snapshots, and surface fetch errors.
-=======
-`source.type` of `greenhouse`. Updates reuse the same job identifier so
-downstream tooling can diff revisions over time. `test/greenhouse.test.js`
-verifies the ingest pipeline fetches board content, persists structured
-snapshots, and retains the `User-Agent: jobbot3000` request header alongside
-each capture so fetches are reproducible.
->>>>>>> d4168245
+board content, persist structured snapshots, surface fetch errors, and retain
+the `User-Agent: jobbot3000` request header alongside each capture so fetches
+are reproducible.
 
 Job titles can be parsed from lines starting with `Title`, `Job Title`, `Position`, or `Role`.
 Headers can use colons or dash separators (for example, `Role - Staff Engineer`), and the same

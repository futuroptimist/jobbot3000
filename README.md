--- conflicted
+++ resolved
@@ -47,14 +47,8 @@
 
 const text = await fetchTextFromUrl('https://example.com/job', { maxBytes: 50_000 });
 ```
-<<<<<<< HEAD
-`fetchTextFromUrl` strips scripts, styles, navigation, and footer content, limits downloads to 1 MB
-by default (override with `maxBytes`), and collapses
-whitespace to single spaces.
-=======
-`fetchTextFromUrl` strips scripts, styles, navigation, footer, and aside content and
-collapses whitespace to single spaces.
->>>>>>> d311bbd5
+`fetchTextFromUrl` strips scripts, styles, navigation, footer, and aside content, limits downloads
+to 1 MB by default (override with `maxBytes`), and collapses whitespace to single spaces.
 
 The summarizer extracts the first sentence, handling `.`, `!`, `?`, and consecutive terminal
 punctuation like `?!`, including when followed by closing quotes or parentheses. Terminators apply

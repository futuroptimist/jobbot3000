--- conflicted
+++ resolved
@@ -41,14 +41,9 @@
 
 Example: `summarize('"Hi!" Bye.')` returns `"Hi!"`.
 
-<<<<<<< HEAD
-Job requirements may start with `-`, `*`, `•`, `–` (en dash), or `—` (em dash),
-and may appear on the same line as the requirements header; these markers are
-stripped when parsing job text.
-=======
-Job requirements may start with `-`, `+`, `*`, `•`, `–` (en dash), or `—` (em dash); these markers are stripped when parsing job text.
-Tokenization in resume scoring uses a single regex pass for performance.
->>>>>>> 424a64ad
+Job requirements may start with `-`, `+`, `*`, `•`, `–` (en dash), or `—` (em dash);
+these markers are stripped when parsing job text. Tokenization in resume scoring uses a single
+regex pass for performance.
 
 See [DESIGN.md](DESIGN.md) for architecture details and roadmap.
 See [docs/prompt-docs-summary.md](docs/prompt-docs-summary.md) for a list of prompt documents.

--- conflicted
+++ resolved
@@ -22,14 +22,9 @@
 npm run test:ci
 
 # Summarize a job description
-<<<<<<< HEAD
-# Works with sentences ending in ., ?, !, or …
-echo "First sentence? Second sentence." | npm run summarize
-=======
 # Works with sentences ending in ., ?, or !
 # Keep two sentences with --sentences
 echo "First. Second. Third." | jobbot summarize - --sentences 2
->>>>>>> c5ad3250
 ```
 
 In code, pass the number of sentences to keep:
@@ -42,9 +37,6 @@
 // → "First sentence. Second sentence?"
 ```
 
-<<<<<<< HEAD
-The summarizer extracts the first sentence, handling `.`, `!`, `?`, `…`, and consecutive terminal
-=======
 Fetch remote job listings and normalize HTML to plain text:
 
 ```js
@@ -56,7 +48,6 @@
 whitespace to single spaces.
 
 The summarizer extracts the first sentence, handling `.`, `!`, `?`, and consecutive terminal
->>>>>>> c5ad3250
 punctuation like `?!`, including when followed by closing quotes or parentheses. Terminators apply
 only when followed by whitespace or the end of text, so decimals like `1.99` remain intact.  
 It ignores bare newlines.  
@@ -71,16 +62,10 @@
 
 Job requirements may appear under headers like `Requirements`, `Qualifications`,
 `What you'll need`, or `Responsibilities` (used if no other requirement headers are present).
-<<<<<<< HEAD
-They may start with `-`, `+`, `*`, `•`, `–` (en dash), or `—` (em dash); these markers are stripped
-when parsing job text. Tokenization in resume scoring caches results with a 100-entry LRU to balance
-speed and memory.
-=======
 They may start with `-`, `+`, `*`, `•`, `–` (en dash), `—` (em dash), or numeric markers like `1.`
 or `(1)`; these markers are stripped when parsing job text, even when the first requirement follows
 the header on the same line. Resume scoring tokenizes via a manual scanner and caches tokens to
 avoid repeated work.
->>>>>>> c5ad3250
 
 See [DESIGN.md](DESIGN.md) for architecture details and roadmap.
 See [docs/prompt-docs-summary.md](docs/prompt-docs-summary.md) for a list of prompt documents.

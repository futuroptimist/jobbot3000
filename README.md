--- conflicted
+++ resolved
@@ -27,11 +27,7 @@
 echo "First. Second. Third." | jobbot summarize - --sentences 2
 ```
 
-<<<<<<< HEAD
 In code, import the `summarize` function and pass the number of sentences to keep:
-=======
-In code, `summarize(text, count = 1)` returns the first `count` sentences:
->>>>>>> 20de192f
 
 ```js
 import { summarize } from './src/index.js';
